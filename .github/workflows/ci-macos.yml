--- conflicted
+++ resolved
@@ -9,16 +9,9 @@
     if: "!contains(github.event.head_commit.message, '[skip macos ci]')"
     runs-on: macos-latest
     env:
-<<<<<<< HEAD
-      CXXFLAGS: -I/usr/local/opt/openssl@1.1/include -Wno-error=deprecated-declarations
+      CXXFLAGS: -Wno-error=deprecated-declarations
       INSPIRCD_DEBUG: 3
       INSPIRCD_VERBOSE: 1
-      LDFLAGS: -L/usr/local/opt/openssl@1.1/lib
-      PKG_CONFIG_PATH: /usr/local/opt/openssl@1.1/lib/pkgconfig:/usr/local/opt/sqlite/lib/pkgconfig
-=======
-      CXXFLAGS: -std=${{ matrix.standard }} -Wno-error=deprecated-declarations
-      TEST_BUILD_MODULES: argon2 geo_maxmind ldap mysql pgsql regex_pcre regex_posix regex_re2 regex_stdlib regex_tre sqlite3 ssl_gnutls ssl_mbedtls ssl_openssl sslrehashsignal
->>>>>>> b52983b2
     steps:
       - uses: actions/checkout@v2
 
@@ -39,9 +32,8 @@
               export PKG_CONFIG_PATH="$PKG_CONFIG_PATH:$BREW_PREFIX/lib/pkgconfig"
             fi
           done
-<<<<<<< HEAD
-          brew link --force --overwrite libpq
-          brew link --force --overwrite mysql-client
+          echo "PATH=$PATH" >> $GITHUB_ENV
+          echo "PKG_CONFIG_PATH=$PKG_CONFIG_PATH" >> $GITHUB_ENV
 
       - name: Run configure
         run: |
@@ -64,13 +56,6 @@
         run: |
           touch ${{ github.workspace }}/run/conf/inspircd.conf
           ${{ github.workspace }}/run/inspircd start
-=======
-          echo "PATH=$PATH" >> $GITHUB_ENV
-          echo "PKG_CONFIG_PATH=$PKG_CONFIG_PATH" >> $GITHUB_ENV
-
-      - name: Run test-build
-        run: ./tools/test-build c++
->>>>>>> b52983b2
     strategy:
       fail-fast: false
       matrix:
