--- conflicted
+++ resolved
@@ -50,13 +50,7 @@
     strategy:
       fail-fast: false
       matrix:
-<<<<<<< HEAD
         socketengine:
           - kqueue
           - poll
-          - select
-=======
-        standard:
-          - gnu++98
-          - c++17
->>>>>>> 52a9950c
+          - select