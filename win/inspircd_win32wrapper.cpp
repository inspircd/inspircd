--- conflicted
+++ resolved
@@ -25,28 +25,14 @@
 
 
 #include "inspircd.h"
-<<<<<<< HEAD
-=======
-#include "ya_getopt.c"
->>>>>>> dea1450a
 
 CWin32Exception::CWin32Exception()
 {
 	dwErrorCode = GetLastError();
-<<<<<<< HEAD
-	if( FormatMessageA( FORMAT_MESSAGE_FROM_SYSTEM | FORMAT_MESSAGE_IGNORE_INSERTS, nullptr, dwErrorCode, MAKELANGID(LANG_NEUTRAL, SUBLANG_DEFAULT), (LPSTR)szErrorString, _countof(szErrorString), nullptr) == 0 )
-		sprintf_s(szErrorString, _countof(szErrorString), "Error code: %u", dwErrorCode);
-	for (size_t i = 0; i < _countof(szErrorString); i++)
-	{
-		if ((szErrorString[i] == '\r') || (szErrorString[i] == '\n'))
-			szErrorString[i] = 0;
-	}
-=======
 	szErrorString = GetErrorMessage(dwErrorCode);
 
 	for (size_t pos = 0; ((pos = szErrorString.find_first_of("\r\n", pos)) != std::string::npos); )
 		szErrorString[pos] = ' ';
->>>>>>> dea1450a
 }
 
 CWin32Exception::CWin32Exception(const CWin32Exception& other)
