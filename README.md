--- conflicted
+++ resolved
@@ -16,11 +16,7 @@
 
 - The most recent three major releases of macOS using the AppleClang 12, Clang 10+, or GCC 10+ compilers and the GNU toolchain.
 
-<<<<<<< HEAD
-- Windows 10 build 17061 or newer using the MSVC 19.29+ (Visual Studio 16.10 2019) compiler and CMake 3.20 or newer.
-=======
-- Windows 10 April 2018 Update or newer using the MSVC 19.15+ (Visual Studio 15.8 2017) compiler and CMake 3.20 or newer.
->>>>>>> dbc17141
+- Windows 10 April 2018 Update or newer using the MSVC 19.29+ (Visual Studio 16.10 2019) compiler and CMake 3.20 or newer.
 
 Other platforms and toolchains may also work but are not officially supported by the InspIRCd team. Generally speaking if you are using a reasonably modern UNIX-like system you should be able to build InspIRCd on it. If you can not and you wish to submit a patch we are happy to accept it as long as it is not extremely large.
 
