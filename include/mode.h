--- conflicted
+++ resolved
@@ -455,19 +455,13 @@
 class CoreExport SimpleUserModeHandler : public ModeHandler
 {
  public:
-<<<<<<< HEAD
-	SimpleUserModeHandler(Module* Creator, const std::string& Name, char modeletter)
-		: ModeHandler(Creator, Name, modeletter, PARAM_NONE, MODETYPE_USER) {}
-	ModeAction OnModeChange(User* source, User* dest, Channel* channel, std::string& parameter, bool adding) override;
-=======
 	SimpleUserModeHandler(Module* Creator, const std::string& Name, char modeletter, bool operonly = false)
 		: ModeHandler(Creator, Name, modeletter, PARAM_NONE, MODETYPE_USER)
 	{
 		oper = operonly;
 	}
 
-	ModeAction OnModeChange(User* source, User* dest, Channel* channel, std::string& parameter, bool adding) CXX11_OVERRIDE;
->>>>>>> 72286cca
+	ModeAction OnModeChange(User* source, User* dest, Channel* channel, std::string& parameter, bool adding) override;
 };
 
 /** A prebuilt mode handler which handles a simple channel mode, e.g. no parameters, usable by any user, with no extra
@@ -478,19 +472,14 @@
 class CoreExport SimpleChannelModeHandler : public ModeHandler
 {
  public:
-<<<<<<< HEAD
-	SimpleChannelModeHandler(Module* Creator, const std::string& Name, char modeletter)
-		: ModeHandler(Creator, Name, modeletter, PARAM_NONE, MODETYPE_CHANNEL) {}
-	ModeAction OnModeChange(User* source, User* dest, Channel* channel, std::string& parameter, bool adding) override;
-=======
+
 	SimpleChannelModeHandler(Module* Creator, const std::string& Name, char modeletter, bool operonly = false)
 		: ModeHandler(Creator, Name, modeletter, PARAM_NONE, MODETYPE_CHANNEL)
 	{
 		oper = operonly;
 	}
 
-	ModeAction OnModeChange(User* source, User* dest, Channel* channel, std::string& parameter, bool adding) CXX11_OVERRIDE;
->>>>>>> 72286cca
+	ModeAction OnModeChange(User* source, User* dest, Channel* channel, std::string& parameter, bool adding) override;
 };
 
 /**
