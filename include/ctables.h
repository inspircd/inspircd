--- conflicted
+++ resolved
@@ -262,13 +262,8 @@
 	SplitCommand(Module* me, const std::string& cmd, unsigned int minpara = 0, unsigned int maxpara = 0);
 
  public:
-<<<<<<< HEAD
-	/** @copydoc Commmand::Handle */
+	/** @copydoc Command::Handle */
 	CmdResult Handle(User* user, const Params& parameters) override;
-=======
-	/** @copydoc Command::Handle */
-	CmdResult Handle(User* user, const Params& parameters) CXX11_OVERRIDE;
->>>>>>> bb39d78b
 
 	/** Handle the command from a local user.
 	 * @param user The user who issued the command.
