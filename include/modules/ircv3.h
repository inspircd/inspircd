/*
 * InspIRCd -- Internet Relay Chat Daemon
 *
 *   Copyright (C) 2015 Attila Molnar <attilamolnar@hush.com>
 *
 * This file is part of InspIRCd.  InspIRCd is free software: you can
 * redistribute it and/or modify it under the terms of the GNU General Public
 * License as published by the Free Software Foundation, version 2.
 *
 * This program is distributed in the hope that it will be useful, but WITHOUT
 * ANY WARRANTY; without even the implied warranty of MERCHANTABILITY or FITNESS
 * FOR A PARTICULAR PURPOSE.  See the GNU General Public License for more
 * details.
 *
 * You should have received a copy of the GNU General Public License
 * along with this program.  If not, see <http://www.gnu.org/licenses/>.
 */


#pragma once

#include "modules/cap.h"

namespace IRCv3
{
	class WriteNeighborsWithCap;
	template <typename T>
	class CapTag;
}

class IRCv3::WriteNeighborsWithCap : public User::ForEachNeighborHandler
{
	const Cap::Capability& cap;
	ClientProtocol::Event& protoev;

	void Execute(LocalUser* user) override
	{
		if (cap.get(user))
			user->Send(protoev);
	}

 public:
	WriteNeighborsWithCap(User* user, ClientProtocol::Event& ev, const Cap::Capability& capability, bool include_self = false)
		: cap(capability)
		, protoev(ev)
	{
		user->ForEachNeighbor(*this, include_self);
	}
};

/** Base class for simple message tags.
 * Message tags provided by classes derived from this class will be sent to clients that have negotiated
 * a client capability, also managed by this class.
 *
 * Derived classes specify the name of the capability and the message tag and provide a public GetValue()
 * method with the following signature: const std::string* GetValue(ClientProtocol::Message& msg).
 * The returned value determines whether to attach the tag to the message. If it is NULL, the tag won't
 * be attached. If it is non-NULL the tag will be attached with the value in the string. If the string is
 * empty the tag is attached without a value.
 *
 * Providers inheriting from this class don't accept incoming tags by default.
 *
 * For more control, inherit from ClientProtocol::MessageTagProvider directly.
 *
 * Template parameter T is the derived class.
 */
template <typename T>
class IRCv3::CapTag : public ClientProtocol::MessageTagProvider
{
	Cap::Capability cap;
	const std::string tagname;

	bool ShouldSendTag(LocalUser* user, const ClientProtocol::MessageTagData& tagdata) override
	{
		return cap.get(user);
	}

<<<<<<< HEAD
	void OnClientProtocolPopulateTags(ClientProtocol::Message& msg) override
=======
	void OnPopulateTags(ClientProtocol::Message& msg) CXX11_OVERRIDE
>>>>>>> bdded70a
	{
		T& tag = static_cast<T&>(*this);
		const std::string* const val = tag.GetValue(msg);
		if (val)
			msg.AddTag(tagname, this, *val);
	}

 public:
	/** Constructor.
	 * @param mod Module that owns the tag.
	 * @param capname Name of the client capability.
	 * A client capability with this name will be created. It will be available to all clients and it won't
	 * have a value.
	 * See Cap::Capability for more info on client capabilities.
	 * @param Tagname Name of the message tag, to use in the protocol.
	 */
	CapTag(Module* mod, const std::string& capname, const std::string& Tagname)
		: ClientProtocol::MessageTagProvider(mod)
		, cap(mod, capname)
		, tagname(Tagname)
	{
	}
};<|MERGE_RESOLUTION|>--- conflicted
+++ resolved
@@ -75,11 +75,7 @@
 		return cap.get(user);
 	}
 
-<<<<<<< HEAD
-	void OnClientProtocolPopulateTags(ClientProtocol::Message& msg) override
-=======
-	void OnPopulateTags(ClientProtocol::Message& msg) CXX11_OVERRIDE
->>>>>>> bdded70a
+	void OnPopulateTags(ClientProtocol::Message& msg) override
 	{
 		T& tag = static_cast<T&>(*this);
 		const std::string* const val = tag.GetValue(msg);
