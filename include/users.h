/*
 * InspIRCd -- Internet Relay Chat Daemon
 *
 *   Copyright (C) 2019-2020 Matt Schatz <genius3000@g3k.solutions>
 *   Copyright (C) 2019 linuxdaemon <linuxdaemon.irc@gmail.com>
 *   Copyright (C) 2013 Daniel Vassdal <shutter@canternet.org>
 *   Copyright (C) 2012-2016, 2018 Attila Molnar <attilamolnar@hush.com>
 *   Copyright (C) 2012-2013, 2016-2021 Sadie Powell <sadie@witchery.services>
 *   Copyright (C) 2012, 2019 Robby <robby@chatbelgie.be>
 *   Copyright (C) 2012 DjSlash <djslash@djslash.org>
 *   Copyright (C) 2012 ChrisTX <xpipe@hotmail.de>
 *   Copyright (C) 2011 jackmcbarn <jackmcbarn@inspircd.org>
 *   Copyright (C) 2009-2010 Daniel De Graaf <danieldg@inspircd.org>
 *   Copyright (C) 2009 Uli Schlachter <psychon@inspircd.org>
 *   Copyright (C) 2008 Thomas Stagner <aquanight@inspircd.org>
 *   Copyright (C) 2008 John Brooks <special@inspircd.org>
 *   Copyright (C) 2007, 2009 Dennis Friis <peavey@inspircd.org>
 *   Copyright (C) 2006-2009 Robin Burchell <robin+git@viroteck.net>
 *   Copyright (C) 2003-2008 Craig Edwards <brain@inspircd.org>
 *
 * This file is part of InspIRCd.  InspIRCd is free software: you can
 * redistribute it and/or modify it under the terms of the GNU General Public
 * License as published by the Free Software Foundation, version 2.
 *
 * This program is distributed in the hope that it will be useful, but WITHOUT
 * ANY WARRANTY; without even the implied warranty of MERCHANTABILITY or FITNESS
 * FOR A PARTICULAR PURPOSE.  See the GNU General Public License for more
 * details.
 *
 * You should have received a copy of the GNU General Public License
 * along with this program.  If not, see <http://www.gnu.org/licenses/>.
 */


#pragma once

#include "socket.h"
#include "inspsocket.h"
#include "mode.h"
#include "membership.h"

/** Registration state of a user, e.g.
 * have they sent USER, NICK, PASS yet?
 */
enum RegistrationState {

#ifndef _WIN32   // Burlex: This is already defined in win32, luckily it is still 0.
	REG_NONE = 0,		/* Has sent nothing */
#endif

	REG_USER = 1,		/* Has sent USER */
	REG_NICK = 2,		/* Has sent NICK */
	REG_NICKUSER = 3,	/* Bitwise combination of REG_NICK and REG_USER */
	REG_ALL = 7			/* REG_NICKUSER plus next bit along */
};

/** Represents \<connect> class tags from the server config */
class CoreExport ConnectClass final
{
public:
	/** A shared pointer to a connect class. */
	typedef std::shared_ptr<ConnectClass> Ptr;

	/** An enumeration of possible types of connect class. */
	enum Type
		: uint8_t
	{
		/** The class defines who is allowed to connect to the server. */
		ALLOW = 0,

		/** The class defines who is banned from connecting to the server. */
		DENY = 1,

		/** The class is for server operators to be assigned to by name. */
		NAMED = 2,
	};

	/** The synthesized (with all inheritance applied) config tag this class was read from. */
	std::shared_ptr<ConfigTag> config;

	/** The hosts that this user can connect from. */
	std::vector<std::string> hosts;

	/** The name of this connect class. */
	std::string name;

	/** If non-empty then the password a user must specify in PASS to be assigned to this class. */
	std::string password;

	/** If non-empty then the hash algorithm that the password field is hashed with. */
	std::string passwordhash;

	/** If non-empty then the server ports which a user has to be connecting on. */
	insp::flat_set<int> ports;

	/** The type of class this. */
	Type type;

	/** Whether fake lag is used by this class. */
	bool fakelag:1;

	/** Whether to warn server operators about the limit for this class being reached. */
	bool maxconnwarn:1;

	/** Whether the DNS hostnames of users in this class should be resolved. */
	bool resolvehostnames:1;

	/** Whether this class is for a shared host where the username (ident) uniquely identifies users. */
	bool uniqueusername:1;

	/** Maximum rate of commands (units: millicommands per second). */
	unsigned long commandrate = 1000UL;

	/** The maximum number of bytes that users in this class can have in their send queue before they are disconnected. */
	unsigned long hardsendqmax = 1048576UL;

	/** The maximum number of users in this class that can connect to the local server from one host. */
	unsigned long limit = 5000UL;

	/** The maximum number of channels that users in this class can join. */
	unsigned long maxchans = 20UL;

	/** The maximum number of users in this class that can connect to the entire network from one host. */
	unsigned long maxglobal = 3UL;

	/** The maximum number of users that can be in this class on the local server. */
	unsigned long maxlocal = 3UL;

	/** The amount of penalty that a user in this class can have before the penalty system activates. */
	unsigned long penaltythreshold = 20UL;

	/** The number of seconds between keepalive checks for idle clients in this class. */
	unsigned long pingtime = 120UL;

	/** The maximum number of bytes that users in this class can have in their receive queue before they are disconnected. */
	unsigned long recvqmax = 4096UL;

	/** The number of seconds that connecting users have to register within in this class. */
	unsigned long registration_timeout = 90UL;

	/** The maximum number of bytes that users in this class can have in their send queue before their commands stop being processed. */
	unsigned long softsendqmax = 4096UL;

	/** Creates a new connect class from a config tag. */
	ConnectClass(std::shared_ptr<ConfigTag> tag, Type type, const std::vector<std::string>& masks);

	/** Creates a new connect class with a parent from a config tag. */
	ConnectClass(std::shared_ptr<ConfigTag> tag, Type type, const std::vector<std::string>& masks, ConnectClass::Ptr parent);

	/** Configures this connect class using the config from the specified tag. */
	void Configure(const std::string& classname, std::shared_ptr<ConfigTag> tag);

	/** Update the settings in this block to match the given class */
	void Update(const ConnectClass::Ptr klass);

	/** Retrieves the name of this connect class. */
	const std::string& GetName() const { return name; }

	/** Retrieves the hosts for this connect class. */
	const std::vector<std::string>& GetHosts() const { return hosts; }
};

/** Holds all information about a user
 * This class stores all information about a user connected to the irc server. Everything about a
 * connection is stored here primarily, from the user's socket ID (file descriptor) through to the
 * user's nickname and hostname.
 */
class CoreExport User
	: public Extensible
{
private:
	/** Cached nick!ident\@dhost value using the displayed hostname
	 */
	std::string cached_fullhost;

	/** Cached ident\@ip value using the real IP address
	 */
	std::string cached_hostip;

	/** Cached ident\@realhost value using the real hostname
	 */
	std::string cached_makehost;

	/** Cached nick!ident\@realhost value using the real hostname
	 */
	std::string cached_fullrealhost;

	/** Set by GetIPString() to avoid constantly re-grabbing IP via sockets voodoo.
	 */
	std::string cachedip;

	/** If set then the hostname which is displayed to users. */
	std::string displayhost;

	/** The real hostname of this user. */
	std::string realhost;

	/** The real name of this user. */
	std::string realname;

	/** The user's mode list.
	 * Much love to the STL for giving us an easy to use bitset, saving us RAM.
	 * if (modes[modeid]) is set, then the mode is set.
	 * For example, to work out if mode +i is set, we check the field
	 * User::modes[invisiblemode->modeid] == true.
	 */
	ModeParser::ModeStatus modes;

public:
	/** To execute a function for each local neighbor of a user, inherit from this class and
	 * pass an instance of it to User::ForEachNeighbor().
	 */
	class ForEachNeighborHandler
	{
	public:
		/** Method to execute for each local neighbor of a user.
		 * Derived classes must implement this.
		 * @param user Current neighbor
		 */
		virtual void Execute(LocalUser* user) = 0;
	};

	/** An enumeration of all possible types of user. */
	enum Type
		: uint8_t
	{
		/** The user is connected to the local server. */
		TYPE_LOCAL = 0,

		/** The user is connected to a remote server. */
		TYPE_REMOTE = 1,

		/** The user is a server pseudo-user. */
		TYPE_SERVER = 2,
	};

	/** List of Memberships for this user
	 */
	typedef insp::intrusive_list<Membership> ChanList;

	/** Time that the object was instantiated (used for TS calculation etc)
	*/
	time_t age;

	/** Time the connection was created, set in the constructor. This
	 * may be different from the time the user's Cullable object was
	 * created.
	 */
	time_t signon = 0;

	/** Client address that the user is connected from.
	 * Do not modify this value directly, use SetClientIP() to change it.
	 * Port is not valid for remote users.
	 */
	irc::sockets::sockaddrs client_sa;

	/** The users nickname.
	 * An invalid nickname indicates an unregistered connection prior to the NICK command.
	 * Use InspIRCd::IsNick() to validate nicknames.
	 */
	std::string nick;

	/** The user's unique identifier.
	 * This is the unique identifier which the user has across the network.
	 */
	const std::string uuid;

	/** The users ident reply.
	 * Two characters are added to the user-defined limit to compensate for the tilde etc.
	 */
	std::string ident;

	/** What snomasks are set on this user.
	 * This functions the same as the above modes.
	 */
	std::bitset<64> snomasks;

	/** Channels this user is on
	 */
	ChanList chans;

	/** The server the user is connected to.
	 */
	Server* server;

	/** The user's away message.
	 * If this string is empty, the user is not marked as away.
	 */
	std::string awaymsg;

	/** Time the user last went away.
	 * This is ONLY RELIABLE if user IsAway()!
	 */
	time_t awaytime;

	/** The oper type they logged in as, if they are an oper.
	 */
	std::shared_ptr<OperInfo> oper;

	/** Used by User to indicate the registration status of the connection
	 * It is a bitfield of the REG_NICK, REG_USER and REG_ALL bits to indicate
	 * the connection state.
	 */
	unsigned int registered:3;

	/** If this is set to true, then all socket operations for the user
	 * are dropped into the bit-bucket.
	 * This value is set by QuitUser, and is not needed separately from that call.
	 * Please note that setting this value alone will NOT cause the user to quit.
	 */
	unsigned int quitting:1;

	/** Whether the ident field uniquely identifies this user on their origin host. */
	bool uniqueusername:1;

	/** What type of user is this? */
	const uint8_t usertype:2;

	/** Get client IP string from sockaddr, using static internal buffer
	 * @return The IP string
	 */
	const std::string& GetIPString();

	/** Retrieves this user's hostname.
	 * @param uncloak If true then return the real host; otherwise, the display host.
	 */
	const std::string& GetHost(bool uncloak) const;

	/** Retrieves the username which should be included in bans for this user. */
	const std::string& GetBanIdent() const;

	/** Retrieves this user's displayed hostname. */
	const std::string& GetDisplayedHost() const;

	/** Retrieves this user's real hostname. */
	const std::string& GetRealHost() const;

	/** Retrieves this user's real name. */
	const std::string& GetRealName() const;

	/** Get CIDR mask, using default range, for this user
	 */
	irc::sockets::cidr_mask GetCIDRMask();

	/** Sets the client IP for this user
	 * @return true if the conversion was successful
	 */
	virtual void SetClientIP(const irc::sockets::sockaddrs& sa);

	DEPRECATED_METHOD(virtual bool SetClientIP(const std::string& address));

	/** Constructor
	 * @throw CoreException if the UID allocated to the user already exists
	 */
	User(const std::string& uid, Server* srv, Type objtype);

	/** Returns the full displayed host of the user
	 * This member function returns the hostname of the user as seen by other users
	 * on the server, in nick!ident\@host form.
	 * @return The full masked host of the user
	 */
	virtual const std::string& GetFullHost();

	/** Returns the full real host of the user
	 * This member function returns the hostname of the user as seen by other users
	 * on the server, in nick!ident\@host form. If any form of hostname cloaking is in operation,
	 * e.g. through a module, then this method will ignore it and return the true hostname.
	 * @return The full real host of the user
	 */
	virtual const std::string& GetFullRealHost();

	/** This clears any cached results that are used for GetFullRealHost() etc.
	 * The results of these calls are cached as generating them can be generally expensive.
	 */
	void InvalidateCache();

	/** Returns whether this user is currently away or not. If true,
	 * further information can be found in User::awaymsg and User::awaytime
	 * @return True if the user is away, false otherwise
	 */
	bool IsAway() const { return (!awaymsg.empty()); }

	/** Returns whether this user is an oper or not. If true,
	 * oper information can be obtained from User::oper
	 * @return True if the user is an oper, false otherwise
	 */
	bool IsOper() const { return !!oper; }

	/** Returns true if a notice mask is set
	 * @param sm A notice mask character to check
	 * @return True if the notice mask is set
	 */
	bool IsNoticeMaskSet(unsigned char sm);

	/** Get the mode letters of modes set on the user as a string.
	 * @param includeparams True to get the parameters of the modes as well. Defaults to false.
	 * @return Mode letters of modes set on the user and optionally the parameters of those modes, if any.
	 * The returned string always begins with a '+' character. If the user has no modes set, "+" is returned.
	 */
	std::string GetModeLetters(bool includeparams = false) const;

	/** Returns true if a specific mode is set
	 * @param m The user mode
	 * @return True if the mode is set
	 */
	bool IsModeSet(unsigned char m) const;
	bool IsModeSet(const ModeHandler* mh) const;
	bool IsModeSet(const ModeHandler& mh) const { return IsModeSet(&mh); }
	bool IsModeSet(UserModeReference& moderef) const;

	/** Set a specific usermode to on or off
	 * @param mh The user mode
	 * @param value On or off setting of the mode
	 */
	void SetMode(ModeHandler* mh, bool value);
	void SetMode(ModeHandler& mh, bool value) { SetMode(&mh, value); }

	/** Returns true or false for if a user can execute a privileged oper command.
	 * This is done by looking up their oper type from User::oper, then referencing
	 * this to their oper classes and checking the commands they can execute.
	 * @param command A command (should be all CAPS)
	 * @return True if this user can execute the command
	 */
	virtual bool HasCommandPermission(const std::string& command);

	/** Returns true if a user has a given permission.
	 * This is used to check whether or not users may perform certain actions which admins may not wish to give to
	 * all operators, yet are not commands. An example might be oper override, mass messaging (/notice $*), etc.
	 *
	 * @param privstr The priv to check, e.g. "users/override/topic". These are loaded free-form from the config file.
	 * @return True if this user has the permission in question.
	 */
	virtual bool HasPrivPermission(const std::string& privstr);

	/** Returns true or false if a user can set a privileged user or channel mode.
	 * This is done by looking up their oper type from User::oper, then referencing
	 * this to their oper classes, and checking the modes they can set.
	 * @param mh Mode to check
	 * @return True if the user can set or unset this mode.
	 */
	virtual bool HasModePermission(const ModeHandler* mh) const;

	/** Determines whether this user can set the specified snomask.
	 * @param chr The server notice mask character to look up.
	 * @return True if the user can set the specified snomask; otherwise, false.
	 */
	virtual bool HasSnomaskPermission(char chr) const;

	/** Creates a usermask with real host.
	 * Takes a buffer to use and fills the given buffer with the hostmask in the format user\@host
	 * @return the usermask in the format user\@host
	 */
	const std::string& MakeHost();

	/** Creates a usermask with real ip.
	 * Takes a buffer to use and fills the given buffer with the ipmask in the format user\@ip
	 * @return the usermask in the format user\@ip
	 */
	const std::string& MakeHostIP();

	/** Oper up the user using the given opertype.
	 * This will also give the +o usermode.
	 */
	void Oper(std::shared_ptr<OperInfo> info);

	/** Oper down.
	 * This will clear the +o usermode and unset the user's oper type
	 */
	void UnOper();

	/** Sends a server notice to this user.
	 * @param text The contents of the message to send.
	 */
	void WriteNotice(const std::string& text);

	/** Send a NOTICE message from the local server to the user.
	 * @param text Text to send
	 */
	virtual void WriteRemoteNotice(const std::string& text);

	virtual void WriteRemoteNumeric(const Numeric::Numeric& numeric);

	template <typename... Param>
	void WriteRemoteNumeric(unsigned int numeric, Param... p)
	{
		Numeric::Numeric n(numeric);
		n.push(std::forward<Param>(p)...);
		WriteRemoteNumeric(n);
	}

	void WriteNumeric(const Numeric::Numeric& numeric);

	template <typename... Param>
	void WriteNumeric(unsigned int numeric, Param... p)
	{
		Numeric::Numeric n(numeric);
		n.push(std::forward<Param>(p)...);
		WriteNumeric(n);
	}

	/** Write to all users that can see this user (including this user in the list if include_self is true), appending CR/LF
	 * @param protoev Protocol event to send, may contain any number of messages.
	 * @param include_self Should the message be sent back to the author?
	 */
	void WriteCommonRaw(ClientProtocol::Event& protoev, bool include_self = true);

	/** Execute a function once for each local neighbor of this user. By default, the neighbors of a user are the users
	 * who have at least one common channel with the user. Modules are allowed to alter the set of neighbors freely.
	 * This function is used for example to send something conditionally to neighbors, or to send different messages
	 * to different users depending on their oper status.
	 * @param handler Function object to call, inherited from ForEachNeighborHandler.
	 * @param include_self True to include this user in the set of neighbors, false otherwise.
	 * Modules may override this. Has no effect if this user is not local.
	 */
	uint64_t ForEachNeighbor(ForEachNeighborHandler& handler, bool include_self = true);

	/** Return true if the user shares at least one channel with another user
	 * @param other The other user to compare the channel list against
	 * @return True if the given user shares at least one channel with this user
	 */
	bool SharesChannelWith(User *other);

	/** Change the displayed hostname of this user.
	 * @param host The new displayed hostname of this user.
	 * @return True if the hostname was changed successfully; otherwise, false.
	 */
	bool ChangeDisplayedHost(const std::string& host);

	/** Change the real hostname of this user.
	 * @param host The new real hostname of this user.
	 * @param resetdisplay Whether to reset the display host to this value.
	 */
	void ChangeRealHost(const std::string& host, bool resetdisplay);

	/** Change the ident (username) of a user.
	 * ALWAYS use this function, rather than writing User::ident directly,
	 * as this triggers module events allowing the change to be synchronized to
	 * remote servers.
	 * @param newident The new ident to set
	 * @return True if the change succeeded, false if it didn't
	 */
	bool ChangeIdent(const std::string& newident);

	/** Change a users realname field.
	 * @param real The user's new real name
	 * @return True if the change succeeded, false if otherwise
	 */
	bool ChangeRealName(const std::string& real);

	/** Change a user's nick
	 * @param newnick The new nick. If equal to the users uuid, the nick change always succeeds.
	 * @param newts The time at which this nick change happened.
	 * @return True if the change succeeded
	 */
	bool ChangeNick(const std::string& newnick, time_t newts = 0);

	/** Remove this user from all channels they are on, and delete any that are now empty.
	 * This is used by QUIT, and will not send part messages!
	 */
	void PurgeEmptyChannels();

	Cullable::Result Cull() override;

	/** @copydoc Serializable::Deserialize */
	bool Deserialize(Data& data) override;

	/** @copydoc Serializable::Deserialize */
	bool Serialize(Serializable::Data& data) override;
};

class CoreExport UserIOHandler final
	: public StreamSocket
{
private:
	size_t checked_until;
public:
	LocalUser* const user;
	UserIOHandler(LocalUser* me)
		: StreamSocket(StreamSocket::SS_USER)
		, checked_until(0)
		, user(me)
	{
	}
	void OnDataReady() override;
	bool OnSetLocalEndPoint(const irc::sockets::sockaddrs& ep) override;
	bool OnSetRemoteEndPoint(const irc::sockets::sockaddrs& ep) override;
	void OnError(BufferedSocketError error) override;

	/** Adds to the user's write buffer.
	 * You may add any amount of text up to this users sendq value, if you exceed the
	 * sendq value, the user will be removed, and further buffer adds will be dropped.
	 * @param data The data to add to the write buffer
	 */
	void AddWriteBuf(const std::string &data);
};

class CoreExport LocalUser final
	: public User
	, public insp::intrusive_list_node<LocalUser>
{
private:
	/** The connect class this user is in. */
	ConnectClass::Ptr connectclass;

	/** Message list, can be passed to the two parameter Send(). */
	static ClientProtocol::MessageList sendmsglist;

	/** Add a serialized message to the send queue of the user.
	 * @param serialized Bytes to add.
	 */
	void Write(const ClientProtocol::SerializedMessage& serialized);

	/** Send a protocol event to the user, consisting of one or more messages.
	 * @param protoev Event to send, may contain any number of messages.
	 * @param msglist Message list used temporarily internally to pass to hooks and store messages
	 * before Write().
	 */
	void Send(ClientProtocol::Event& protoev, ClientProtocol::MessageList& msglist);

public:
	LocalUser(int fd, irc::sockets::sockaddrs* client, irc::sockets::sockaddrs* server);
	LocalUser(int fd, const std::string& uuid, Serializable::Data& data);

	Cullable::Result Cull() override;

	UserIOHandler eh;

	/** Serializer to use when communicating with the user
	 */
	ClientProtocol::Serializer* serializer = nullptr;

	/** Stats counter for bytes inbound
	 */
	unsigned int bytes_in = 0;

	/** Stats counter for bytes outbound
	 */
	unsigned int bytes_out = 0;

	/** Stats counter for commands inbound
	 */
	unsigned int cmds_in = 0;

	/** Stats counter for commands outbound
	 */
	unsigned int cmds_out = 0;

	/** Password specified by the user when they registered (if any).
	 * This is stored even if the \<connect> block doesnt need a password, so that
	 * modules may check it.
	 */
	std::string password;

	/** Get the connect class which this user belongs to.
	 * @return A pointer to this user's connect class.
	 */
	ConnectClass::Ptr GetClass() const { return connectclass; }

	/** Call this method to find the matching \<connect> for a user, and to check them against it.
	 */
	void CheckClass(bool clone_count = true);

	/** Server address and port that this user is connected to.
	 */
	irc::sockets::sockaddrs server_sa;

	/** Recursion fix: user is out of SendQ and will be quit as soon as possible.
	 * This can't be handled normally because QuitUser itself calls Write on other
	 * users, which could trigger their SendQ to overrun.
	 */
	unsigned int quitting_sendq:1;

	/** has the user responded to their previous ping?
	 */
	unsigned int lastping:1;

	/** This is true if the user matched an exception (E-line). It is used to save time on ban checks.
	 */
	unsigned int exempt:1;

	/** The time at which this user should be pinged next. */
	time_t nextping = 0;

	/** Time that the connection last sent a message, used to calculate idle time
	 */
	time_t idle_lastmsg = 0;

	/** This value contains how far into the penalty threshold the user is.
	 * This is used either to enable fake lag or for excess flood quits
	 */
	unsigned int CommandFloodPenalty = 0;

	uint64_t already_sent = 0;

	/** Check if the user matches a G- or K-line, and disconnect them if they do.
	 * @param doZline True if Z-lines should be checked (if IP has changed since initial connect)
	 * Returns true if the user matched a ban, false else.
	 */
	bool CheckLines(bool doZline = false);

	/** Use this method to fully connect a user.
	 * This will send the message of the day, check G/K/E-lines, etc.
	 */
	void FullConnect();

	/** Set the connect class to which this user belongs to.
	 * @param explicit_name Set this string to tie the user to a specific class name. Otherwise, the class is fitted by checking \<connect> tags from the configuration file.
	 */
	void SetClass(const std::string &explicit_name = "");

<<<<<<< HEAD
	bool SetClientIP(const std::string& address) override;

	void SetClientIP(const irc::sockets::sockaddrs& sa) override;
=======
	/** @copydoc User::SetClientIP */
	void SetClientIP(const irc::sockets::sockaddrs& sa) CXX11_OVERRIDE;
>>>>>>> bbdbbc64

	DEPRECATED_METHOD(bool SetClientIP(const std::string& address) CXX11_OVERRIDE);

	/** Send a NOTICE message from the local server to the user.
	 * The message will be sent even if the user is connected to a remote server.
	 * @param text Text to send
	 */
	void WriteRemoteNotice(const std::string& text) override;

	/** Returns true or false for if a user can execute a privileged oper command.
	 * This is done by looking up their oper type from User::oper, then referencing
	 * this to their oper classes and checking the commands they can execute.
	 * @param command A command (should be all CAPS)
	 * @return True if this user can execute the command
	 */
	bool HasCommandPermission(const std::string& command) override;

	/** Returns true if a user has a given permission.
	 * This is used to check whether or not users may perform certain actions which admins may not wish to give to
	 * all operators, yet are not commands. An example might be oper override, mass messaging (/notice $*), etc.
	 *
	 * @param privstr The priv to check, e.g. "users/override/topic". These are loaded free-form from the config file.
	 * @return True if this user has the permission in question.
	 */
	bool HasPrivPermission(const std::string& privstr) override;

	/** Returns true or false if a user can set a privileged user or channel mode.
	 * This is done by looking up their oper type from User::oper, then referencing
	 * this to their oper classes, and checking the modes they can set.
	 * @param mh Mode to check
	 * @return True if the user can set or unset this mode.
	 */
	bool HasModePermission(const ModeHandler* mh) const override;

	/** @copydoc User::HasSnomaskPermission */
	bool HasSnomaskPermission(char chr) const override;

	/** Change nick to uuid, unset REG_NICK and send a nickname overruled numeric.
	 * This is called when another user (either local or remote) needs the nick of this user and this user
	 * isn't registered.
	 */
	void OverruleNick();

	/** Send a protocol event to the user, consisting of one or more messages.
	 * @param protoev Event to send, may contain any number of messages.
	 */
	void Send(ClientProtocol::Event& protoev);

	/** Send a single message to the user.
	 * @param protoevprov Protocol event provider.
	 * @param msg Message to send.
	 */
	void Send(ClientProtocol::EventProvider& protoevprov, ClientProtocol::Message& msg);

	/** @copydoc Serializable::Deserialize */
	bool Deserialize(Data& data) override;

	/** @copydoc Serializable::Deserialize */
	bool Serialize(Serializable::Data& data) override;
};

class RemoteUser
	: public User
{
public:
	RemoteUser(const std::string& uid, Server* srv)
		: User(uid, srv, TYPE_REMOTE)
	{
	}
};

class CoreExport FakeUser final
	: public User
{
public:
	FakeUser(const std::string& uid, Server* srv)
		: User(uid, srv, TYPE_SERVER)
	{
		nick = srv->GetName();
	}

	FakeUser(const std::string& uid, const std::string& sname, const std::string& sdesc)
		: User(uid, new Server(uid, sname, sdesc), TYPE_SERVER)
	{
		nick = sname;
	}

	Cullable::Result Cull() override;
	const std::string& GetFullHost() override;
	const std::string& GetFullRealHost() override;
};

/* Faster than dynamic_cast */
/** Is a local user */
inline LocalUser* IS_LOCAL(User* u)
{
	return (u != nullptr && u->usertype == User::TYPE_LOCAL) ? static_cast<LocalUser*>(u) : nullptr;
}
/** Is a remote user */
inline RemoteUser* IS_REMOTE(User* u)
{
	return (u != nullptr && u->usertype == User::TYPE_REMOTE) ? static_cast<RemoteUser*>(u) : nullptr;
}
/** Is a server fakeuser */
inline FakeUser* IS_SERVER(User* u)
{
	return (u != nullptr && u->usertype == User::TYPE_SERVER) ? static_cast<FakeUser*>(u) : nullptr;
}

inline bool User::IsModeSet(const ModeHandler* mh) const
{
	return ((mh->GetId() != ModeParser::MODEID_MAX) && (modes[mh->GetId()]));
}

inline bool User::IsModeSet(UserModeReference& moderef) const
{
	if (!moderef)
		return false;
	return IsModeSet(*moderef);
}

inline void User::SetMode(ModeHandler* mh, bool value)
{
	if (mh && mh->GetId() != ModeParser::MODEID_MAX)
		modes[mh->GetId()] = value;
}<|MERGE_RESOLUTION|>--- conflicted
+++ resolved
@@ -347,8 +347,6 @@
 	 */
 	virtual void SetClientIP(const irc::sockets::sockaddrs& sa);
 
-	DEPRECATED_METHOD(virtual bool SetClientIP(const std::string& address));
-
 	/** Constructor
 	 * @throw CoreException if the UID allocated to the user already exists
 	 */
@@ -708,16 +706,8 @@
 	 */
 	void SetClass(const std::string &explicit_name = "");
 
-<<<<<<< HEAD
-	bool SetClientIP(const std::string& address) override;
-
+	/** @copydoc User::SetClientIP */
 	void SetClientIP(const irc::sockets::sockaddrs& sa) override;
-=======
-	/** @copydoc User::SetClientIP */
-	void SetClientIP(const irc::sockets::sockaddrs& sa) CXX11_OVERRIDE;
->>>>>>> bbdbbc64
-
-	DEPRECATED_METHOD(bool SetClientIP(const std::string& address) CXX11_OVERRIDE);
 
 	/** Send a NOTICE message from the local server to the user.
 	 * The message will be sent even if the user is connected to a remote server.
