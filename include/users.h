--- conflicted
+++ resolved
@@ -608,19 +608,11 @@
 	virtual ~User();
 	CullResult cull() override;
 
-<<<<<<< HEAD
-	/** @copydoc Serializable::Deserialize. */
+	/** @copydoc Serializable::Deserialize */
 	bool Deserialize(Data& data) override;
 
-	/** @copydoc Serializable::Deserialize. */
+	/** @copydoc Serializable::Deserialize */
 	bool Serialize(Serializable::Data& data) override;
-=======
-	/** @copydoc Serializable::Deserialize */
-	bool Deserialize(Data& data) CXX11_OVERRIDE;
-
-	/** @copydoc Serializable::Deserialize */
-	bool Serialize(Serializable::Data& data) CXX11_OVERRIDE;
->>>>>>> bb39d78b
 };
 
 class CoreExport UserIOHandler : public StreamSocket
@@ -820,19 +812,11 @@
 	 */
 	void Send(ClientProtocol::EventProvider& protoevprov, ClientProtocol::Message& msg);
 
-<<<<<<< HEAD
-	/** @copydoc Serializable::Deserialize. */
+	/** @copydoc Serializable::Deserialize */
 	bool Deserialize(Data& data) override;
 
-	/** @copydoc Serializable::Deserialize. */
+	/** @copydoc Serializable::Deserialize */
 	bool Serialize(Serializable::Data& data) override;
-=======
-	/** @copydoc Serializable::Deserialize */
-	bool Deserialize(Data& data) CXX11_OVERRIDE;
-
-	/** @copydoc Serializable::Deserialize */
-	bool Serialize(Serializable::Data& data) CXX11_OVERRIDE;
->>>>>>> bb39d78b
 };
 
 class RemoteUser : public User
