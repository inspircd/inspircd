--- conflicted
+++ resolved
@@ -191,10 +191,12 @@
 	return std::less<ModuleEventListener*>()(lhs, rhs);
 }
 
-<<<<<<< HEAD
 template<typename Class, typename... FunArgs, typename... FwdArgs>
 inline void Events::ModuleEventProvider::Call(void (Class::*function)(FunArgs...), FwdArgs&&... args) const
 {
+	if (!GetModule() || GetModule()->dying)
+		return;
+
 	for (const auto& subscriber : subscribers)
 	{
 		const Module* mod = subscriber->GetModule();
@@ -209,6 +211,9 @@
 template<typename Class, typename... FunArgs, typename... FwdArgs>
 inline ModResult Events::ModuleEventProvider::FirstResult(ModResult (Class::*function)(FunArgs...), FwdArgs&&... args) const
 {
+	if (!GetModule() || GetModule()->dying)
+		return MOD_RES_PASSTHRU;
+
 	ModResult result;
 	for (const auto& subscriber : subscribers)
 	{
@@ -222,49 +227,4 @@
 			break;
 	}
 	return result;
-}
-=======
-/**
- * Run the given hook provided by a module
- *
- * FOREACH_MOD_CUSTOM(accountevprov, AccountEventListener, OnAccountChange, MOD_RESULT, (user, newaccount))
- */
-#define FOREACH_MOD_CUSTOM(prov, listenerclass, func, params) do { \
-	if ((prov).GetModule() && !(prov).GetModule()->dying) \
-	{ \
-		const ::Events::ModuleEventProvider::SubscriberList& _handlers = (prov).GetSubscribers(); \
-		for (::Events::ModuleEventProvider::SubscriberList::const_iterator _i = _handlers.begin(); _i != _handlers.end(); ++_i) \
-		{ \
-			listenerclass* _t = static_cast<listenerclass*>(*_i); \
-			const Module* _m = _t->GetModule(); \
-			if (_m && !_m->dying) \
-			_t->func params ; \
-		} \
-	} \
-} while (0);
-
-/**
- * Run the given hook provided by a module until some module returns MOD_RES_ALLOW or MOD_RES_DENY.
- * If no module does that, result is set to MOD_RES_PASSTHRU.
- *
- * Example: ModResult MOD_RESULT;
- * FIRST_MOD_RESULT_CUSTOM(httpevprov, HTTPRequestEventListener, OnHTTPRequest, MOD_RESULT, (request));
- */
-#define FIRST_MOD_RESULT_CUSTOM(prov, listenerclass, func, result, params) do { \
-	result = MOD_RES_PASSTHRU; \
-	if ((prov).GetModule() && !(prov).GetModule()->dying) \
-	{ \
-		const ::Events::ModuleEventProvider::SubscriberList& _handlers = (prov).GetSubscribers(); \
-		for (::Events::ModuleEventProvider::SubscriberList::const_iterator _i = _handlers.begin(); _i != _handlers.end(); ++_i) \
-		{ \
-			listenerclass* _t = static_cast<listenerclass*>(*_i); \
-			const Module* _m = _t->GetModule(); \
-			if (!_m || _m->dying) \
-				continue; \
-			result = _t->func params ; \
-			if (result != MOD_RES_PASSTHRU) \
-				break; \
-		} \
-	} \
-} while (0);
->>>>>>> aa0221d8
+}