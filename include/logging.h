--- conflicted
+++ resolved
@@ -261,19 +261,15 @@
 		if (maxlevel < level && !caching)
 			return; // No loggers care about this message.
 
-<<<<<<< HEAD
-		Write(level, type, FMT::vformat(format, FMT::make_format_args(args...)));
-=======
 		try
 		{
-			Write(level, type, fmt::vformat(format, fmt::make_format_args(args...)));
+			Write(level, type, FMT::vformat(format, fmt::make_format_args(args...)));
 		}
-		catch (const fmt::format_error& err)
+		catch (const FMT::format_error& err)
 		{
 			// This should only ever happen when we encounter a bug.
 			Write(Log::Level::CRITICAL, "LOG", "BUG: failed to format a log message: {} -- {}", format, err.what());
 		}
->>>>>>> 91b7f031
 	}
 
 public:
