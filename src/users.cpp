--- conflicted
+++ resolved
@@ -377,22 +377,7 @@
 	if (info->oper_block)
 		opername = info->oper_block->getString("name");
 
-<<<<<<< HEAD
-	if (IS_LOCAL(this))
-	{
-		LocalUser* l = IS_LOCAL(this);
-		std::string vhost = oper->getConfig("vhost");
-		if (!vhost.empty())
-			l->ChangeDisplayedHost(vhost);
-		std::string opClass = oper->getConfig("class");
-		if (!opClass.empty())
-			l->SetClass(opClass);
-	}
-
 	ServerInstance->SNO.WriteToSnoMask('o',"%s (%s@%s) is now an IRC operator of type %s (using oper '%s')",
-=======
-	ServerInstance->SNO->WriteToSnoMask('o',"%s (%s@%s) is now an IRC operator of type %s (using oper '%s')",
->>>>>>> 27e26178
 		nick.c_str(), ident.c_str(), GetRealHost().c_str(), oper->name.c_str(), opername.c_str());
 	this->WriteNumeric(RPL_YOUAREOPER, InspIRCd::Format("You are now %s %s", strchr("aeiouAEIOU", oper->name[0]) ? "an" : "a", oper->name.c_str()));
 
@@ -574,15 +559,9 @@
 
 	FOREACH_MOD(OnPostConnect, (this));
 
-<<<<<<< HEAD
 	ServerInstance->SNO.WriteToSnoMask('c',"Client connecting on port %d (class %s): %s (%s) [%s]",
-		this->GetServerPort(), this->MyClass->name.c_str(), GetFullRealHost().c_str(), this->GetIPString().c_str(), this->GetRealName().c_str());
+		this->server_sa.port(), this->MyClass->name.c_str(), GetFullRealHost().c_str(), this->GetIPString().c_str(), this->GetRealName().c_str());
 	ServerInstance->Logs.Log("BANCACHE", LOG_DEBUG, "BanCache: Adding NEGATIVE hit for " + this->GetIPString());
-=======
-	ServerInstance->SNO->WriteToSnoMask('c',"Client connecting on port %d (class %s): %s (%s) [%s]",
-		this->server_sa.port(), this->MyClass->name.c_str(), GetFullRealHost().c_str(), this->GetIPString().c_str(), this->GetRealName().c_str());
-	ServerInstance->Logs->Log("BANCACHE", LOG_DEBUG, "BanCache: Adding NEGATIVE hit for " + this->GetIPString());
->>>>>>> 27e26178
 	ServerInstance->BanCache.AddHit(this->GetIPString(), "", "");
 	// reset the flood penalty (which could have been raised due to things like auto +x)
 	CommandFloodPenalty = 0;
