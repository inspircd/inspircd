--- conflicted
+++ resolved
@@ -364,11 +364,7 @@
 	if (info->oper_block)
 		opername = info->oper_block->getString("name");
 
-<<<<<<< HEAD
-	ServerInstance->SNO.WriteToSnoMask('o',"%s (%s@%s) is now an IRC operator of type %s (using oper '%s')",
-=======
-	ServerInstance->SNO->WriteToSnoMask('o', "%s (%s@%s) is now a server operator of type %s (using oper '%s')",
->>>>>>> a55ca005
+	ServerInstance->SNO.WriteToSnoMask('o', "%s (%s@%s) is now a server operator of type %s (using oper '%s')",
 		nick.c_str(), ident.c_str(), GetRealHost().c_str(), oper->name.c_str(), opername.c_str());
 	this->WriteNumeric(RPL_YOUAREOPER, InspIRCd::Format("You are now %s %s", strchr("aeiouAEIOU", oper->name[0]) ? "an" : "a", oper->name.c_str()));
 
