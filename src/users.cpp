/*
 * InspIRCd -- Internet Relay Chat Daemon
 *
 *   Copyright (C) 2009-2010 Daniel De Graaf <danieldg@inspircd.org>
 *   Copyright (C) 2006-2009 Robin Burchell <robin+git@viroteck.net>
 *   Copyright (C) 2006-2007, 2009 Dennis Friis <peavey@inspircd.org>
 *   Copyright (C) 2008 John Brooks <john.brooks@dereferenced.net>
 *   Copyright (C) 2008 Thomas Stagner <aquanight@inspircd.org>
 *   Copyright (C) 2008 Oliver Lupton <oliverlupton@gmail.com>
 *   Copyright (C) 2003-2008 Craig Edwards <craigedwards@brainbox.cc>
 *
 * This file is part of InspIRCd.  InspIRCd is free software: you can
 * redistribute it and/or modify it under the terms of the GNU General Public
 * License as published by the Free Software Foundation, version 2.
 *
 * This program is distributed in the hope that it will be useful, but WITHOUT
 * ANY WARRANTY; without even the implied warranty of MERCHANTABILITY or FITNESS
 * FOR A PARTICULAR PURPOSE.  See the GNU General Public License for more
 * details.
 *
 * You should have received a copy of the GNU General Public License
 * along with this program.  If not, see <http://www.gnu.org/licenses/>.
 */


#include "inspircd.h"
#include "xline.h"

ClientProtocol::MessageList LocalUser::sendmsglist;

bool User::IsNoticeMaskSet(unsigned char sm)
{
	if (!isalpha(sm))
		return false;
	return (snomasks[sm-65]);
}

bool User::IsModeSet(unsigned char m) const
{
	ModeHandler* mh = ServerInstance->Modes.FindMode(m, MODETYPE_USER);
	return (mh && modes[mh->GetId()]);
}

std::string User::GetModeLetters(bool includeparams) const
{
	std::string ret(1, '+');
	std::string params;

	for (unsigned char i = 'A'; i <= 'z'; i++)
	{
		const ModeHandler* const mh = ServerInstance->Modes.FindMode(i, MODETYPE_USER);
		if ((!mh) || (!IsModeSet(mh)))
			continue;

		ret.push_back(mh->GetModeChar());
		if ((includeparams) && (mh->NeedsParam(true)))
		{
			const std::string val = mh->GetUserParameter(this);
			if (!val.empty())
				params.append(1, ' ').append(val);
		}
	}

	ret += params;
	return ret;
}

User::User(const std::string& uid, Server* srv, UserType type)
	: age(ServerInstance->Time())
	, signon(0)
	, uuid(uid)
	, server(srv)
	, registered(REG_NONE)
	, quitting(false)
	, usertype(type)
{
	client_sa.sa.sa_family = AF_UNSPEC;

	ServerInstance->Logs.Log("USERS", LOG_DEBUG, "New UUID for user: %s", uuid.c_str());

	// Do not insert FakeUsers into the uuidlist so FindUUID() won't return them which is the desired behavior
	if (type != USERTYPE_SERVER)
	{
		if (!ServerInstance->Users.uuidlist.insert(std::make_pair(uuid, this)).second)
			throw CoreException("Duplicate UUID in User constructor: " + uuid);
	}
}

LocalUser::LocalUser(int myfd, irc::sockets::sockaddrs* client, irc::sockets::sockaddrs* servaddr)
	: User(ServerInstance->UIDGen.GetUID(), ServerInstance->FakeClient->server, USERTYPE_LOCAL)
	, eh(this)
	, serializer(NULL)
	, bytes_in(0)
	, bytes_out(0)
	, cmds_in(0)
	, cmds_out(0)
	, quitting_sendq(false)
	, lastping(true)
	, exempt(false)
	, nextping(0)
	, idle_lastmsg(0)
	, CommandFloodPenalty(0)
	, already_sent(0)
{
	signon = ServerInstance->Time();
	// The user's default nick is their UUID
	nick = uuid;
	ident = uuid;
	eh.SetFd(myfd);
	memcpy(&client_sa, client, sizeof(irc::sockets::sockaddrs));
	memcpy(&server_sa, servaddr, sizeof(irc::sockets::sockaddrs));
	ChangeRealHost(GetIPString(), true);
}

LocalUser::LocalUser(int myfd, const std::string& uid, Serializable::Data& data)
	: User(uid, ServerInstance->FakeClient->server, USERTYPE_LOCAL)
	, eh(this)
	, already_sent(0)
{
	eh.SetFd(myfd);
	Deserialize(data);
}

User::~User()
{
}

const std::string& User::MakeHost()
{
	if (!this->cached_makehost.empty())
		return this->cached_makehost;

	this->cached_makehost = ident + "@" + GetRealHost();
	return this->cached_makehost;
}

const std::string& User::MakeHostIP()
{
	if (!this->cached_hostip.empty())
		return this->cached_hostip;

	this->cached_hostip = ident + "@" + this->GetIPString();
	return this->cached_hostip;
}

const std::string& User::GetFullHost()
{
	if (!this->cached_fullhost.empty())
		return this->cached_fullhost;

	this->cached_fullhost = nick + "!" + ident + "@" + GetDisplayedHost();
	return this->cached_fullhost;
}

const std::string& User::GetFullRealHost()
{
	if (!this->cached_fullrealhost.empty())
		return this->cached_fullrealhost;

	this->cached_fullrealhost = nick + "!" + ident + "@" + GetRealHost();
	return this->cached_fullrealhost;
}

bool User::HasModePermission(const ModeHandler* mh) const
{
	return true;
}

bool LocalUser::HasModePermission(const ModeHandler* mh) const
{
	if (!this->IsOper())
		return false;

	const unsigned char mode = mh->GetModeChar();
	if (!ModeParser::IsModeChar(mode))
		return false;

	return ((mh->GetModeType() == MODETYPE_USER ? oper->AllowedUserModes : oper->AllowedChanModes))[(mode - 'A')];

}
/*
 * users on remote servers can completely bypass all permissions based checks.
 * This prevents desyncs when one server has different type/class tags to another.
 * That having been said, this does open things up to the possibility of source changes
 * allowing remote kills, etc - but if they have access to the src, they most likely have
 * access to the conf - so it's an end to a means either way.
 */
bool User::HasCommandPermission(const std::string&)
{
	return true;
}

bool LocalUser::HasCommandPermission(const std::string& command)
{
	// are they even an oper at all?
	if (!this->IsOper())
	{
		return false;
	}

	return oper->AllowedOperCommands.Contains(command);
}

bool User::HasPrivPermission(const std::string& privstr)
{
	return true;
}

bool LocalUser::HasPrivPermission(const std::string& privstr)
{
	if (!this->IsOper())
		return false;

	return oper->AllowedPrivs.Contains(privstr);
}

void UserIOHandler::OnDataReady()
{
	if (user->quitting)
		return;

	if (recvq.length() > user->MyClass->GetRecvqMax() && !user->HasPrivPermission("users/flood/increased-buffers"))
	{
		ServerInstance->Users.QuitUser(user, "RecvQ exceeded");
		ServerInstance->SNO.WriteToSnoMask('a', "User %s RecvQ of %lu exceeds connect class maximum of %lu",
			user->nick.c_str(), (unsigned long)recvq.length(), user->MyClass->GetRecvqMax());
		return;
	}

	unsigned long sendqmax = ULONG_MAX;
	if (!user->HasPrivPermission("users/flood/increased-buffers"))
		sendqmax = user->MyClass->GetSendqSoftMax();

	unsigned long penaltymax = ULONG_MAX;
	if (!user->HasPrivPermission("users/flood/no-fakelag"))
		penaltymax = user->MyClass->GetPenaltyThreshold() * 1000;

	// The cleaned message sent by the user or empty if not found yet.
	std::string line;

	// The position of the most \n character or npos if not found yet.
	std::string::size_type eolpos;

	// The position within the recvq of the current character.
	std::string::size_type qpos;

	while (user->CommandFloodPenalty < penaltymax && getSendQSize() < sendqmax)
	{
		// Check the newly received data for an EOL.
		eolpos = recvq.find('\n', checked_until);
		if (eolpos == std::string::npos)
		{
			checked_until = recvq.length();
			return;
		}

		// We've found a line! Clean it up and move it to the line buffer.
		line.reserve(eolpos);
		for (qpos = 0; qpos < eolpos; ++qpos)
		{
			char c = recvq[qpos];
			switch (c)
			{
				case '\0':
					c = ' ';
					break;
				case '\r':
					continue;
			}

			line.push_back(c);
		}

		// just found a newline. Terminate the string, and pull it out of recvq
		recvq.erase(0, eolpos + 1);
		checked_until = 0;

		// TODO should this be moved to when it was inserted in recvq?
		ServerInstance->stats.Recv += qpos;
		user->bytes_in += qpos;
		user->cmds_in++;

		ServerInstance->Parser.ProcessBuffer(user, line);
		if (user->quitting)
			return;

		// clear() does not reclaim memory associated with the string, so our .reserve() call is safe
		line.clear();
	}

	if (user->CommandFloodPenalty >= penaltymax && !user->MyClass->fakelag)
		ServerInstance->Users.QuitUser(user, "Excess Flood");
}

void UserIOHandler::AddWriteBuf(const std::string &data)
{
	if (user->quitting_sendq)
		return;
	if (!user->quitting && getSendQSize() + data.length() > user->MyClass->GetSendqHardMax() &&
		!user->HasPrivPermission("users/flood/increased-buffers"))
	{
		user->quitting_sendq = true;
		ServerInstance->GlobalCulls.AddSQItem(user);
		return;
	}

	// We still want to append data to the sendq of a quitting user,
	// e.g. their ERROR message that says 'closing link'

	WriteData(data);
}

void UserIOHandler::SwapInternals(UserIOHandler& other)
{
	StreamSocket::SwapInternals(other);
	std::swap(checked_until, other.checked_until);
}

bool UserIOHandler::OnSetEndPoint(const irc::sockets::sockaddrs& server, const irc::sockets::sockaddrs& client)
{
	memcpy(&user->server_sa, &server, sizeof(irc::sockets::sockaddrs));
	user->SetClientIP(client);
	return !user->quitting;
}

void UserIOHandler::OnError(BufferedSocketError sockerr)
{
	ModResult res;
	FIRST_MOD_RESULT(OnConnectionFail, res, (user, sockerr));
	if (res != MOD_RES_ALLOW)
		ServerInstance->Users.QuitUser(user, getError());
}

CullResult User::cull()
{
	if (!quitting)
		ServerInstance->Users.QuitUser(this, "Culled without QuitUser");

	if (client_sa.family() != AF_UNSPEC)
		ServerInstance->Users.RemoveCloneCounts(this);

	return Extensible::cull();
}

CullResult LocalUser::cull()
{
	eh.cull();
	return User::cull();
}

CullResult FakeUser::cull()
{
	// Fake users don't quit, they just get culled.
	quitting = true;
	// Fake users are not inserted into UserManager::clientlist or uuidlist, so we don't need to modify those here
	return User::cull();
}

void User::Oper(OperInfo* info)
{
	ModeHandler* opermh = ServerInstance->Modes.FindMode('o', MODETYPE_USER);
	if (opermh)
	{
		if (this->IsModeSet(opermh))
			this->UnOper();
		this->SetMode(opermh, true);
	}
	this->oper = info;

	LocalUser* localuser = IS_LOCAL(this);
	if (localuser)
	{
		Modes::ChangeList changelist;
		changelist.push_add(opermh);
		ClientProtocol::Events::Mode modemsg(ServerInstance->FakeClient, NULL, localuser, changelist);
		localuser->Send(modemsg);
	}

	FOREACH_MOD(OnOper, (this, info->name));

	std::string opername;
	if (info->oper_block)
		opername = info->oper_block->getString("name");

	ServerInstance->SNO.WriteToSnoMask('o', "%s (%s@%s) is now a server operator of type %s (using oper '%s')",
		nick.c_str(), ident.c_str(), GetRealHost().c_str(), oper->name.c_str(), opername.c_str());
	this->WriteNumeric(RPL_YOUAREOPER, InspIRCd::Format("You are now %s %s", strchr("aeiouAEIOU", oper->name[0]) ? "an" : "a", oper->name.c_str()));

	ServerInstance->Users.all_opers.push_back(this);

	// Expand permissions from config for faster lookup
	if (localuser)
		oper->init();

	FOREACH_MOD(OnPostOper, (this, oper->name, opername));
}

void OperInfo::init()
{
	AllowedOperCommands.Clear();
	AllowedPrivs.Clear();
	AllowedUserModes.reset();
	AllowedChanModes.reset();
	AllowedUserModes['o' - 'A'] = true; // Call me paranoid if you want.

	for(std::vector<reference<ConfigTag> >::iterator iter = class_blocks.begin(); iter != class_blocks.end(); ++iter)
	{
		ConfigTag* tag = *iter;

		AllowedOperCommands.AddList(tag->getString("commands"));
		AllowedPrivs.AddList(tag->getString("privs"));

		std::string modes = tag->getString("usermodes");
		for (std::string::const_iterator c = modes.begin(); c != modes.end(); ++c)
		{
			if (*c == '*')
			{
				this->AllowedUserModes.set();
			}
			else if (*c >= 'A' && *c <= 'z')
			{
				this->AllowedUserModes[*c - 'A'] = true;
			}
		}

		modes = tag->getString("chanmodes");
		for (std::string::const_iterator c = modes.begin(); c != modes.end(); ++c)
		{
			if (*c == '*')
			{
				this->AllowedChanModes.set();
			}
			else if (*c >= 'A' && *c <= 'z')
			{
				this->AllowedChanModes[*c - 'A'] = true;
			}
		}
	}
}

void User::UnOper()
{
	if (!this->IsOper())
		return;

	/*
	 * unset their oper type (what IS_OPER checks).
	 * note, order is important - this must come before modes as -o attempts
	 * to call UnOper. -- w00t
	 */
	oper = NULL;

	// Remove the user from the oper list
	stdalgo::vector::swaperase(ServerInstance->Users.all_opers, this);

	// If the user is quitting we shouldn't remove any modes as it results in
	// mode messages being broadcast across the network.
	if (quitting)
		return;

	/* Remove all oper only modes from the user when the deoper - Bug #466*/
	Modes::ChangeList changelist;
	const ModeParser::ModeHandlerMap& usermodes = ServerInstance->Modes.GetModes(MODETYPE_USER);
	for (ModeParser::ModeHandlerMap::const_iterator i = usermodes.begin(); i != usermodes.end(); ++i)
	{
		ModeHandler* mh = i->second;
		if (mh->NeedsOper())
			changelist.push_remove(mh);
	}

	ServerInstance->Modes.Process(this, NULL, this, changelist);

	ModeHandler* opermh = ServerInstance->Modes.FindMode('o', MODETYPE_USER);
	if (opermh)
		this->SetMode(opermh, false);
	FOREACH_MOD(OnPostDeoper, (this));
}

/*
 * Check class restrictions
 */
void LocalUser::CheckClass(bool clone_count)
{
	ConnectClass* a = this->MyClass;

	if (!a)
	{
		ServerInstance->Users.QuitUser(this, "Access denied by configuration");
		return;
	}
	else if (a->type == CC_DENY)
	{
		ServerInstance->Users.QuitUser(this, a->config->getString("reason", "Unauthorised connection"));
		return;
	}
	else if (clone_count)
	{
		const UserManager::CloneCounts& clonecounts = ServerInstance->Users.GetCloneCounts(this);
		if ((a->GetMaxLocal()) && (clonecounts.local > a->GetMaxLocal()))
		{
			ServerInstance->Users.QuitUser(this, "No more connections allowed from your host via this connect class (local)");
			if (a->maxconnwarn)
			{
				ServerInstance->SNO.WriteToSnoMask('a', "WARNING: maximum local connections for the %s class (%ld) exceeded by %s",
					a->name.c_str(), a->GetMaxLocal(), this->GetIPString().c_str());
			}
			return;
		}
		else if ((a->GetMaxGlobal()) && (clonecounts.global > a->GetMaxGlobal()))
		{
			ServerInstance->Users.QuitUser(this, "No more connections allowed from your host via this connect class (global)");
			if (a->maxconnwarn)
			{
				ServerInstance->SNO.WriteToSnoMask('a', "WARNING: maximum global connections for the %s class (%ld) exceeded by %s",
				a->name.c_str(), a->GetMaxGlobal(), this->GetIPString().c_str());
			}
			return;
		}
	}

	this->nextping = ServerInstance->Time() + a->GetPingTime();
}

bool LocalUser::CheckLines(bool doZline)
{
	const char* check[] = { "G" , "K", (doZline) ? "Z" : NULL, NULL };

	if (!this->exempt)
	{
		for (int n = 0; check[n]; ++n)
		{
			XLine *r = ServerInstance->XLines->MatchesLine(check[n], this);

			if (r)
			{
				r->Apply(this);
				return true;
			}
		}
	}

	return false;
}

void LocalUser::FullConnect()
{
	ServerInstance->stats.Connects++;
	this->idle_lastmsg = ServerInstance->Time();

	/*
	 * You may be thinking "wtf, we checked this in User::AddClient!" - and yes, we did, BUT.
	 * At the time AddClient is called, we don't have a resolved host, by here we probably do - which
	 * may put the user into a totally seperate class with different restrictions! so we *must* check again.
	 * Don't remove this! -- w00t
	 */
	MyClass = NULL;
	SetClass();
	CheckClass();
	CheckLines();

	if (quitting)
		return;

	/*
	 * We don't set REG_ALL until triggering OnUserConnect, so some module events don't spew out stuff
	 * for a user that doesn't exist yet.
	 */
	FOREACH_MOD(OnUserConnect, (this));

	/* Now registered */
	if (ServerInstance->Users.unregistered_count)
		ServerInstance->Users.unregistered_count--;
	this->registered = REG_ALL;

	FOREACH_MOD(OnPostConnect, (this));

	ServerInstance->SNO.WriteToSnoMask('c',"Client connecting on port %d (class %s): %s (%s) [%s]",
		this->server_sa.port(), this->MyClass->name.c_str(), GetFullRealHost().c_str(), this->GetIPString().c_str(), this->GetRealName().c_str());
	ServerInstance->Logs.Log("BANCACHE", LOG_DEBUG, "BanCache: Adding NEGATIVE hit for " + this->GetIPString());
	ServerInstance->BanCache.AddHit(this->GetIPString(), "", "");
	// reset the flood penalty (which could have been raised due to things like auto +x)
	CommandFloodPenalty = 0;
}

void User::InvalidateCache()
{
	/* Invalidate cache */
	cachedip.clear();
	cached_fullhost.clear();
	cached_hostip.clear();
	cached_makehost.clear();
	cached_fullrealhost.clear();
}

bool User::ChangeNick(const std::string& newnick, time_t newts)
{
	if (quitting)
	{
		ServerInstance->Logs.Log("USERS", LOG_DEFAULT, "ERROR: Attempted to change nick of a quitting user: " + this->nick);
		return false;
	}

	User* const InUse = ServerInstance->FindNickOnly(newnick);
	if (InUse == this)
	{
		// case change, don't need to check campers
		// and, if it's identical including case, we can leave right now
		// We also don't update the nick TS if it's a case change, either
		if (newnick == nick)
			return true;
	}
	else
	{
		/*
		 * Uh oh.. if the nickname is in use, and it's not in use by the person using it (doh) --
		 * then we have a potential collide. Check whether someone else is camping on the nick
		 * (i.e. connect -> send NICK, don't send USER.) If they are camping, force-change the
		 * camper to their UID, and allow the incoming nick change.
		 *
		 * If the guy using the nick is already using it, tell the incoming nick change to gtfo,
		 * because the nick is already (rightfully) in use. -- w00t
		 */
		if (InUse)
		{
			if (InUse->registered != REG_ALL)
			{
				/* force the camper to their UUID, and ask them to re-send a NICK. */
				LocalUser* const localuser = static_cast<LocalUser*>(InUse);
				localuser->OverruleNick();
			}
			else
			{
				/* No camping, tell the incoming user  to stop trying to change nick ;p */
				this->WriteNumeric(ERR_NICKNAMEINUSE, newnick, "Nickname is already in use.");
				return false;
			}
		}

		age = newts ? newts : ServerInstance->Time();
	}

	if (this->registered == REG_ALL)
	{
		ClientProtocol::Messages::Nick nickmsg(this, newnick);
		ClientProtocol::Event nickevent(ServerInstance->GetRFCEvents().nick, nickmsg);
		this->WriteCommonRaw(nickevent, true);
	}
	const std::string oldnick = nick;
	nick = newnick;

	InvalidateCache();
	ServerInstance->Users.clientlist.erase(oldnick);
	ServerInstance->Users.clientlist[newnick] = this;

	if (registered == REG_ALL)
		FOREACH_MOD(OnUserPostNick, (this,oldnick));

	return true;
}

void LocalUser::OverruleNick()
{
	{
		ClientProtocol::Messages::Nick nickmsg(this, this->uuid);
		this->Send(ServerInstance->GetRFCEvents().nick, nickmsg);
	}
	this->WriteNumeric(ERR_NICKNAMEINUSE, this->nick, "Nickname overruled.");

	// Clear the bit before calling ChangeNick() to make it NOT run the OnUserPostNick() hook
	this->registered &= ~REG_NICK;
	this->ChangeNick(this->uuid);
}

const std::string& User::GetIPString()
{
	if (cachedip.empty())
	{
		cachedip = client_sa.addr();
		/* IP addresses starting with a : on irc are a Bad Thing (tm) */
		if (cachedip[0] == ':')
			cachedip.insert(cachedip.begin(),1,'0');
	}

	return cachedip;
}

const std::string& User::GetHost(bool uncloak) const
{
	return uncloak ? GetRealHost() : GetDisplayedHost();
}

const std::string& User::GetDisplayedHost() const
{
	return displayhost.empty() ? realhost : displayhost;
}

const std::string& User::GetRealHost() const
{
	return realhost;
}

const std::string& User::GetRealName() const
{
	return realname;
}

irc::sockets::cidr_mask User::GetCIDRMask()
{
	unsigned char range = 0;
	switch (client_sa.family())
	{
		case AF_INET6:
			range = ServerInstance->Config->c_ipv6_range;
			break;
		case AF_INET:
			range = ServerInstance->Config->c_ipv4_range;
			break;
	}
	return irc::sockets::cidr_mask(client_sa, range);
}

bool User::SetClientIP(const std::string& address)
{
	irc::sockets::sockaddrs sa;
	if (!irc::sockets::aptosa(address, client_sa.port(), sa))
		return false;

	User::SetClientIP(sa);
	return true;
}

void User::SetClientIP(const irc::sockets::sockaddrs& sa)
{
	const std::string oldip(GetIPString());
	memcpy(&client_sa, &sa, sizeof(irc::sockets::sockaddrs));
	this->InvalidateCache();

	// If the users hostname was their IP then update it.
	if (GetRealHost() == oldip)
		ChangeRealHost(GetIPString(), false);
	if (GetDisplayedHost() == oldip)
		ChangeDisplayedHost(GetIPString());
}

bool LocalUser::SetClientIP(const std::string& address)
{
	irc::sockets::sockaddrs sa;
	if (!irc::sockets::aptosa(address, client_sa.port(), sa))
		return false;

	LocalUser::SetClientIP(sa);
	return true;
}

void LocalUser::SetClientIP(const irc::sockets::sockaddrs& sa)
{
	if (sa == client_sa)
		return;

<<<<<<< HEAD
	ServerInstance->Users.RemoveCloneCounts(this);

	User::SetClientIP(sa);

	FOREACH_MOD(OnSetUserIP, (this));

	ServerInstance->Users.AddClone(this);
=======
	ServerInstance->Users->RemoveCloneCounts(this);
	User::SetClientIP(sa);
	ServerInstance->Users->AddClone(this);
>>>>>>> db45e2e6

	// Recheck the connect class.
	this->MyClass = NULL;
	this->SetClass();
	this->CheckClass();

	if (!quitting)
		FOREACH_MOD(OnSetUserIP, (this));
}

void LocalUser::Write(const ClientProtocol::SerializedMessage& text)
{
	if (!SocketEngine::BoundsCheckFd(&eh))
		return;

	if (ServerInstance->Config->RawLog)
	{
		if (text.empty())
			return;

		std::string::size_type nlpos = text.find_first_of("\r\n", 0, 2);
		if (nlpos == std::string::npos)
			nlpos = text.length(); // TODO is this ok, test it

		ServerInstance->Logs.Log("USEROUTPUT", LOG_RAWIO, "C[%s] O %.*s", uuid.c_str(), (int) nlpos, text.c_str());
	}

	eh.AddWriteBuf(text);

	const size_t bytessent = text.length() + 2;
	ServerInstance->stats.Sent += bytessent;
	this->bytes_out += bytessent;
	this->cmds_out++;
}

void LocalUser::Send(ClientProtocol::Event& protoev)
{
	if (!serializer)
	{
		ServerInstance->Logs.Log("USERS", LOG_DEBUG, "BUG: LocalUser::Send() called on %s who does not have a serializer!",
			GetFullRealHost().c_str());
		return;
	}

	// In the most common case a static LocalUser field, sendmsglist, is passed to the event to be
	// populated. The list is cleared before returning.
	// To handle re-enters, if sendmsglist is non-empty upon entering the method then a temporary
	// list is used instead of the static one.
	if (sendmsglist.empty())
	{
		Send(protoev, sendmsglist);
		sendmsglist.clear();
	}
	else
	{
		ClientProtocol::MessageList msglist;
		Send(protoev, msglist);
	}
}

void LocalUser::Send(ClientProtocol::Event& protoev, ClientProtocol::MessageList& msglist)
{
	// Modules can personalize the messages sent per user for the event
	protoev.GetMessagesForUser(this, msglist);
	for (ClientProtocol::MessageList::const_iterator i = msglist.begin(); i != msglist.end(); ++i)
	{
		ClientProtocol::Message& curr = **i;
		ModResult res;
		FIRST_MOD_RESULT(OnUserWrite, res, (this, curr));
		if (res != MOD_RES_DENY)
			Write(serializer->SerializeForUser(this, curr));
	}
}

void User::WriteNumeric(const Numeric::Numeric& numeric)
{
	LocalUser* const localuser = IS_LOCAL(this);
	if (!localuser)
		return;

	ModResult MOD_RESULT;

	FIRST_MOD_RESULT(OnNumeric, MOD_RESULT, (this, numeric));

	if (MOD_RESULT == MOD_RES_DENY)
		return;

	ClientProtocol::Messages::Numeric numericmsg(numeric, localuser);
	localuser->Send(ServerInstance->GetRFCEvents().numeric, numericmsg);
}

void User::WriteRemoteNotice(const std::string& text)
{
	ServerInstance->PI->SendUserNotice(this, text);
}

void LocalUser::WriteRemoteNotice(const std::string& text)
{
	WriteNotice(text);
}

namespace
{
	class WriteCommonRawHandler : public User::ForEachNeighborHandler
	{
		ClientProtocol::Event& ev;

		void Execute(LocalUser* user) override
		{
			user->Send(ev);
		}

	 public:
		WriteCommonRawHandler(ClientProtocol::Event& protoev)
			: ev(protoev)
		{
		}
	};
}

void User::WriteCommonRaw(ClientProtocol::Event& protoev, bool include_self)
{
	WriteCommonRawHandler handler(protoev);
	ForEachNeighbor(handler, include_self);
}

void User::ForEachNeighbor(ForEachNeighborHandler& handler, bool include_self)
{
	// The basic logic for visiting the neighbors of a user is to iterate the channel list of the user
	// and visit all users on those channels. Because two users may share more than one common channel,
	// we must skip users that we have already visited.
	// To do this, we make use of a global counter and an integral 'already_sent' field in LocalUser.
	// The global counter is incremented every time we do something for each neighbor of a user. Then,
	// before visiting a member we examine user->already_sent. If it's equal to the current counter, we
	// skip the member. Otherwise, we set it to the current counter and visit the member.

	// Ask modules to build a list of exceptions.
	// Mods may also exclude entire channels by erasing them from include_chans.
	IncludeChanList include_chans(chans.begin(), chans.end());
	std::map<User*, bool> exceptions;
	exceptions[this] = include_self;
	FOREACH_MOD(OnBuildNeighborList, (this, include_chans, exceptions));

	// Get next id, guaranteed to differ from the already_sent field of all users
	const already_sent_t newid = ServerInstance->Users.NextAlreadySentId();

	// Handle exceptions first
	for (std::map<User*, bool>::const_iterator i = exceptions.begin(); i != exceptions.end(); ++i)
	{
		LocalUser* curr = IS_LOCAL(i->first);
		if (curr)
		{
			// Mark as visited to ensure we won't visit again if there is a common channel
			curr->already_sent = newid;
			// Always treat quitting users as excluded
			if ((i->second) && (!curr->quitting))
				handler.Execute(curr);
		}
	}

	// Now consider the real neighbors
	for (IncludeChanList::const_iterator i = include_chans.begin(); i != include_chans.end(); ++i)
	{
		Channel* chan = (*i)->chan;
		const Channel::MemberMap& userlist = chan->GetUsers();
		for (Channel::MemberMap::const_iterator j = userlist.begin(); j != userlist.end(); ++j)
		{
			LocalUser* curr = IS_LOCAL(j->first);
			// User not yet visited?
			if ((curr) && (curr->already_sent != newid))
			{
				// Mark as visited and execute function
				curr->already_sent = newid;
				handler.Execute(curr);
			}
		}
	}
}

void User::WriteRemoteNumeric(const Numeric::Numeric& numeric)
{
	WriteNumeric(numeric);
}

/* return 0 or 1 depending if users u and u2 share one or more common channels
 * (used by QUIT, NICK etc which arent channel specific notices)
 *
 * The old algorithm in 1.0 for this was relatively inefficient, iterating over
 * the first users channels then the second users channels within the outer loop,
 * therefore it was a maximum of x*y iterations (upon returning 0 and checking
 * all possible iterations). However this new function instead checks against the
 * channel's userlist in the inner loop which is a std::map<User*,User*>
 * and saves us time as we already know what pointer value we are after.
 * Don't quote me on the maths as i am not a mathematician or computer scientist,
 * but i believe this algorithm is now x+(log y) maximum iterations instead.
 */
bool User::SharesChannelWith(User *other)
{
	/* Outer loop */
	for (User::ChanList::iterator i = this->chans.begin(); i != this->chans.end(); ++i)
	{
		/* Eliminate the inner loop (which used to be ~equal in size to the outer loop)
		 * by replacing it with a map::find which *should* be more efficient
		 */
		if ((*i)->chan->HasUser(other))
			return true;
	}
	return false;
}

bool User::ChangeRealName(const std::string& real)
{
	if (!this->realname.compare(real))
		return true;

	if (IS_LOCAL(this))
	{
		ModResult MOD_RESULT;
		FIRST_MOD_RESULT(OnPreChangeRealName, MOD_RESULT, (IS_LOCAL(this), real));
		if (MOD_RESULT == MOD_RES_DENY)
			return false;
		FOREACH_MOD(OnChangeRealName, (this, real));
	}
	this->realname.assign(real, 0, ServerInstance->Config->Limits.MaxReal);

	return true;
}

bool User::ChangeDisplayedHost(const std::string& shost)
{
	if (GetDisplayedHost() == shost)
		return true;

	LocalUser* luser = IS_LOCAL(this);
	if (luser)
	{
		ModResult MOD_RESULT;
		FIRST_MOD_RESULT(OnPreChangeHost, MOD_RESULT, (luser, shost));
		if (MOD_RESULT == MOD_RES_DENY)
			return false;
	}

	FOREACH_MOD(OnChangeHost, (this,shost));

	if (realhost == shost)
		this->displayhost.clear();
	else
		this->displayhost.assign(shost, 0, ServerInstance->Config->Limits.MaxHost);

	this->InvalidateCache();

	if (IS_LOCAL(this) && this->registered != REG_NONE)
		this->WriteNumeric(RPL_YOURDISPLAYEDHOST, this->GetDisplayedHost(), "is now your displayed host");

	return true;
}

void User::ChangeRealHost(const std::string& host, bool resetdisplay)
{
	// If the real host is the new host and we are not resetting the
	// display host then we have nothing to do.
	const bool changehost = (realhost != host);
	if (!changehost && !resetdisplay)
		return;

	// If the displayhost is not set and we are not resetting it then
	// we need to copy it to the displayhost field.
	if (displayhost.empty() && !resetdisplay)
		displayhost = realhost;

	// If the displayhost is the new host or we are resetting it then
	// we clear its contents to save memory.
	else if (displayhost == host || resetdisplay)
		displayhost.clear();

	// If we are just resetting the display host then we don't need to
	// do anything else.
	if (!changehost)
		return;

	realhost = host;
	this->InvalidateCache();
}

bool User::ChangeIdent(const std::string& newident)
{
	if (this->ident == newident)
		return true;

	FOREACH_MOD(OnChangeIdent, (this,newident));

	this->ident.assign(newident, 0, ServerInstance->Config->Limits.IdentMax);
	this->InvalidateCache();

	return true;
}

/*
 * Sets a user's connection class.
 * If the class name is provided, it will be used. Otherwise, the class will be guessed using host/ip/ident/etc.
 * NOTE: If the <ALLOW> or <DENY> tag specifies an ip, and this user resolves,
 * then their ip will be taken as 'priority' anyway, so for example,
 * <connect allow="127.0.0.1"> will match joe!bloggs@localhost
 */
void LocalUser::SetClass(const std::string &explicit_name)
{
	ConnectClass *found = NULL;

	ServerInstance->Logs.Log("CONNECTCLASS", LOG_DEBUG, "Setting connect class for UID %s", this->uuid.c_str());

	if (!explicit_name.empty())
	{
		for (ServerConfig::ClassVector::const_iterator i = ServerInstance->Config->Classes.begin(); i != ServerInstance->Config->Classes.end(); ++i)
		{
			ConnectClass* c = *i;

			if (explicit_name == c->name)
			{
				ServerInstance->Logs.Log("CONNECTCLASS", LOG_DEBUG, "Explicitly set to %s", explicit_name.c_str());
				found = c;
			}
		}
	}
	else
	{
		for (ServerConfig::ClassVector::const_iterator i = ServerInstance->Config->Classes.begin(); i != ServerInstance->Config->Classes.end(); ++i)
		{
			ConnectClass* c = *i;
			ServerInstance->Logs.Log("CONNECTCLASS", LOG_DEBUG, "Checking %s", c->GetName().c_str());

			ModResult MOD_RESULT;
			FIRST_MOD_RESULT(OnSetConnectClass, MOD_RESULT, (this,c));
			if (MOD_RESULT == MOD_RES_DENY)
				continue;
			if (MOD_RESULT == MOD_RES_ALLOW)
			{
				ServerInstance->Logs.Log("CONNECTCLASS", LOG_DEBUG, "Class forced by module to %s", c->GetName().c_str());
				found = c;
				break;
			}

			if (c->type == CC_NAMED)
				continue;

			bool regdone = (registered != REG_NONE);
			if (c->config->getBool("registered", regdone) != regdone)
				continue;

			/* check if host matches.. */
			if (!InspIRCd::MatchCIDR(this->GetIPString(), c->GetHost(), NULL) &&
			    !InspIRCd::MatchCIDR(this->GetRealHost(), c->GetHost(), NULL))
			{
				ServerInstance->Logs.Log("CONNECTCLASS", LOG_DEBUG, "No host match (for %s)", c->GetHost().c_str());
				continue;
			}

			/*
			 * deny change if change will take class over the limit check it HERE, not after we found a matching class,
			 * because we should attempt to find another class if this one doesn't match us. -- w00t
			 */
			if (c->limit && (c->GetReferenceCount() >= c->limit))
			{
				ServerInstance->Logs.Log("CONNECTCLASS", LOG_DEBUG, "OOPS: Connect class limit (%lu) hit, denying", c->limit);
				continue;
			}

			/* if it requires a port ... */
			if (!c->ports.empty())
			{
				/* and our port doesn't match, fail. */
				if (!c->ports.count(this->server_sa.port()))
				{
					ServerInstance->Logs.Log("CONNECTCLASS", LOG_DEBUG, "Requires a different port, skipping");
					continue;
				}
			}

			if (regdone && !c->config->getString("password").empty())
			{
				if (!ServerInstance->PassCompare(this, c->config->getString("password"), password, c->config->getString("hash")))
				{
					ServerInstance->Logs.Log("CONNECTCLASS", LOG_DEBUG, "Bad password, skipping");
					continue;
				}
			}

			/* we stop at the first class that meets ALL critera. */
			found = c;
			break;
		}
	}

	/*
	 * Okay, assuming we found a class that matches.. switch us into that class, keeping refcounts up to date.
	 */
	if (found)
	{
		MyClass = found;
	}
}

void User::PurgeEmptyChannels()
{
	// firstly decrement the count on each channel
	for (User::ChanList::iterator i = this->chans.begin(); i != this->chans.end(); )
	{
		Channel* c = (*i)->chan;
		++i;
		c->DelUser(this);
	}
}

void User::WriteNotice(const std::string& text)
{
	LocalUser* const localuser = IS_LOCAL(this);
	if (!localuser)
		return;

	ClientProtocol::Messages::Privmsg msg(ClientProtocol::Messages::Privmsg::nocopy, ServerInstance->FakeClient, localuser, text, MSG_NOTICE);
	localuser->Send(ServerInstance->GetRFCEvents().privmsg, msg);
}

const std::string& FakeUser::GetFullHost()
{
	if (!ServerInstance->Config->HideServer.empty())
		return ServerInstance->Config->HideServer;
	return server->GetName();
}

const std::string& FakeUser::GetFullRealHost()
{
	if (!ServerInstance->Config->HideServer.empty())
		return ServerInstance->Config->HideServer;
	return server->GetName();
}

ConnectClass::ConnectClass(ConfigTag* tag, char t, const std::string& mask)
<<<<<<< HEAD
	: config(tag), type(t), fakelag(true), name("unnamed"), registration_timeout(0), host(mask),
	pingtime(0), softsendqmax(0), hardsendqmax(0), recvqmax(0),
	penaltythreshold(0), commandrate(0), maxlocal(0), maxglobal(0), maxconnwarn(true), maxchans(20),
	limit(0), resolvehostnames(true)
=======
	: config(tag)
	, type(t)
	, fakelag(true)
	, name("unnamed")
	, registration_timeout(0)
	, host(mask)
	, pingtime(0)
	, softsendqmax(0)
	, hardsendqmax(0)
	, recvqmax(0)
	, penaltythreshold(0)
	, commandrate(0)
	, maxlocal(0)
	, maxglobal(0)
	, maxconnwarn(true)
	, maxchans(0)
	, limit(0)
	, resolvehostnames(true)
>>>>>>> db45e2e6
{
}

ConnectClass::ConnectClass(ConfigTag* tag, char t, const std::string& mask, const ConnectClass& parent)
{
	Update(&parent);
	name = "unnamed";
	type = t;
	host = mask;

	// Connect classes can inherit from each other but this is problematic for modules which can't use
	// ConnectClass::Update so we build a hybrid tag containing all of the values set on this class as
	// well as the parent class.
	ConfigItems* items = NULL;
	config = ConfigTag::create(tag->tag, tag->src_name, tag->src_line, items);

	const ConfigItems& parentkeys = parent.config->getItems();
	for (ConfigItems::const_iterator piter = parentkeys.begin(); piter != parentkeys.end(); ++piter)
	{
		// The class name and parent name are not inherited
		if (stdalgo::string::equalsci(piter->first, "name") || stdalgo::string::equalsci(piter->first, "parent"))
			continue;

		// Store the item in the config tag. If this item also
		// exists in the child it will be overwritten.
		(*items)[piter->first] = piter->second;
	}

	const ConfigItems& childkeys = tag->getItems();
	for (ConfigItems::const_iterator citer = childkeys.begin(); citer != childkeys.end(); ++citer)
	{
		// This will overwrite the parent value if present.
		(*items)[citer->first] = citer->second;
	}
}

void ConnectClass::Update(const ConnectClass* src)
{
	config = src->config;
	type = src->type;
	fakelag = src->fakelag;
	name = src->name;
	registration_timeout = src->registration_timeout;
	host = src->host;
	pingtime = src->pingtime;
	softsendqmax = src->softsendqmax;
	hardsendqmax = src->hardsendqmax;
	recvqmax = src->recvqmax;
	penaltythreshold = src->penaltythreshold;
	commandrate = src->commandrate;
	maxlocal = src->maxlocal;
	maxglobal = src->maxglobal;
	maxconnwarn = src->maxconnwarn;
	maxchans = src->maxchans;
	limit = src->limit;
	resolvehostnames = src->resolvehostnames;
	ports = src->ports;
}<|MERGE_RESOLUTION|>--- conflicted
+++ resolved
@@ -757,19 +757,9 @@
 	if (sa == client_sa)
 		return;
 
-<<<<<<< HEAD
 	ServerInstance->Users.RemoveCloneCounts(this);
-
 	User::SetClientIP(sa);
-
-	FOREACH_MOD(OnSetUserIP, (this));
-
 	ServerInstance->Users.AddClone(this);
-=======
-	ServerInstance->Users->RemoveCloneCounts(this);
-	User::SetClientIP(sa);
-	ServerInstance->Users->AddClone(this);
->>>>>>> db45e2e6
 
 	// Recheck the connect class.
 	this->MyClass = NULL;
@@ -1207,12 +1197,6 @@
 }
 
 ConnectClass::ConnectClass(ConfigTag* tag, char t, const std::string& mask)
-<<<<<<< HEAD
-	: config(tag), type(t), fakelag(true), name("unnamed"), registration_timeout(0), host(mask),
-	pingtime(0), softsendqmax(0), hardsendqmax(0), recvqmax(0),
-	penaltythreshold(0), commandrate(0), maxlocal(0), maxglobal(0), maxconnwarn(true), maxchans(20),
-	limit(0), resolvehostnames(true)
-=======
 	: config(tag)
 	, type(t)
 	, fakelag(true)
@@ -1228,10 +1212,9 @@
 	, maxlocal(0)
 	, maxglobal(0)
 	, maxconnwarn(true)
-	, maxchans(0)
+	, maxchans(20)
 	, limit(0)
 	, resolvehostnames(true)
->>>>>>> db45e2e6
 {
 }
 
