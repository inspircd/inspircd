/*
 * InspIRCd -- Internet Relay Chat Daemon
 *
 *   Copyright (C) 2009-2010 Daniel De Graaf <danieldg@inspircd.org>
 *   Copyright (C) 2006-2008 Robin Burchell <robin+git@viroteck.net>
 *   Copyright (C) 2008 Thomas Stagner <aquanight@inspircd.org>
 *   Copyright (C) 2005-2008 Craig Edwards <craigedwards@brainbox.cc>
 *   Copyright (C) 2006-2007 Dennis Friis <peavey@inspircd.org>
 *
 * This file is part of InspIRCd.  InspIRCd is free software: you can
 * redistribute it and/or modify it under the terms of the GNU General Public
 * License as published by the Free Software Foundation, version 2.
 *
 * This program is distributed in the hope that it will be useful, but WITHOUT
 * ANY WARRANTY; without even the implied warranty of MERCHANTABILITY or FITNESS
 * FOR A PARTICULAR PURPOSE.  See the GNU General Public License for more
 * details.
 *
 * You should have received a copy of the GNU General Public License
 * along with this program.  If not, see <http://www.gnu.org/licenses/>.
 */


#include "inspircd.h"

bool InspIRCd::PassCompare(Extensible* ex, const std::string& data, const std::string& input, const std::string& hashtype)
{
	ModResult res;
	FIRST_MOD_RESULT(OnPassCompare, res, (ex, data, input, hashtype));

	/* Module matched */
	if (res == MOD_RES_ALLOW)
		return true;

	/* Module explicitly didnt match */
	if (res == MOD_RES_DENY)
		return false;

	/* We dont handle any hash types except for plaintext - Thanks tra26 */
	if (!hashtype.empty() && hashtype != "plaintext")
		return false;

	return TimingSafeCompare(data, input);
}

bool CommandParser::LoopCall(User* user, Command* handler, const std::vector<std::string>& parameters, unsigned int splithere, int extra, bool usemax)
{
	if (splithere >= parameters.size())
		return false;

	/* First check if we have more than one item in the list, if we don't we return false here and the handler
	 * which called us just carries on as it was.
	 */
	if (parameters[splithere].find(',') == std::string::npos)
		return false;

	/** Some lame ircds will weed out dupes using some shitty O(n^2) algorithm.
	 * By using std::set (thanks for the idea w00t) we can cut this down a ton.
	 * ...VOOODOOOO!
	 *
	 * Only check for duplicates if there is one list (allow them in JOIN).
	 */
	insp::flat_set<irc::string> dupes;
	bool check_dupes = (extra < 0);

	/* Create two sepstreams, if we have only one list, then initialize the second sepstream with
	 * an empty string. The second parameter of the constructor of the sepstream tells whether
	 * or not to allow empty tokens.
	 * We allow empty keys, so "JOIN #a,#b ,bkey" will be interpreted as "JOIN #a", "JOIN #b bkey"
	 */
	irc::commasepstream items1(parameters[splithere]);
	irc::commasepstream items2(extra >= 0 ? parameters[extra] : "", true);
	std::string item;
	unsigned int max = 0;
	LocalUser* localuser = IS_LOCAL(user);

	/* Attempt to iterate these lists and call the command handler
	 * for every parameter or parameter pair until there are no more
	 * left to parse.
	 */
	while (items1.GetToken(item) && (!usemax || max++ < ServerInstance->Config->MaxTargets))
	{
		if ((!check_dupes) || (dupes.insert(item.c_str()).second))
		{
			std::vector<std::string> new_parameters(parameters);
			new_parameters[splithere] = item;

			if (extra >= 0)
			{
				// If we have two lists then get the next item from the second list.
				// In case it runs out of elements then 'item' will be an empty string.
				items2.GetToken(item);
				new_parameters[extra] = item;
			}

			CmdResult result = handler->Handle(new_parameters, user);
			if (localuser)
			{
				// Run the OnPostCommand hook with the last parameter (original line) being empty
				// to indicate that the command had more targets in its original form.
				item.clear();
				FOREACH_MOD(OnPostCommand, (handler, new_parameters, localuser, result, item));
			}
		}
	}

	return true;
}

Command* CommandParser::GetHandler(const std::string &commandname)
{
	CommandMap::iterator n = cmdlist.find(commandname);
	if (n != cmdlist.end())
		return n->second;

	return NULL;
}

// calls a handler function for a command

CmdResult CommandParser::CallHandler(const std::string& commandname, const std::vector<std::string>& parameters, User* user, Command** cmd)
{
	CommandMap::iterator n = cmdlist.find(commandname);

	if (n != cmdlist.end())
	{
		if ((!parameters.empty()) && (parameters.back().empty()) && (!n->second->allow_empty_last_param))
			return CMD_INVALID;

		if (parameters.size() >= n->second->min_params)
		{
			bool bOkay = false;

			if (IS_LOCAL(user) && n->second->flags_needed)
			{
				/* if user is local, and flags are needed .. */

				if (user->IsModeSet(n->second->flags_needed))
				{
					/* if user has the flags, and now has the permissions, go ahead */
					if (user->HasPermission(commandname))
						bOkay = true;
				}
			}
			else
			{
				/* remote or no flags required anyway */
				bOkay = true;
			}

			if (bOkay)
			{
				if (cmd)
					*cmd = n->second;
				return n->second->Handle(parameters,user);
			}
		}
	}
	return CMD_INVALID;
}

void CommandParser::ProcessCommand(LocalUser *user, std::string &cmd)
{
	std::vector<std::string> command_p;
	irc::tokenstream tokens(cmd);
	std::string command, token;
	tokens.GetToken(command);

	/* A client sent a nick prefix on their command (ick)
	 * rhapsody and some braindead bouncers do this --
	 * the rfc says they shouldnt but also says the ircd should
	 * discard it if they do.
	 */
	if (command[0] == ':')
		tokens.GetToken(command);

	while (tokens.GetToken(token))
		command_p.push_back(token);

	std::transform(command.begin(), command.end(), command.begin(), ::toupper);

	/* find the command, check it exists */
	Command* handler = GetHandler(command);

	// Penalty to give if the command fails before the handler is executed
	unsigned int failpenalty = 0;

	/* Modify the user's penalty regardless of whether or not the command exists */
	if (!user->HasPrivPermission("users/flood/no-throttle"))
	{
		// If it *doesn't* exist, give it a slightly heftier penalty than normal to deter flooding us crap
<<<<<<< HEAD
		user->CommandFloodPenalty += handler ? handler->Penalty * 1000 : 2000;
=======
		unsigned int penalty = (cm != cmdlist.end() ? cm->second->Penalty * 1000 : 2000);
		user->CommandFloodPenalty += penalty;

		// Increase their penalty later if we fail and the command has 0 penalty by default (i.e. in Command::Penalty) to
		// throttle sending ERR_* from the command parser. If the command does have a non-zero penalty then this is not
		// needed because we've increased their penalty above.
		if (penalty == 0)
			failpenalty = 1000;
>>>>>>> 1548078e
	}

	if (!handler)
	{
		ModResult MOD_RESULT;
		FIRST_MOD_RESULT(OnPreCommand, MOD_RESULT, (command, command_p, user, false, cmd));
		if (MOD_RESULT == MOD_RES_DENY)
			return;

		/*
		 * This double lookup is in case a module (abbreviation) wishes to change a command.
		 * Sure, the double lookup is a bit painful, but bear in mind this only happens for unknowns anyway.
		 *
		 * Thanks dz for making me actually understand why this is necessary!
		 * -- w00t
		 */
		handler = GetHandler(command);
		if (!handler)
		{
			if (user->registered == REG_ALL)
				user->WriteNumeric(ERR_UNKNOWNCOMMAND, "%s :Unknown command",command.c_str());
			ServerInstance->stats.Unknown++;
			return;
		}
	}

	// If we were given more parameters than max_params then append the excess parameter(s)
	// to command_p[maxparams-1], i.e. to the last param that is still allowed
	if (handler->max_params && command_p.size() > handler->max_params)
	{
		/*
		 * command_p input (assuming max_params 1):
		 *	this
		 *	is
		 *	a
		 *	test
		 */

		// Iterator to the last parameter that will be kept
		const std::vector<std::string>::iterator lastkeep = command_p.begin() + (handler->max_params - 1);
		// Iterator to the first excess parameter
		const std::vector<std::string>::iterator firstexcess = lastkeep + 1;

		// Append all excess parameter(s) to the last parameter, seperated by spaces
		for (std::vector<std::string>::const_iterator i = firstexcess; i != command_p.end(); ++i)
		{
			lastkeep->push_back(' ');
			lastkeep->append(*i);
		}

		// Erase the excess parameter(s)
		command_p.erase(firstexcess, command_p.end());
	}

	/*
	 * We call OnPreCommand here seperately if the command exists, so the magic above can
	 * truncate to max_params if necessary. -- w00t
	 */
	ModResult MOD_RESULT;
	FIRST_MOD_RESULT(OnPreCommand, MOD_RESULT, (command, command_p, user, false, cmd));
	if (MOD_RESULT == MOD_RES_DENY)
		return;

	/* activity resets the ping pending timer */
	user->nping = ServerInstance->Time() + user->MyClass->GetPingTime();

	if (handler->flags_needed)
	{
		if (!user->IsModeSet(handler->flags_needed))
		{
<<<<<<< HEAD
			user->WriteNumeric(ERR_NOPRIVILEGES, ":Permission Denied - You do not have the required operator privileges");
			return;
=======
			user->CommandFloodPenalty += failpenalty;
			user->WriteNumeric(ERR_NOPRIVILEGES, "%s :Permission Denied - You do not have the required operator privileges",user->nick.c_str());
			return do_more;
>>>>>>> 1548078e
		}

		if (!user->HasPermission(command))
		{
<<<<<<< HEAD
			user->WriteNumeric(ERR_NOPRIVILEGES, ":Permission Denied - Oper type %s does not have access to command %s",
				user->oper->name.c_str(), command.c_str());
			return;
=======
			user->CommandFloodPenalty += failpenalty;
			user->WriteNumeric(ERR_NOPRIVILEGES, "%s :Permission Denied - Oper type %s does not have access to command %s",
				user->nick.c_str(), user->oper->NameStr(), command.c_str());
			return do_more;
>>>>>>> 1548078e
		}
	}

	if ((user->registered == REG_ALL) && (!user->IsOper()) && (handler->IsDisabled()))
	{
		/* command is disabled! */
		user->CommandFloodPenalty += failpenalty;
		if (ServerInstance->Config->DisabledDontExist)
		{
			user->WriteNumeric(ERR_UNKNOWNCOMMAND, "%s :Unknown command", command.c_str());
		}
		else
		{
			user->WriteNumeric(ERR_UNKNOWNCOMMAND, "%s :This command has been disabled.", command.c_str());
		}

		ServerInstance->SNO->WriteToSnoMask('a', "%s denied for %s (%s@%s)",
				command.c_str(), user->nick.c_str(), user->ident.c_str(), user->host.c_str());
		return;
	}

	if ((!command_p.empty()) && (command_p.back().empty()) && (!handler->allow_empty_last_param))
		command_p.pop_back();

	if (command_p.size() < handler->min_params)
	{
<<<<<<< HEAD
		user->WriteNumeric(ERR_NEEDMOREPARAMS, "%s :Not enough parameters.", command.c_str());
		if ((ServerInstance->Config->SyntaxHints) && (user->registered == REG_ALL) && (handler->syntax.length()))
			user->WriteNumeric(RPL_SYNTAX, ":SYNTAX %s %s", handler->name.c_str(), handler->syntax.c_str());
		return;
=======
		user->CommandFloodPenalty += failpenalty;
		user->WriteNumeric(ERR_NEEDMOREPARAMS, "%s %s :Not enough parameters.", user->nick.c_str(), command.c_str());
		if ((ServerInstance->Config->SyntaxHints) && (user->registered == REG_ALL) && (cm->second->syntax.length()))
			user->WriteNumeric(RPL_SYNTAX, "%s :SYNTAX %s %s", user->nick.c_str(), cm->second->name.c_str(), cm->second->syntax.c_str());
		return do_more;
>>>>>>> 1548078e
	}

	if ((user->registered != REG_ALL) && (!handler->WorksBeforeReg()))
	{
<<<<<<< HEAD
		user->WriteNumeric(ERR_NOTREGISTERED, "%s :You have not registered",command.c_str());
=======
		user->CommandFloodPenalty += failpenalty;
		user->WriteNumeric(ERR_NOTREGISTERED, "%s %s :You have not registered", user->nick.c_str(), command.c_str());
		return do_more;
>>>>>>> 1548078e
	}
	else
	{
		/* passed all checks.. first, do the (ugly) stats counters. */
		handler->use_count++;

		/* module calls too */
		FIRST_MOD_RESULT(OnPreCommand, MOD_RESULT, (command, command_p, user, true, cmd));
		if (MOD_RESULT == MOD_RES_DENY)
			return;

		/*
		 * WARNING: be careful, the user may be deleted soon
		 */
		CmdResult result = handler->Handle(command_p, user);

		FOREACH_MOD(OnPostCommand, (handler, command_p, user, result, cmd));
	}
}

void CommandParser::RemoveCommand(Command* x)
{
	CommandMap::iterator n = cmdlist.find(x->name);
	if (n != cmdlist.end() && n->second == x)
		cmdlist.erase(n);
}

CommandBase::CommandBase(Module* mod, const std::string& cmd, unsigned int minpara, unsigned int maxpara)
	: ServiceProvider(mod, cmd, SERVICE_COMMAND)
	, flags_needed(0)
	, min_params(minpara)
	, max_params(maxpara)
	, use_count(0)
	, disabled(false)
	, works_before_reg(false)
	, allow_empty_last_param(true)
	, Penalty(1)
{
}

CommandBase::~CommandBase()
{
}

void CommandBase::EncodeParameter(std::string& parameter, int index)
{
}

RouteDescriptor CommandBase::GetRouting(User* user, const std::vector<std::string>& parameters)
{
	return ROUTE_LOCALONLY;
}

Command::Command(Module* mod, const std::string& cmd, unsigned int minpara, unsigned int maxpara)
	: CommandBase(mod, cmd, minpara, maxpara)
	, force_manual_route(false)
{
}

Command::~Command()
{
	ServerInstance->Parser.RemoveCommand(this);
}

void CommandParser::ProcessBuffer(std::string &buffer,LocalUser *user)
{
	if (buffer.empty())
		return;

	ServerInstance->Logs->Log("USERINPUT", LOG_RAWIO, "C[%s] I :%s %s",
		user->uuid.c_str(), user->nick.c_str(), buffer.c_str());
	ProcessCommand(user,buffer);
}

bool CommandParser::AddCommand(Command *f)
{
	/* create the command and push it onto the table */
	if (cmdlist.find(f->name) == cmdlist.end())
	{
		cmdlist[f->name] = f;
		return true;
	}
	return false;
}

CommandParser::CommandParser()
{
}

std::string CommandParser::TranslateUIDs(const std::vector<TranslateType>& to, const std::vector<std::string>& source, bool prefix_final, CommandBase* custom_translator)
{
	std::vector<TranslateType>::const_iterator types = to.begin();
	std::string dest;

	for (unsigned int i = 0; i < source.size(); i++)
	{
		TranslateType t = TR_TEXT;
		// They might supply less translation types than parameters,
		// in that case pretend that all remaining types are TR_TEXT
		if (types != to.end())
		{
			t = *types;
			types++;
		}

		bool last = (i == (source.size() - 1));
		if (prefix_final && last)
			dest.push_back(':');

		TranslateSingleParam(t, source[i], dest, custom_translator, i);

		if (!last)
			dest.push_back(' ');
	}

	return dest;
}

void CommandParser::TranslateSingleParam(TranslateType to, const std::string& item, std::string& dest, CommandBase* custom_translator, unsigned int paramnumber)
{
	switch (to)
	{
		case TR_NICK:
		{
			/* Translate single nickname */
			User* user = ServerInstance->FindNick(item);
			if (user)
				dest.append(user->uuid);
			else
				dest.append(item);
			break;
		}
		case TR_CUSTOM:
		{
			if (custom_translator)
			{
				std::string translated = item;
				custom_translator->EncodeParameter(translated, paramnumber);
				dest.append(translated);
				break;
			}
			// If no custom translator was given, fall through
		}
		case TR_TEXT:
		default:
			/* Do nothing */
			dest.append(item);
		break;
	}
}<|MERGE_RESOLUTION|>--- conflicted
+++ resolved
@@ -189,10 +189,7 @@
 	if (!user->HasPrivPermission("users/flood/no-throttle"))
 	{
 		// If it *doesn't* exist, give it a slightly heftier penalty than normal to deter flooding us crap
-<<<<<<< HEAD
-		user->CommandFloodPenalty += handler ? handler->Penalty * 1000 : 2000;
-=======
-		unsigned int penalty = (cm != cmdlist.end() ? cm->second->Penalty * 1000 : 2000);
+		unsigned int penalty = (handler ? handler->Penalty * 1000 : 2000);
 		user->CommandFloodPenalty += penalty;
 
 		// Increase their penalty later if we fail and the command has 0 penalty by default (i.e. in Command::Penalty) to
@@ -200,7 +197,6 @@
 		// needed because we've increased their penalty above.
 		if (penalty == 0)
 			failpenalty = 1000;
->>>>>>> 1548078e
 	}
 
 	if (!handler)
@@ -271,28 +267,17 @@
 	{
 		if (!user->IsModeSet(handler->flags_needed))
 		{
-<<<<<<< HEAD
+			user->CommandFloodPenalty += failpenalty;
 			user->WriteNumeric(ERR_NOPRIVILEGES, ":Permission Denied - You do not have the required operator privileges");
 			return;
-=======
+		}
+
+		if (!user->HasPermission(command))
+		{
 			user->CommandFloodPenalty += failpenalty;
-			user->WriteNumeric(ERR_NOPRIVILEGES, "%s :Permission Denied - You do not have the required operator privileges",user->nick.c_str());
-			return do_more;
->>>>>>> 1548078e
-		}
-
-		if (!user->HasPermission(command))
-		{
-<<<<<<< HEAD
 			user->WriteNumeric(ERR_NOPRIVILEGES, ":Permission Denied - Oper type %s does not have access to command %s",
 				user->oper->name.c_str(), command.c_str());
 			return;
-=======
-			user->CommandFloodPenalty += failpenalty;
-			user->WriteNumeric(ERR_NOPRIVILEGES, "%s :Permission Denied - Oper type %s does not have access to command %s",
-				user->nick.c_str(), user->oper->NameStr(), command.c_str());
-			return do_more;
->>>>>>> 1548078e
 		}
 	}
 
@@ -319,29 +304,17 @@
 
 	if (command_p.size() < handler->min_params)
 	{
-<<<<<<< HEAD
+		user->CommandFloodPenalty += failpenalty;
 		user->WriteNumeric(ERR_NEEDMOREPARAMS, "%s :Not enough parameters.", command.c_str());
 		if ((ServerInstance->Config->SyntaxHints) && (user->registered == REG_ALL) && (handler->syntax.length()))
 			user->WriteNumeric(RPL_SYNTAX, ":SYNTAX %s %s", handler->name.c_str(), handler->syntax.c_str());
 		return;
-=======
+	}
+
+	if ((user->registered != REG_ALL) && (!handler->WorksBeforeReg()))
+	{
 		user->CommandFloodPenalty += failpenalty;
-		user->WriteNumeric(ERR_NEEDMOREPARAMS, "%s %s :Not enough parameters.", user->nick.c_str(), command.c_str());
-		if ((ServerInstance->Config->SyntaxHints) && (user->registered == REG_ALL) && (cm->second->syntax.length()))
-			user->WriteNumeric(RPL_SYNTAX, "%s :SYNTAX %s %s", user->nick.c_str(), cm->second->name.c_str(), cm->second->syntax.c_str());
-		return do_more;
->>>>>>> 1548078e
-	}
-
-	if ((user->registered != REG_ALL) && (!handler->WorksBeforeReg()))
-	{
-<<<<<<< HEAD
 		user->WriteNumeric(ERR_NOTREGISTERED, "%s :You have not registered",command.c_str());
-=======
-		user->CommandFloodPenalty += failpenalty;
-		user->WriteNumeric(ERR_NOTREGISTERED, "%s %s :You have not registered", user->nick.c_str(), command.c_str());
-		return do_more;
->>>>>>> 1548078e
 	}
 	else
 	{
