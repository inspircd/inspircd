/*
 * InspIRCd -- Internet Relay Chat Daemon
 *
 *   Copyright (C) 2014, 2018-2020 Sadie Powell <sadie@witchery.services>
 *   Copyright (C) 2012-2016, 2018 Attila Molnar <attilamolnar@hush.com>
 *   Copyright (C) 2012 Robby <robby@chatbelgie.be>
 *   Copyright (C) 2009-2010 Daniel De Graaf <danieldg@inspircd.org>
 *   Copyright (C) 2007-2009 Robin Burchell <robin+git@viroteck.net>
 *   Copyright (C) 2007 Dennis Friis <peavey@inspircd.org>
 *   Copyright (C) 2005-2008, 2010 Craig Edwards <brain@inspircd.org>
 *
 * This file is part of InspIRCd.  InspIRCd is free software: you can
 * redistribute it and/or modify it under the terms of the GNU General Public
 * License as published by the Free Software Foundation, version 2.
 *
 * This program is distributed in the hope that it will be useful, but WITHOUT
 * ANY WARRANTY; without even the implied warranty of MERCHANTABILITY or FITNESS
 * FOR A PARTICULAR PURPOSE.  See the GNU General Public License for more
 * details.
 *
 * You should have received a copy of the GNU General Public License
 * along with this program.  If not, see <http://www.gnu.org/licenses/>.
 */


#include "inspircd.h"

bool InspIRCd::PassCompare(Extensible* ex, const std::string& data, const std::string& input, const std::string& hashtype)
{
	ModResult res;
	FIRST_MOD_RESULT(OnPassCompare, res, (ex, data, input, hashtype));

	/* Module matched */
	if (res == MOD_RES_ALLOW)
		return true;

	/* Module explicitly didnt match */
	if (res == MOD_RES_DENY)
		return false;

	/* We dont handle any hash types except for plaintext - Thanks tra26 */
	if (!hashtype.empty() && !stdalgo::string::equalsci(hashtype, "plaintext"))
		return false;

	return TimingSafeCompare(data, input);
}

bool CommandParser::LoopCall(User* user, Command* handler, const CommandBase::Params& parameters, unsigned int splithere, int extra, bool usemax)
{
	if (splithere >= parameters.size())
		return false;

	/* First check if we have more than one item in the list, if we don't we return false here and the handler
	 * which called us just carries on as it was.
	 */
	if (parameters[splithere].find(',') == std::string::npos)
		return false;

	/** Some lame ircds will weed out dupes using some shitty O(n^2) algorithm.
	 * By using std::set (thanks for the idea w00t) we can cut this down a ton.
	 * ...VOOODOOOO!
	 *
	 * Only check for duplicates if there is one list (allow them in JOIN).
	 */
	insp::flat_set<std::string, irc::insensitive_swo> dupes;
	bool check_dupes = (extra < 0);

	/* Create two sepstreams, if we have only one list, then initialize the second sepstream with
	 * an empty string. The second parameter of the constructor of the sepstream tells whether
	 * or not to allow empty tokens.
	 * We allow empty keys, so "JOIN #a,#b ,bkey" will be interpreted as "JOIN #a", "JOIN #b bkey"
	 */
	irc::commasepstream items1(parameters[splithere]);
	irc::commasepstream items2(extra >= 0 ? parameters[extra] : "", true);
	std::string item;
	unsigned int max = 0;
	LocalUser* localuser = IS_LOCAL(user);

	/* Attempt to iterate these lists and call the command handler
	 * for every parameter or parameter pair until there are no more
	 * left to parse.
	 */
	CommandBase::Params splitparams(parameters);
	while (items1.GetToken(item) && (!usemax || max++ < ServerInstance->Config->MaxTargets))
	{
		if ((!check_dupes) || (dupes.insert(item).second))
		{
			splitparams[splithere] = item;

			if (extra >= 0)
			{
				// If we have two lists then get the next item from the second list.
				// In case it runs out of elements then 'item' will be an empty string.
				items2.GetToken(item);
				splitparams[extra] = item;
			}

			CmdResult result = handler->Handle(user, splitparams);
			if (localuser)
			{
				// Run the OnPostCommand hook with the last parameter being true to indicate
				// that the event is being called in a loop.
				item.clear();
				FOREACH_MOD(OnPostCommand, (handler, splitparams, localuser, result, true));
			}
		}
	}

	return true;
}

Command* CommandParser::GetHandler(const std::string &commandname)
{
	CommandMap::iterator n = cmdlist.find(commandname);
	if (n != cmdlist.end())
		return n->second;

	return NULL;
}

// calls a handler function for a command

CmdResult CommandParser::CallHandler(const std::string& commandname, const CommandBase::Params& parameters, User* user, Command** cmd)
{
	/* find the command, check it exists */
	Command* handler = GetHandler(commandname);
	if (handler)
	{
<<<<<<< HEAD
		if ((!parameters.empty()) && (parameters.back().empty()) && (!n->second->allow_empty_last_param))
			return CmdResult::INVALID;
=======
		if ((!parameters.empty()) && (parameters.back().empty()) && (!handler->allow_empty_last_param))
			return CMD_INVALID;
>>>>>>> d1fabe2c

		if (parameters.size() >= handler->min_params)
		{
			bool bOkay = false;

<<<<<<< HEAD
			if (IS_LOCAL(user))
			{
				switch (n->second->access_needed)
=======
			if (IS_LOCAL(user) && handler->flags_needed)
			{
				/* if user is local, and flags are needed .. */

				if (user->IsModeSet(handler->flags_needed))
>>>>>>> d1fabe2c
				{
					case CmdAccess::NORMAL: // Anyone can execute.
						bOkay = true;
						break;

					case CmdAccess::OPERATOR: // Only opers can execute.
						bOkay = user->HasCommandPermission(commandname);
						break;

					case CmdAccess::SERVER: // Only servers can execute.
						bOkay = IS_SERVER(user);
						break;
				}
			}
			else
			{
				/* remote or no flags required anyway */
				bOkay = true;
			}

			if (bOkay)
			{
				if (cmd)
					*cmd = handler;

				ClientProtocol::TagMap tags;
				return handler->Handle(user, CommandBase::Params(parameters, tags));
			}
		}
	}
	return CmdResult::INVALID;
}

void CommandParser::ProcessCommand(LocalUser* user, std::string& command, CommandBase::Params& command_p)
{
	/* find the command, check it exists */
	Command* handler = GetHandler(command);

	// Penalty to give if the command fails before the handler is executed
	unsigned int failpenalty = 0;

	/* Modify the user's penalty regardless of whether or not the command exists */
	if (!user->HasPrivPermission("users/flood/no-throttle"))
	{
		// If it *doesn't* exist, give it a slightly heftier penalty than normal to deter flooding us crap
		unsigned int penalty = (handler ? handler->Penalty * 1000 : 2000);
		user->CommandFloodPenalty += penalty;

		// Increase their penalty later if we fail and the command has 0 penalty by default (i.e. in Command::Penalty) to
		// throttle sending ERR_* from the command parser. If the command does have a non-zero penalty then this is not
		// needed because we've increased their penalty above.
		if (penalty == 0)
			failpenalty = 1000;
	}

	if (!handler)
	{
		ModResult MOD_RESULT;
		FIRST_MOD_RESULT(OnPreCommand, MOD_RESULT, (command, command_p, user, false));
		if (MOD_RESULT == MOD_RES_DENY)
		{
			FOREACH_MOD(OnCommandBlocked, (command, command_p, user));
			return;
		}

		/*
		 * This double lookup is in case a module (abbreviation) wishes to change a command.
		 * Sure, the double lookup is a bit painful, but bear in mind this only happens for unknowns anyway.
		 *
		 * Thanks dz for making me actually understand why this is necessary!
		 * -- w00t
		 */
		handler = GetHandler(command);
		if (!handler)
		{
			if (user->registered == REG_ALL)
				user->WriteNumeric(ERR_UNKNOWNCOMMAND, command, "Unknown command");

			ServerInstance->stats.Unknown++;
			FOREACH_MOD(OnCommandBlocked, (command, command_p, user));
			return;
		}
	}

	// If we were given more parameters than max_params then append the excess parameter(s)
	// to command_p[maxparams-1], i.e. to the last param that is still allowed
	if (handler->max_params && command_p.size() > handler->max_params)
	{
		/*
		 * command_p input (assuming max_params 1):
		 *	this
		 *	is
		 *	a
		 *	test
		 */

		// Iterator to the last parameter that will be kept
		const CommandBase::Params::iterator lastkeep = command_p.begin() + (handler->max_params - 1);
		// Iterator to the first excess parameter
		const CommandBase::Params::iterator firstexcess = lastkeep + 1;

		// Append all excess parameter(s) to the last parameter, separated by spaces
		for (const auto& param : insp::iterator_range(firstexcess, command_p.end()))
		{
			lastkeep->push_back(' ');
			lastkeep->append(param);
		}

		// Erase the excess parameter(s)
		command_p.erase(firstexcess, command_p.end());
	}

	/*
	 * We call OnPreCommand here separately if the command exists, so the magic above can
	 * truncate to max_params if necessary. -- w00t
	 */
	ModResult MOD_RESULT;
	FIRST_MOD_RESULT(OnPreCommand, MOD_RESULT, (command, command_p, user, false));
	if (MOD_RESULT == MOD_RES_DENY)
	{
		FOREACH_MOD(OnCommandBlocked, (command, command_p, user));
		return;
	}

	/* activity resets the ping pending timer */
	user->nextping = ServerInstance->Time() + user->GetClass()->GetPingTime();
	switch (handler->access_needed)
	{
		case CmdAccess::NORMAL:
			break; // Nothing special too do.

		case CmdAccess::OPERATOR:
		{
			if (!user->IsOper())
			{
				user->CommandFloodPenalty += failpenalty;
				user->WriteNumeric(ERR_NOPRIVILEGES, "Permission Denied - You do not have the required operator privileges");
				FOREACH_MOD(OnCommandBlocked, (command, command_p, user));
				return;
			}

			if (!user->HasCommandPermission(command))
			{
				user->CommandFloodPenalty += failpenalty;
				user->WriteNumeric(ERR_NOPRIVILEGES, InspIRCd::Format("Permission Denied - Oper type %s does not have access to command %s",
					user->oper->name.c_str(), command.c_str()));
				FOREACH_MOD(OnCommandBlocked, (command, command_p, user));
				return;
			}
			break;
		}

		case CmdAccess::SERVER:
		{
			if (user->registered == REG_ALL)
				user->WriteNumeric(ERR_UNKNOWNCOMMAND, command, "Unknown command");

			ServerInstance->stats.Unknown++;
			FOREACH_MOD(OnCommandBlocked, (command, command_p, user));

			break;
		}
	}

	if ((!command_p.empty()) && (command_p.back().empty()) && (!handler->allow_empty_last_param))
		command_p.pop_back();

	if (command_p.size() < handler->min_params)
	{
		user->CommandFloodPenalty += failpenalty;
		handler->TellNotEnoughParameters(user, command_p);
		FOREACH_MOD(OnCommandBlocked, (command, command_p, user));
		return;
	}

	if ((user->registered != REG_ALL) && (!handler->works_before_reg))
	{
		user->CommandFloodPenalty += failpenalty;
		handler->TellNotRegistered(user, command_p);
		FOREACH_MOD(OnCommandBlocked, (command, command_p, user));
	}
	else
	{
		/* passed all checks.. first, do the (ugly) stats counters. */
		handler->use_count++;

		/* module calls too */
		FIRST_MOD_RESULT(OnPreCommand, MOD_RESULT, (command, command_p, user, true));
		if (MOD_RESULT == MOD_RES_DENY)
		{
			FOREACH_MOD(OnCommandBlocked, (command, command_p, user));
			return;
		}

		/*
		 * WARNING: be careful, the user may be deleted soon
		 */
		CmdResult result = handler->Handle(user, command_p);

		FOREACH_MOD(OnPostCommand, (handler, command_p, user, result, false));
	}
}

void CommandParser::RemoveCommand(Command* x)
{
	CommandMap::iterator n = cmdlist.find(x->name);
	if (n != cmdlist.end() && n->second == x)
		cmdlist.erase(n);
}

void CommandParser::ProcessBuffer(LocalUser* user, const std::string& buffer)
{
	ClientProtocol::ParseOutput parseoutput;
	if (!user->serializer->Parse(user, buffer, parseoutput))
		return;

	std::string& command = parseoutput.cmd;
	std::transform(command.begin(), command.end(), command.begin(), ::toupper);

	CommandBase::Params parameters(parseoutput.params, parseoutput.tags);
	ProcessCommand(user, command, parameters);
}

bool CommandParser::AddCommand(Command *f)
{
	/* create the command and push it onto the table */
	if (cmdlist.find(f->name) == cmdlist.end())
	{
		cmdlist[f->name] = f;
		return true;
	}
	return false;
}

std::string CommandParser::TranslateUIDs(const std::vector<TranslateType>& to, const CommandBase::Params& source, bool prefix_final, CommandBase* custom_translator)
{
	std::vector<TranslateType>::const_iterator types = to.begin();
	std::string dest;

	for (unsigned int i = 0; i < source.size(); i++)
	{
		TranslateType t = TR_TEXT;
		// They might supply less translation types than parameters,
		// in that case pretend that all remaining types are TR_TEXT
		if (types != to.end())
		{
			t = *types;
			types++;
		}

		bool last = (i == (source.size() - 1));
		if (prefix_final && last)
			dest.push_back(':');

		TranslateSingleParam(t, source[i], dest, custom_translator, i);

		if (!last)
			dest.push_back(' ');
	}

	return dest;
}

void CommandParser::TranslateSingleParam(TranslateType to, const std::string& item, std::string& dest, CommandBase* custom_translator, unsigned int paramnumber)
{
	switch (to)
	{
		case TR_NICK:
		{
			/* Translate single nickname */
			User* user = ServerInstance->Users.Find(item);
			if (user)
				dest.append(user->uuid);
			else
				dest.append(item);
			break;
		}
		case TR_CUSTOM:
		{
			if (custom_translator)
			{
				std::string translated = item;
				custom_translator->EncodeParameter(translated, paramnumber);
				dest.append(translated);
				break;
			}
			// If no custom translator was given, fall through
		}
		[[fallthrough]];
		default:
			/* Do nothing */
			dest.append(item);
		break;
	}
}<|MERGE_RESOLUTION|>--- conflicted
+++ resolved
@@ -126,29 +126,15 @@
 	Command* handler = GetHandler(commandname);
 	if (handler)
 	{
-<<<<<<< HEAD
-		if ((!parameters.empty()) && (parameters.back().empty()) && (!n->second->allow_empty_last_param))
+		if ((!parameters.empty()) && (parameters.back().empty()) && (!handler->allow_empty_last_param))
 			return CmdResult::INVALID;
-=======
-		if ((!parameters.empty()) && (parameters.back().empty()) && (!handler->allow_empty_last_param))
-			return CMD_INVALID;
->>>>>>> d1fabe2c
 
 		if (parameters.size() >= handler->min_params)
 		{
 			bool bOkay = false;
-
-<<<<<<< HEAD
 			if (IS_LOCAL(user))
 			{
-				switch (n->second->access_needed)
-=======
-			if (IS_LOCAL(user) && handler->flags_needed)
-			{
-				/* if user is local, and flags are needed .. */
-
-				if (user->IsModeSet(handler->flags_needed))
->>>>>>> d1fabe2c
+				switch (handler->access_needed)
 				{
 					case CmdAccess::NORMAL: // Anyone can execute.
 						bOkay = true;
