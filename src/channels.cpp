--- conflicted
+++ resolved
@@ -406,13 +406,9 @@
 	const ListModeBase::ModeList* bans = banlm->GetList(this);
 	if (bans)
 	{
-<<<<<<< HEAD
 		for (ListModeBase::ModeList::const_iterator it = bans->begin(); it != bans->end(); ++it)
-=======
-		if (i->data.length() > 2 && i->data[0] == type && i->data[1] == ':')
->>>>>>> 25c1319e
-		{
-			if (it->mask[0] != type || it->mask[1] != ':')
+		{
+			if (it->mask.length() <= 2 || it->mask[0] != type || it->mask[1] != ':')
 				continue;
 
 			if (CheckBan(user, it->mask.substr(2)))
