--- conflicted
+++ resolved
@@ -38,19 +38,6 @@
 #include <iostream>
 
 ServerLimits::ServerLimits(ConfigTag* tag)
-<<<<<<< HEAD
-	: NickMax(tag->getUInt("maxnick", 30))
-	, ChanMax(tag->getUInt("maxchan", 64))
-	, MaxModes(tag->getUInt("maxmodes", 20))
-	, IdentMax(tag->getUInt("maxident", 10))
-	, MaxQuit(tag->getUInt("maxquit", 255))
-	, MaxTopic(tag->getUInt("maxtopic", 307))
-	, MaxKick(tag->getUInt("maxkick", 255))
-	, MaxReal(tag->getUInt("maxreal", 128))
-	, MaxAway(tag->getUInt("maxaway", 200))
-	, MaxLine(tag->getUInt("maxline", 512))
-	, MaxHost(tag->getUInt("maxhost", 64))
-=======
 	: MaxLine(tag->getUInt("maxline", 512, 512))
 	, NickMax(tag->getUInt("maxnick", 30, 1, MaxLine))
 	, ChanMax(tag->getUInt("maxchan", 64, 1, MaxLine))
@@ -59,10 +46,9 @@
 	, MaxQuit(tag->getUInt("maxquit", 255, 0, MaxLine))
 	, MaxTopic(tag->getUInt("maxtopic", 307, 1, MaxLine))
 	, MaxKick(tag->getUInt("maxkick", 255, 1, MaxLine))
-	, MaxReal(tag->getUInt("maxreal", tag->getUInt("maxgecos", 128), 1, MaxLine))
+	, MaxReal(tag->getUInt("maxreal", 128, 1, MaxLine))
 	, MaxAway(tag->getUInt("maxaway", 200, 1, MaxLine))
 	, MaxHost(tag->getUInt("maxhost", 64, 1, MaxLine))
->>>>>>> 7ba36f53
 {
 }
 
