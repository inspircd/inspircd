--- conflicted
+++ resolved
@@ -359,15 +359,6 @@
 		std::string nsid = server->getString("id");
 		if (!nsid.empty() && nsid != sid)
 			throw CoreException("You must restart to change the server id");
-<<<<<<< HEAD
-=======
-
-		std::string casemapping = options->getString("casemapping");
-		// Ignore this value if CaseMapping is set to something the core doesn't provide (i.e., m_nationalchars).
-		if (!casemapping.empty() && casemapping != CaseMapping && (CaseMapping == "ascii" || CaseMapping == "rfc1459"))
-			throw CoreException("You must restart to change the server casemapping");
-
->>>>>>> b8cb1e5f
 	}
 	SoftLimit = ConfValue("performance")->getUInt("softlimit", (SocketEngine::GetMaxFds() > 0 ? SocketEngine::GetMaxFds() : LONG_MAX), 10);
 	CCOnConnect = ConfValue("performance")->getBool("clonesonconnect", true);
