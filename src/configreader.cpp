/*
 * InspIRCd -- Internet Relay Chat Daemon
 *
 *   Copyright (C) 2013-2016 Attila Molnar <attilamolnar@hush.com>
 *   Copyright (C) 2013-2014, 2016-2024 Sadie Powell <sadie@witchery.services>
 *   Copyright (C) 2012 Robby <robby@chatbelgie.be>
 *   Copyright (C) 2012 ChrisTX <xpipe@hotmail.de>
 *   Copyright (C) 2009-2010 Daniel De Graaf <danieldg@inspircd.org>
 *   Copyright (C) 2008 Thomas Stagner <aquanight@gmail.com>
 *   Copyright (C) 2007, 2009-2010 Robin Burchell <robin+git@viroteck.net>
 *   Copyright (C) 2007 Dennis Friis <peavey@inspircd.org>
 *   Copyright (C) 2006-2008 Craig Edwards <brain@inspircd.org>
 *   Copyright (C) 2006 Oliver Lupton <om@inspircd.org>
 *
 * This file is part of InspIRCd.  InspIRCd is free software: you can
 * redistribute it and/or modify it under the terms of the GNU General Public
 * License as published by the Free Software Foundation, version 2.
 *
 * This program is distributed in the hope that it will be useful, but WITHOUT
 * ANY WARRANTY; without even the implied warranty of MERCHANTABILITY or FITNESS
 * FOR A PARTICULAR PURPOSE.  See the GNU General Public License for more
 * details.
 *
 * You should have received a copy of the GNU General Public License
 * along with this program.  If not, see <http://www.gnu.org/licenses/>.
 */


#include <filesystem>
#ifndef _WIN32
# include <unistd.h>
#endif

#include "inspircd.h"
#include "configparser.h"
#include "utility/string.h"

ServerConfig::ReadResult::ReadResult(const std::string& c, const std::string& e)
	: contents(c)
	, error(e)
{
}

ServerConfig::ServerLimits::ServerLimits(const std::shared_ptr<ConfigTag>& tag)
	: MaxLine(tag->getNum<size_t>("maxline", 512, 512))
	, MaxNick(tag->getNum<size_t>("maxnick", 30, 1, MaxLine))
	, MaxChannel(tag->getNum<size_t>("maxchan", 60, 1, MaxLine))
	, MaxModes(tag->getNum<size_t>("maxmodes", 20, 1))
	, MaxUser(tag->getNum<size_t>("maxuser", tag->getNum<size_t>("maxident", 10, 1, MaxLine), 1, MaxLine))
	, MaxQuit(tag->getNum<size_t>("maxquit", 300, 0, MaxLine))
	, MaxTopic(tag->getNum<size_t>("maxtopic", 330, 1, MaxLine))
	, MaxKick(tag->getNum<size_t>("maxkick", 300, 1, MaxLine))
	, MaxReal(tag->getNum<size_t>("maxreal", 130, 1, MaxLine))
	, MaxAway(tag->getNum<size_t>("maxaway", 200, 1, MaxLine))
	, MaxHost(tag->getNum<size_t>("maxhost", 64, 1, MaxLine))
{
}

ServerConfig::ServerPaths::ServerPaths(const std::shared_ptr<ConfigTag>& tag)
	: Config(tag->getString("configdir", INSPIRCD_CONFIG_PATH, 1))
	, Data(tag->getString("datadir", INSPIRCD_DATA_PATH, 1))
	, Log(tag->getString("logdir", INSPIRCD_LOG_PATH, 1))
	, Module(tag->getString("moduledir", INSPIRCD_MODULE_PATH, 1))
	, Runtime(tag->getString("runtimedir", INSPIRCD_RUNTIME_PATH, 1))
{
}

std::string ServerConfig::ServerPaths::ExpandPath(const std::string& base, const std::string& fragment)
{
	// The fragment is an absolute path, don't modify it.
	if (std::filesystem::path(fragment).is_absolute())
		return fragment;

	// The fragment is relative to a home directory, expand that.
	if (!fragment.compare(0, 2, "~/", 2))
	{
		const char* homedir = getenv("HOME");
		if (homedir && *homedir)
			return std::string(homedir) + '/' + fragment.substr(2);
	}

	return base + '/' + fragment;
}

ServerConfig::ServerConfig()
	: EmptyTag(std::make_shared<ConfigTag>("empty", FilePosition("<auto>", 0, 0)))
	, Limits(EmptyTag)
	, Paths(EmptyTag)
{
}

ServerConfig::ReadResult ServerConfig::ReadFile(const std::string& file, time_t mincache)
{
	auto contents = filecontents.find(file);
	if (contents != filecontents.end())
	{
		if (!mincache || contents->second.second >= mincache)
			return ReadResult(contents->second.first, {});
		filecontents.erase(contents);
	}

	bool executable = false;
	std::string name = file;
	std::string path = file;

	// If the caller specified a short name (e.g. <file motd="motd.txt">) then look it up.
	auto source = filesources.find(file);
	if (source != filesources.end())
	{
		name = source->first;
		path = source->second.first;
		executable = source->second.second;
	}

	// Try to open the file and error out if it fails.
	auto fh = ParseStack::DoOpenFile(path, executable);
	if (!fh)
		return ReadResult({}, strerror(errno));

	std::stringstream datastream;
	char databuf[4096];
	while (fgets(databuf, sizeof(databuf), fh.get()))
	{
		size_t len = strlen(databuf);
		if (len)
			datastream.write(databuf, len);
	}

	filecontents[name] = { datastream.str(), ServerInstance->Time() };
	return ReadResult(filecontents[name].first, {});
}

void ServerConfig::CrossCheckOperBlocks()
{
	std::unordered_map<std::string, std::shared_ptr<ConfigTag>> operclass;
	for (const auto& [_, tag] : ConfTags("class"))
	{
		const std::string name = tag->getString("name");
		if (name.empty())
			throw CoreException("<class:name> missing from tag at " + tag->source.str());

		if (!operclass.emplace(name, tag).second)
			throw CoreException("Duplicate class block with name " + name + " at " + tag->source.str());
	}

	for (const auto& [_, tag] : ConfTags("type"))
	{
		const std::string name = tag->getString("name");
		if (name.empty())
			throw CoreException("<type:name> is missing from tag at " + tag->source.str());

		auto type = std::make_shared<OperType>(name, nullptr);

		// Copy the settings from the oper class.
		irc::spacesepstream classlist(tag->getString("classes"));
		for (std::string classname; classlist.GetToken(classname); )
		{
			auto klass = operclass.find(classname);
			if (klass == operclass.end())
				throw CoreException("Oper type " + name + " has missing class " + classname + " at " + tag->source.str());

			// Apply the settings from the class.
			type->Configure(klass->second, false);
		}

		// Once the classes have been applied we can apply this.
		type->Configure(tag, true);

		if (!OperTypes.emplace(name, type).second)
			throw CoreException("Duplicate type block with name " + name + " at " + tag->source.str());
	}

	for (const auto& [_, tag] : ConfTags("oper"))
	{
		const auto name = tag->getString("name");
		if (name.empty())
			throw CoreException("<oper:name> missing from tag at " + tag->source.str());

		const auto typestr = tag->getString("type");
		if (typestr.empty())
			throw CoreException("<oper:type> missing from tag at " + tag->source.str());

		if (tag->getString("password").empty() && !tag->getBool("nopassword"))
			throw CoreException("<oper:password> missing from tag at " + tag->source.str());

		const auto type = OperTypes.find(typestr);
		if (type == OperTypes.end())
			throw CoreException("Oper block " + name + " has missing type " + typestr + " at " + tag->source.str());

		auto account = std::make_shared<OperAccount>(name, type->second, tag);
		if (!OperAccounts.emplace(name, account).second)
			throw CoreException("Duplicate oper block with name " + name + " at " + tag->source.str());
	}
}

void ServerConfig::CrossCheckConnectBlocks(ServerConfig* current)
{
	typedef std::map<std::pair<std::string, ConnectClass::Type>, std::shared_ptr<ConnectClass>> ClassMap;
	ClassMap oldBlocksByMask;
	if (current)
	{
		for (const auto& c : current->Classes)
		{
			switch (c->type)
			{
				case ConnectClass::ALLOW:
				case ConnectClass::DENY:
					oldBlocksByMask[std::make_pair(insp::join(c->GetHosts()), c->type)] = c;
					break;

				case ConnectClass::NAMED:
					oldBlocksByMask[std::make_pair(c->GetName(), c->type)] = c;
					break;
			}
		}
	}

	size_t blk_count = config_data.count("connect");
	if (blk_count == 0)
	{
		// No connect blocks found; make a trivial default block
		auto tag = std::make_shared<ConfigTag>("connect", FilePosition("<auto>", 0, 0));
		tag->GetItems()["allow"] = "*";
		config_data.emplace("connect", tag);
		blk_count = 1;
	}

	Classes.resize(blk_count);
	std::map<std::string, size_t> names;

	bool try_again = true;
	for(size_t tries = 0; try_again; tries++)
	{
		try_again = false;
		size_t i = 0;
		for (const auto& [_, tag] : ConfTags("connect"))
		{
			if (Classes[i])
			{
				i++;
				continue;
			}

			std::shared_ptr<ConnectClass> parent;
			std::string parentName = tag->getString("parent");
			if (!parentName.empty())
			{
				std::map<std::string, size_t>::const_iterator parentIter = names.find(parentName);
				if (parentIter == names.end())
				{
					try_again = true;
					// couldn't find parent this time. If it's the last time, we'll never find it.
					if (tries >= blk_count)
						throw CoreException("Could not find parent connect class \"" + parentName + "\" for connect block at " + tag->source.str());

					i++;
					continue;
				}
				parent = Classes[parentIter->second];
			}

			std::string name = tag->getString("name");
			std::string mask;
			ConnectClass::Type type;

			if (tag->readString("allow", mask, false) && !mask.empty())
				type = ConnectClass::ALLOW;
			else if (tag->readString("deny", mask, false) && !mask.empty())
				type = ConnectClass::DENY;
			else if (!name.empty())
				type = ConnectClass::NAMED;
			else
				throw CoreException("Connect class must have allow, deny, or name specified at " + tag->source.str());

			if (name.empty())
				name = "unnamed-" + ConvToStr(i);

			if (names.find(name) != names.end())
				throw CoreException("Two connect classes with name \"" + name + "\" defined!");
			names[name] = i;

			std::vector<std::string> masks;
			irc::spacesepstream maskstream(mask);
			for (std::string maskentry; maskstream.GetToken(maskentry); )
				masks.push_back(maskentry);

			auto me = parent
				? std::make_shared<ConnectClass>(tag, type, masks, parent)
				: std::make_shared<ConnectClass>(tag, type, masks);

			me->Configure(name, tag);

			ClassMap::iterator oldMask = oldBlocksByMask.find(std::make_pair(mask, me->type));
			if (oldMask != oldBlocksByMask.end())
			{
				std::shared_ptr<ConnectClass> old = oldMask->second;
				oldBlocksByMask.erase(oldMask);
				old->Update(me);
				me = old;
			}
			Classes[i] = me;
			i++;
		}
	}
}

namespace
{
	// Attempts to find something to use as a default server hostname.
	std::string GetServerHost()
	{
		char hostname[256];
		if (gethostname(hostname, sizeof(hostname)) == 0)
		{
			std::string name(hostname);
			if (name.find('.') == std::string::npos)
				name.append(".local");

			if (name.length() <= ServerInstance->Config->Limits.MaxHost && InspIRCd::IsFQDN(name))
				return name;
		}
		return "irc.example.com";
	}

	// Checks whether the system can create IPv6 sockets.
	bool CanCreateIPv6Socket()
	{
		int fd = socket(AF_INET6, SOCK_STREAM, 0);
		if (fd < 0)
			return false;

		SocketEngine::Close(fd);
		return true;
	}
}

void ServerConfig::Fill()
{
	// Read the <server> config.
	const auto& server = ConfValue("server");
	if (ServerId.empty())
	{
		ServerName = server->getString("name", GetServerHost(), InspIRCd::IsFQDN);

		ServerId = server->getString("id");
		if (!ServerId.empty() && !InspIRCd::IsSID(ServerId))
			throw CoreException(ServerId + " is not a valid server ID. A server ID must be 3 characters long, with the first character a digit and the next two characters a digit or letter.");
	}
	else
	{
		if (server->getString("name", ServerName, 1) != ServerName)
			throw CoreException("You must restart to change the server name!");

		if (server->getString("id", ServerId, 1) != ServerId)
			throw CoreException("You must restart to change the server id!");
	}
	ServerDesc = server->getString("description", ServerName, 1);
	Network = server->getString("network", ServerName, 1);


	// Read the <options> config.
	const auto& options = ConfValue("options");
	DefaultModes = options->getString("defaultmodes", "not");
	MaskInList = options->getBool("maskinlist");
	MaskInTopic = options->getBool("maskintopic", options->getBool("hostintopic"));
	NoSnoticeStack = options->getBool("nosnoticestack");
	SyntaxHints = options->getBool("syntaxhints");
	XLineMessage = options->getString("xlinemessage", "You're banned!", 1);
	XLineQuit = options->getString("xlinequit", "%fulltype%: %reason%", 1);
	RestrictBannedUsers = options->getEnum("restrictbannedusers", ServerConfig::BUT_RESTRICT_NOTIFY, {
		{ "no",     ServerConfig::BUT_NORMAL          },
		{ "silent", ServerConfig::BUT_RESTRICT_SILENT },
		{ "yes",    ServerConfig::BUT_RESTRICT_NOTIFY },
	});
	WildcardIPv6 = options->getEnum("defaultbind", CanCreateIPv6Socket(), {
		{ "auto", CanCreateIPv6Socket() },
		{ "ipv4", false                 },
		{ "ipv6", true                  },
	});

	// Read the <performance> config.
	const auto& performance = ConfValue("performance");
	MaxConn = performance->getNum<int>("somaxconn", SOMAXCONN, 1);
	NetBufferSize = performance->getNum<size_t>("netbuffersize", 10240, 1024, 65534);
	SoftLimit = performance->getNum<size_t>("softlimit", (SocketEngine::GetMaxFds() > 0 ? SocketEngine::GetMaxFds() : SIZE_MAX), 10);
	TimeSkipWarn = performance->getDuration("timeskipwarn", 2, 0, 30);

	// Read the <security> config.
	const auto& security = ConfValue("security");
	CustomVersion = security->getString("customversion");
	HideServer = security->getString("hideserver", {}, InspIRCd::IsFQDN);
	MaxTargets = security->getNum<size_t>("maxtargets", 5, 1, 50);
	XLineQuitPublic = security->getString("publicxlinequit", security->getBool("hidebans") ? "%fulltype%" : "");

	// Read the <cidr> config.
	const auto& cidr = ConfValue("cidr");
	IPv4Range = cidr->getNum<unsigned char>("ipv4clone", 32, 1, 32);
	IPv6Range = cidr->getNum<unsigned char>("ipv6clone", 128, 1, 128);

	// Read any left over config tags.
	Limits = ServerLimits(ConfValue("limits"));
	Paths = ServerPaths(ConfValue("path"));
}

// WARNING: it is not safe to use most of the codebase in this function, as it
// will run in the config reader thread
void ServerConfig::Read()
{
	/* Load and parse the config file, if there are any errors then explode */

	ParseStack stack(this);
	try
	{
		valid = stack.ParseFile(ServerInstance->ConfigFileName, 0);
	}
	catch (const CoreException& err)
	{
		valid = false;
		errstr << err.GetReason() << std::endl;
	}
}

void ServerConfig::Apply(ServerConfig* old, const std::string& useruid)
{
	valid = true;
	if (old)
	{
		/*
		 * These values can only be set on boot. Keep their old values. Do it before we send messages so we actually have a servername.
		 */
		this->CaseMapping = old->CaseMapping;
		this->CommandLine = old->CommandLine;
		this->ServerId = old->ServerId;
		this->ServerName = old->ServerName;
	}

	/* The stuff in here may throw CoreException, be sure we're in a position to catch it. */
	try
	{
		// Ensure the user has actually edited ther config.
		auto dietags = ConfTags("die");
		if (!dietags.empty())
		{
			errstr << "Your configuration has not been edited correctly!" << std::endl;
			for (const auto& [_, tag] : dietags)
			{
				const std::string reason = tag->getString("reason", "You left a <die> tag in your config", 1);
				errstr << reason <<  " (at " << tag->source.str() << ")" << std::endl;
			}
		}

		// Reject the broken configs that outdated tutorials keep pushing.
		if (!ConfValue("power")->getString("pause").empty())
		{
			errstr << "You appear to be using a config file from an ancient outdated tutorial!" << std::endl
				<< "This will almost certainly not work. You should instead create a config" << std::endl
				<< "file using the examples shipped with InspIRCd or by referring to the" << std::endl
				<< "docs available at " INSPIRCD_DOCS "configuration." << std::endl;
		}

		Fill();

		// Handle special items
		CrossCheckOperBlocks();
		CrossCheckConnectBlocks(old);
	}
	catch (const CoreException& ce)
	{
		errstr << ce.GetReason() << std::endl;
	}

	// Check errors before dealing with failed binds, since continuing on failed bind is wanted in some circumstances.
	valid = errstr.str().empty();

	auto binds = ConfTags("bind");
	if (binds.empty())
		errstr << "Possible configuration error: you have not defined any <bind> blocks." << std::endl
			<< "You will need to do this if you want clients to be able to connect!" << std::endl;

	if (old && valid)
	{
		// On first run, ports are bound later on
		FailedPortList pl;
		ServerInstance->BindPorts(pl);
		if (!pl.empty())
		{
			errstr << "Warning! Some of your listener" << (pl.size() == 1 ? "s" : "") << " failed to bind:" << std::endl;
			for (const auto& fp : pl)
			{
				if (fp.sa.family() != AF_UNSPEC)
					errstr << "  " << fp.sa.str() << ": ";

				errstr << fp.error << std::endl << "  " << "Created from <bind> tag at " << fp.tag->source.str() << std::endl;
			}
		}
	}

	auto* user = ServerInstance->Users.FindUUID(useruid);

	if (!valid)
	{
		ServerInstance->Logs.Normal("CONFIG", "There were errors in your configuration file:");
		Classes.clear();
	}

	while (errstr.good())
	{
		std::string line;
		getline(errstr, line, '\n');
		if (line.empty())
			continue;

		// On startup, print out to console (still attached at this point)
		if (!old)
			fmt::println("{}", line);

		// If a user is rehashing, tell them directly
		if (user)
			user->WriteRemoteNotice("*** {}", line);
		// Also tell opers
		ServerInstance->SNO.WriteGlobalSno('r', line);
	}

	errstr.clear();
	errstr.str(std::string());

	/* No old configuration -> initial boot, nothing more to do here */
	if (!old)
	{
		if (!valid)
		{
			ServerInstance->Exit(EXIT_FAILURE);
		}

		return;
	}

	// If there were errors processing configuration, don't touch modules.
	if (!valid)
		return;

	ApplyModules(user);

	if (user)
		user->WriteRemoteNotice("*** Successfully rehashed server.");
	ServerInstance->SNO.WriteGlobalSno('r', "*** Successfully rehashed server.");
}

void ServerConfig::ApplyModules(User* user) const
{
	std::vector<std::string> added_modules;
	ModuleManager::ModuleMap removed_modules = ServerInstance->Modules.GetModules();

	for (const auto& module : GetModules())
	{
		const std::string name = ModuleManager::ExpandModName(module);

		// if this module is already loaded, the erase will succeed, so we need do nothing
		// otherwise, we need to add the module (which will be done later)
		if (removed_modules.erase(name) == 0)
			added_modules.push_back(name);
	}

	for (const auto& [modname, mod] : removed_modules)
	{
		// Don't remove core_*, just remove m_*
		if (InspIRCd::Match(modname, "core_*", ascii_case_insensitive_map))
			continue;

		if (ServerInstance->Modules.Unload(mod))
		{
			const std::string message = INSP_FORMAT("The {} module was unloaded.", modname);
			if (user)
				user->WriteNumeric(RPL_UNLOADEDMODULE, modname, message);

			ServerInstance->SNO.WriteGlobalSno('r', message);
		}
		else
		{
			const std::string message = INSP_FORMAT("Failed to unload the {} module: {}", modname, ServerInstance->Modules.LastError());
			if (user)
				user->WriteNumeric(ERR_CANTUNLOADMODULE, modname, message);

			ServerInstance->SNO.WriteGlobalSno('r', message);
		}
	}

	for (const auto& modname : added_modules)
	{
		// Skip modules which are already loaded.
		if (ServerInstance->Modules.Find(modname))
			continue;

		if (ServerInstance->Modules.Load(modname))
		{
			const std::string message = INSP_FORMAT("The {} module was loaded.", modname);
			if (user)
				user->WriteNumeric(RPL_LOADEDMODULE, modname, message);

			ServerInstance->SNO.WriteGlobalSno('r', message);
		}
		else
		{
			const std::string message = INSP_FORMAT("Failed to load the {} module: {}", modname, ServerInstance->Modules.LastError());
			if (user)
				user->WriteNumeric(ERR_CANTLOADMODULE, modname, message);

			ServerInstance->SNO.WriteGlobalSno('r', message);
		}
	}
}

const std::shared_ptr<ConfigTag>& ServerConfig::ConfValue(const std::string& tag, const std::shared_ptr<ConfigTag>& def) const
{
	auto tags = insp::equal_range(config_data, tag);
	if (tags.empty())
		return def ? def : EmptyTag;

	if (tags.count() > 1)
	{
		ServerInstance->Logs.Warning("CONFIG", "Multiple ({}) <{}> tags found; only the first will be used (first at {}, last at {})",
			tags.count(), tag, tags.begin()->second->source.str(), std::prev(tags.end())->second->source.str());
	}
	return tags.begin()->second;
}

ServerConfig::TagList ServerConfig::ConfTags(const std::string& tag, std::optional<TagList> def) const
{
	auto range = insp::equal_range(config_data, tag);
	return range.empty() && def ? *def : range;
}

std::string ServerConfig::Escape(const std::string& str)
{
	std::stringstream escaped;
	for (const auto chr : str)
	{
		switch (chr)
		{
			case '"':
				escaped << "&quot;";
				break;

			case '&':
				escaped << "&amp;";
				break;

			default:
				escaped << chr;
				break;
		}
	}
	return escaped.str();
}

std::vector<std::string> ServerConfig::GetModules() const
{
	auto tags = ConfTags("module");
	std::vector<std::string> modules;
	modules.reserve(tags.count());
	for (const auto& [_, tag] : tags)
	{
		const std::string shortname = ModuleManager::ShrinkModName(tag->getString("name"));
		if (shortname.empty())
		{
			ServerInstance->Logs.Warning("CONFIG", "Malformed <module> tag at " + tag->source.str() + "; skipping ...");
			continue;
		}

		// Rewrite the old names of renamed modules.
		if (insp::equalsci(shortname, "cgiirc"))
			modules.push_back("gateway");
		else if (insp::equalsci(shortname, "cloaking"))
		{
			modules.push_back("cloak");
			modules.push_back("cloak_md5");
		}
		else if (insp::equalsci(shortname, "gecosban"))
			modules.push_back("realnameban");
		else if (insp::equalsci(shortname, "helpop"))
		{
			modules.push_back("help");
			modules.push_back("helpmode");
		}
		else if (insp::equalsci(shortname, "mlock"))
			modules.push_back("services");
		else if (insp::equalsci(shortname, "namesx"))
			modules.push_back("multiprefix");
		else if (insp::equalsci(shortname, "regex_pcre"))
			modules.push_back("regex_pcre2");
		else if (insp::equalsci(shortname, "sha256"))
			modules.push_back("sha2");
		else if (insp::equalsci(shortname, "services_account"))
		{
			modules.push_back("account");
			modules.push_back("services");
		}
		else if (insp::equalsci(shortname, "servprotect"))
			modules.push_back("services");
		else if (insp::equalsci(shortname, "svshold"))
			modules.push_back("services");
		else if (insp::equalsci(shortname, "topiclock"))
			modules.push_back("services");
		else
		{
			// No need to rewrite this module name.
			modules.push_back(shortname);
		}
	}
	return modules;
}

void ConfigReaderThread::OnStart()
{
	Config->Read();
	done = true;
}

void ConfigReaderThread::OnStop()
{
	ServerConfig* old = ServerInstance->Config;
	ServerInstance->Logs.Normal("CONFIG", "Switching to new configuration...");
	ServerInstance->Config = this->Config;
	Config->Apply(old, UUID);

	if (Config->valid)
	{
		/*
		 * Apply the changed configuration from the rehash.
		 *
		 * XXX: The order of these is IMPORTANT, do not reorder them without testing
		 * thoroughly!!!
		 */
		ServerInstance->Users.RehashCloneCounts();

		auto* user = ServerInstance->Users.FindUUID(UUID);
		ConfigStatus status(user);

		for (const auto& [modname, mod] : ServerInstance->Modules.GetModules())
		{
			try
			{
				ServerInstance->Logs.Debug("MODULE", "Rehashing " + modname);
				mod->ReadConfig(status);
			}
			catch (const CoreException& modex)
			{
				ServerInstance->Logs.Critical("MODULE", "Unable to read the configuration for {}: {}",
					mod->ModuleFile, modex.what());
				if (user)
					user->WriteNotice(modname + ": " + modex.GetReason());
			}
		}

		// The description of this server may have changed - update it for WHOIS etc.
		ServerInstance->FakeClient->server->description = Config->ServerDesc;

<<<<<<< HEAD
		try
		{
			ServerInstance->Logs.CloseLogs();
			ServerInstance->Logs.OpenLogs(true);
		}
		catch (const CoreException& ex)
		{
			ServerInstance->Logs.Critical("LOG", "Cannot open log files: " + ex.GetReason());
			if (user)
				user->WriteNotice("Cannot open log files: " + ex.GetReason());
		}
=======
		ServerInstance->ISupport.Build();
		ServerInstance->Users.RehashULines();

		ServerInstance->Logs->CloseLogs();
		ServerInstance->Logs->OpenFileLogs();
>>>>>>> 5eb21f23

		if (Config->RawLog && !old->RawLog)
		{
			for (auto* luser : ServerInstance->Users.GetLocalUsers())
				Log::NotifyRawIO(luser, MessageType::PRIVMSG);
		}

		Config = old;
	}
	else
	{
		// whoops, abort!
		ServerInstance->Config = old;
	}
}<|MERGE_RESOLUTION|>--- conflicted
+++ resolved
@@ -754,8 +754,8 @@
 
 		// The description of this server may have changed - update it for WHOIS etc.
 		ServerInstance->FakeClient->server->description = Config->ServerDesc;
-
-<<<<<<< HEAD
+		ServerInstance->Users.RehashServices();
+
 		try
 		{
 			ServerInstance->Logs.CloseLogs();
@@ -767,13 +767,6 @@
 			if (user)
 				user->WriteNotice("Cannot open log files: " + ex.GetReason());
 		}
-=======
-		ServerInstance->ISupport.Build();
-		ServerInstance->Users.RehashULines();
-
-		ServerInstance->Logs->CloseLogs();
-		ServerInstance->Logs->OpenFileLogs();
->>>>>>> 5eb21f23
 
 		if (Config->RawLog && !old->RawLog)
 		{
