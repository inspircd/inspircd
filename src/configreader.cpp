--- conflicted
+++ resolved
@@ -363,17 +363,6 @@
 		sid = server->getString("id");
 		if (!sid.empty() && !InspIRCd::IsSID(sid))
 			throw CoreException(sid + " is not a valid server ID. A server ID must be 3 characters long, with the first character a digit and the next two characters a digit or letter.");
-<<<<<<< HEAD
-=======
-
-		CaseMapping = options->getString("casemapping", "rfc1459", 1);
-		if (CaseMapping == "ascii")
-			national_case_insensitive_map = ascii_case_insensitive_map;
-		else if (CaseMapping == "rfc1459")
-			national_case_insensitive_map = rfc_case_insensitive_map;
-		else
-			throw CoreException("<options:casemapping> must be set to 'ascii', or 'rfc1459'");
->>>>>>> bb39d78b
 	}
 	else
 	{
@@ -389,15 +378,9 @@
 	CCOnConnect = ConfValue("performance")->getBool("clonesonconnect", true);
 	MaxConn = ConfValue("performance")->getUInt("somaxconn", SOMAXCONN);
 	TimeSkipWarn = ConfValue("performance")->getDuration("timeskipwarn", 2, 0, 30);
-<<<<<<< HEAD
-	XLineMessage = options->getString("xlinemessage", "You're banned!");
-	ServerDesc = server->getString("description", "Configure Me");
-	Network = server->getString("network", "Network");
-=======
-	XLineMessage = options->getString("xlinemessage", options->getString("moronbanner", "You're banned!"));
+	XLineMessage = options->getString("xlinemessage", "You're banned!", 1);
 	ServerDesc = server->getString("description", "Configure Me", 1);
 	Network = server->getString("network", "Network", 1);
->>>>>>> bb39d78b
 	NetBufferSize = ConfValue("performance")->getInt("netbuffersize", 10240, 1024, 65534);
 	CustomVersion = security->getString("customversion");
 	HideBans = security->getBool("hidebans");
