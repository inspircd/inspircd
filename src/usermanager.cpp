--- conflicted
+++ resolved
@@ -66,11 +66,7 @@
 		if (!user->lastping)
 		{
 			time_t secs = ServerInstance->Time() - (user->nextping - user->GetClass()->pingtime);
-<<<<<<< HEAD
-			const std::string message = FMT::format("Ping timeout: {} {}", secs, (secs != 1 ? "seconds" : "second"));
-=======
-			const std::string message = INSP_FORMAT("Ping timeout: {}", Duration::ToHuman(secs));
->>>>>>> abba3ed1
+			const std::string message = FMT::format("Ping timeout: {}", Duration::ToHuman(secs));
 			ServerInstance->Users.QuitUser(user, message);
 			return;
 		}
