/*
 * InspIRCd -- Internet Relay Chat Daemon
 *
 *   Copyright (C) 2019 iwalkalone <iwalkalone69@gmail.com>
 *   Copyright (C) 2013-2016, 2018 Attila Molnar <attilamolnar@hush.com>
 *   Copyright (C) 2013, 2018-2025 Sadie Powell <sadie@witchery.services>
 *   Copyright (C) 2013, 2015 Adam <Adam@anope.org>
 *   Copyright (C) 2012 Robby <robby@chatbelgie.be>
 *   Copyright (C) 2009-2010 Daniel De Graaf <danieldg@inspircd.org>
 *   Copyright (C) 2008-2009 Craig Edwards <brain@inspircd.org>
 *   Copyright (C) 2008 Robin Burchell <robin+git@viroteck.net>
 *
 * This file is part of InspIRCd.  InspIRCd is free software: you can
 * redistribute it and/or modify it under the terms of the GNU General Public
 * License as published by the Free Software Foundation, version 2.
 *
 * This program is distributed in the hope that it will be useful, but WITHOUT
 * ANY WARRANTY; without even the implied warranty of MERCHANTABILITY or FITNESS
 * FOR A PARTICULAR PURPOSE.  See the GNU General Public License for more
 * details.
 *
 * You should have received a copy of the GNU General Public License
 * along with this program.  If not, see <http://www.gnu.org/licenses/>.
 */


#include "inspircd.h"
#include "clientprotocolmsg.h"
#include "iohook.h"
#include "timeutils.h"
#include "xline.h"

namespace
{
	class WriteCommonQuit final
		: public User::ForEachNeighborHandler
	{
		ClientProtocol::Messages::Quit quitmsg;
		ClientProtocol::Event quitevent;
		ClientProtocol::Messages::Quit operquitmsg;
		ClientProtocol::Event operquitevent;

		void Execute(LocalUser* user) override
		{
			user->Send(user->IsOper() ? operquitevent : quitevent);
		}

	public:
		WriteCommonQuit(User* user, const std::string& msg, const std::string& opermsg)
			: quitmsg(user, msg)
			, quitevent(ServerInstance->GetRFCEvents().quit, quitmsg)
			, operquitmsg(user, opermsg)
			, operquitevent(ServerInstance->GetRFCEvents().quit, operquitmsg)
		{
			user->ForEachNeighbor(*this, false);
		}
	};

	void CheckPingTimeout(LocalUser* user)
	{
		// Check if it is time to ping the user yet.
		if (ServerInstance->Time() < user->nextping)
			return;

		// This user didn't answer the last ping, remove them.
		if (!user->lastping)
		{
			time_t secs = ServerInstance->Time() - (user->nextping - user->GetClass()->pingtime);
<<<<<<< HEAD
			const std::string message = FMT::format("Ping timeout: {}", Duration::ToHuman(secs));
=======
			const std::string message = INSP_FORMAT("Ping timeout: {}", Duration::ToLongString(secs));
>>>>>>> 627f8d14
			ServerInstance->Users.QuitUser(user, message);
			return;
		}

		user->lastping = 0;
		user->nextping = ServerInstance->Time() + user->GetClass()->pingtime;

		// If the user has an I/O hook that can handle pinging use that instead.
		IOHook* hook = user->eh.GetIOHook();
		while (hook)
		{
			if (hook->Ping())
				return; // Client has been pinged.

			IOHookMiddle* middlehook = IOHookMiddle::ToMiddleHook(hook);
			hook = middlehook ? middlehook->GetNextHook() : nullptr;
		}


		// Send a ping to the client using an IRC message.
		ClientProtocol::Messages::Ping ping;
		user->Send(ServerInstance->GetRFCEvents().ping, ping);
	}

	void CheckConnectionTimeout(LocalUser* user)
	{
		if (user->GetClass() && (ServerInstance->Time() > static_cast<time_t>(user->signon + user->GetClass()->connection_timeout)))
		{
			// Either the user did not send NICK/USER or a module blocked connection in
			// OnCheckReady until the client timed out.
			ServerInstance->Users.QuitUser(user, "Connection timeout");
		}
	}

	void CheckModulesReady(LocalUser* user)
	{
		ModResult res;
		FIRST_MOD_RESULT(OnCheckReady, res, (user));
		if (res == MOD_RES_PASSTHRU)
		{
			// User has sent NICK/USER and modules are ready.
			user->FullConnect();
			return;
		}

		// If the user has been quit in OnCheckReady then we shouldn't quit
		// them again for having a registration timeout.
		if (!user->quitting)
			CheckConnectionTimeout(user);
	}
}

UserManager::UserManager()
{
	// We need to define a constructor here to work around a Clang bug.
}

UserManager::~UserManager()
{
	for (const auto& [_, client] : clientlist)
		delete client;
}

void UserManager::AddUser(int socket, ListenSocket* via, const irc::sockets::sockaddrs& client, const irc::sockets::sockaddrs& server)
{
	// User constructor allocates a new UUID for the user and inserts it into the uuidlist
	LocalUser* const New = new LocalUser(socket, client, server);
	UserIOHandler* eh = &New->eh;

	ServerInstance->Logs.Debug("USERS", "New user fd: {}", socket);

	this->unknown_count++;
	this->clientlist[New->nick] = New;
	this->AddClone(New);
	this->local_users.push_front(New);
	FOREACH_MOD(OnUserInit, (New));

	if (!SocketEngine::AddFd(eh, FD_WANT_FAST_READ | FD_WANT_EDGE_WRITE))
	{
		ServerInstance->Logs.Debug("USERS", "Internal error on new connection");
		this->QuitUser(New, "Internal error handling connection");
		return;
	}

	// If this listener has an IO hook provider set then tell it about the connection
	for (ListenSocket::IOHookProvList::iterator i = via->iohookprovs.begin(); i != via->iohookprovs.end(); ++i)
	{
		ListenSocket::IOHookProvRef& iohookprovref = *i;
		if (!iohookprovref)
		{
			if (iohookprovref.GetProvider().empty())
				continue;

			const char* hooktype = i == via->iohookprovs.begin() ? "hook" : "sslprofile";
			ServerInstance->Logs.Warning("USERS", "Non-existent I/O hook '{}' in <bind:{}> tag at {}",
				iohookprovref.GetProvider(), hooktype, via->bind_tag->source.str());
			this->QuitUser(New, FMT::format("Internal error handling connection (misconfigured {})", hooktype));
			return;
		}

		iohookprovref->OnAccept(eh, client, server);

		// IOHook could have encountered a fatal error, e.g. if the TLS ClientHello
		// was already in the queue and there was no common TLS version.
		if (!eh->GetError().empty())
		{
			QuitUser(New, eh->GetError());
			return;
		}
	}

	if (this->local_users.size() > ServerInstance->Config->SoftLimit)
	{
		ServerInstance->SNO.WriteToSnoMask('a', "Warning: softlimit value has been reached: {} clients", ServerInstance->Config->SoftLimit);
		this->QuitUser(New, "No more connections allowed");
		return;
	}

	if (!New->FindConnectClass())
		return; // User does not match any connect classes.

	/*
	 * even with bancache, we still have to keep User::exempt current.
	 * besides that, if we get a positive bancache hit, we still won't fuck
	 * them over if they are exempt. -- w00t
	 */
	New->exempt = (ServerInstance->XLines->MatchesLine("E", New) != nullptr);

	BanCacheHit* const b = ServerInstance->BanCache.GetHit(New->GetAddress());
	if (b)
	{
		if (!b->Type.empty() && !New->exempt)
		{
			/* user banned */
			ServerInstance->Logs.Debug("BANCACHE", "Positive hit for {}", New->GetAddress());

			if (!ServerInstance->Config->XLineMessage.empty())
				New->WriteNumeric(ERR_YOUREBANNEDCREEP, ServerInstance->Config->XLineMessage);

			// IMPORTANT: we don't check XLineQuitPublic here because the only
			// person who might see the ban at this point is the affected user.
			this->QuitUser(New, b->Reason);
			return;
		}
		else
		{
			ServerInstance->Logs.Debug("BANCACHE", "Negative hit for {}", New->GetAddress());
		}
	}
	else
	{
		if (!New->exempt)
		{
			XLine* r = ServerInstance->XLines->MatchesLine("Z", New);

			if (r)
			{
				r->Apply(New);
				return;
			}
		}
	}

	if (ServerInstance->Config->RawLog)
		Log::NotifyRawIO(New, MessageType::NOTICE);

	FOREACH_MOD(OnChangeRemoteAddress, (New));
	if (!New->quitting)
		FOREACH_MOD(OnUserPostInit, (New));
}

void UserManager::QuitUser(User* user, const std::string& quitmessage, const std::string* operquitmessage)
{
	if (user->quitting)
	{
		ServerInstance->Logs.Debug("USERS", "BUG: Tried to quit quitting user: {}", user->nick);
		return;
	}

	if (IS_SERVER(user))
	{
		ServerInstance->Logs.Debug("USERS", "BUG: Tried to quit server user: {}", user->nick);
		return;
	}

	std::string quitmsg(quitmessage);
	std::string operquitmsg;
	if (operquitmessage)
		operquitmsg.assign(*operquitmessage);

	LocalUser* const localuser = IS_LOCAL(user);
	if (localuser)
	{
		ModResult modres;
		FIRST_MOD_RESULT(OnUserPreQuit, modres, (localuser, quitmsg, operquitmsg));
		if (modres == MOD_RES_DENY)
			return;
	}

	if (quitmsg.length() > ServerInstance->Config->Limits.MaxQuit)
		quitmsg.erase(ServerInstance->Config->Limits.MaxQuit + 1);

	if (operquitmsg.empty())
		operquitmsg.assign(quitmsg);
	else if (operquitmsg.length() > ServerInstance->Config->Limits.MaxQuit)
		operquitmsg.erase(ServerInstance->Config->Limits.MaxQuit + 1);

	user->quitting = true;
	ServerInstance->Logs.Debug("USERS", "QuitUser: {}={} '{}'", user->uuid, user->nick, quitmessage);
	if (localuser)
	{
		ClientProtocol::Messages::Error errormsg(FMT::format("Closing link: ({}) [{}]", user->GetRealUserHost(), operquitmsg));
		localuser->Send(ServerInstance->GetRFCEvents().error, errormsg);
	}

	ServerInstance->GlobalCulls.AddItem(user);

	if (user->IsFullyConnected())
	{
		FOREACH_MOD(OnUserQuit, (user, quitmsg, operquitmsg));
		WriteCommonQuit(user, quitmsg, operquitmsg);
	}
	else
		unknown_count--;

	if (IS_LOCAL(user))
	{
		LocalUser* lu = IS_LOCAL(user);
		FOREACH_MOD(OnUserDisconnect, (lu));
		lu->eh.Close();

		if (lu->IsFullyConnected())
		{
			ServerInstance->SNO.WriteToSnoMask('q', "Client exiting: {} ({}) [{}]", user->GetRealMask(),
				user->GetAddress(), operquitmsg);
		}
		local_users.erase(lu);
		if (lu->GetClass())
			lu->GetClass()->use_count--;
	}

	if (!clientlist.erase(user->nick))
		ServerInstance->Logs.Debug("USERS", "BUG: Nick not found in clientlist, cannot remove: {}", user->nick);

	uuidlist.erase(user->uuid);
	user->PurgeEmptyChannels();
	user->OperLogout();
}

void UserManager::AddClone(User* user)
{
	CloneCounts& counts = clonemap[user->GetCIDRMask()];
	counts.global++;
	if (IS_LOCAL(user))
		counts.local++;
}

void UserManager::RemoveCloneCounts(User* user)
{
	CloneMap::iterator it = clonemap.find(user->GetCIDRMask());
	if (it != clonemap.end())
	{
		CloneCounts& counts = it->second;
		counts.global--;
		if (counts.global == 0)
		{
			// No more users from this IP, remove entry from the map
			clonemap.erase(it);
			return;
		}

		if (IS_LOCAL(user))
			counts.local--;
	}
}

void UserManager::RehashCloneCounts()
{
	clonemap.clear();

	for (const auto& [_, u] : ServerInstance->Users.GetUsers())
		AddClone(u);
}

void UserManager::RehashServices()
{
	UserManager::ServiceList newservices;
	for (const auto& [_, user] : ServerInstance->Users.GetUsers())
	{
		if (user->server->IsService())
			newservices.push_back(user);
	}
	std::swap(ServerInstance->Users.all_services, newservices);
}

const UserManager::CloneCounts& UserManager::GetCloneCounts(User* user) const
{
	CloneMap::const_iterator it = clonemap.find(user->GetCIDRMask());
	if (it != clonemap.end())
		return it->second;
	else
		return zeroclonecounts;
}

/**
 * This function is called once a second from the mainloop.
 * It is intended to do background checking on all the users, e.g. do
 * ping checks, connection timeouts, etc.
 */
void UserManager::DoBackgroundUserStuff()
{
	for (LocalList::iterator i = local_users.begin(); i != local_users.end(); )
	{
		// It's possible that we quit the user below due to ping timeout etc. and QuitUser() removes it from the list
		LocalUser* curr = *i;
		++i;

		if (curr->CommandFloodPenalty || curr->eh.GetSendQSize())
		{
			unsigned long rate = curr->GetClass()->commandrate;
			if (curr->CommandFloodPenalty > rate)
				curr->CommandFloodPenalty -= rate;
			else
				curr->CommandFloodPenalty = 0;
			curr->eh.OnDataReady();
		}

		switch (curr->connected)
		{
			case User::CONN_FULL:
				CheckPingTimeout(curr);
				break;

			case User::CONN_NICKUSER:
				CheckModulesReady(curr);
				break;

			default:
				CheckConnectionTimeout(curr);
				break;
		}
	}
}

uint64_t UserManager::NextAlreadySentId()
{
	if (++already_sent_id == 0)
	{
		// Wrapped around, reset the already_sent ids of all users
		already_sent_id = 1;
		for (auto* user : GetLocalUsers())
			user->already_sent = 0;
	}
	return already_sent_id;
}

User* UserManager::Find(const std::string& nickuuid, bool fullyconnected)
{
	if (nickuuid.empty())
		return nullptr;

	if (isdigit(nickuuid[0]))
		return FindUUID(nickuuid, fullyconnected);

	return FindNick(nickuuid, fullyconnected);
}

User* UserManager::FindNick(const std::string& nick, bool fullyconnected)
{
	if (nick.empty())
		return nullptr;

	UserMap::iterator uiter = this->clientlist.find(nick);
	if (uiter == this->clientlist.end())
		return nullptr;

	User* user = uiter->second;
	if (fullyconnected && !user->IsFullyConnected())
		return nullptr;

	return user;
}

User* UserManager::FindUUID(const std::string& uuid, bool fullyconnected)
{
	if (uuid.empty())
		return nullptr;

	UserMap::iterator uiter = this->uuidlist.find(uuid);
	if (uiter == this->uuidlist.end())
		return nullptr;

	User* user = uiter->second;
	if (fullyconnected && !user->IsFullyConnected())
		return nullptr;

	return user;
}<|MERGE_RESOLUTION|>--- conflicted
+++ resolved
@@ -66,11 +66,7 @@
 		if (!user->lastping)
 		{
 			time_t secs = ServerInstance->Time() - (user->nextping - user->GetClass()->pingtime);
-<<<<<<< HEAD
-			const std::string message = FMT::format("Ping timeout: {}", Duration::ToHuman(secs));
-=======
-			const std::string message = INSP_FORMAT("Ping timeout: {}", Duration::ToLongString(secs));
->>>>>>> 627f8d14
+			const std::string message = FMT::format("Ping timeout: {}", Duration::ToLongString(secs));
 			ServerInstance->Users.QuitUser(user, message);
 			return;
 		}
