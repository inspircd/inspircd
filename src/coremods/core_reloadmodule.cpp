--- conflicted
+++ resolved
@@ -699,20 +699,15 @@
 		{
 			Module* newmod = ServerInstance->Modules.Find(name);
 			datakeeper.Restore(newmod);
-			ServerInstance->SNO->WriteGlobalSno('a', "The %s module was reloaded.", passedname.c_str());
+			ServerInstance->SNO.WriteGlobalSno('a', "The %s module was reloaded.", passedname.c_str());
 		}
 		else
 		{
 			datakeeper.Fail();
-			ServerInstance->SNO->WriteGlobalSno('a', "Failed to reload the %s module.", passedname.c_str());
-		}
-
-<<<<<<< HEAD
-		ServerInstance->SNO.WriteGlobalSno('a', "RELOAD MODULE: %s %ssuccessfully reloaded", passedname.c_str(), result ? "" : "un");
+			ServerInstance->SNO.WriteGlobalSno('a', "Failed to reload the %s module.", passedname.c_str());
+		}
+
 		User* user = ServerInstance->Users.FindUUID(uuid);
-=======
-		User* user = ServerInstance->FindUUID(uuid);
->>>>>>> 8a5a1c79
 		if (user)
 		{
 			if (result)
@@ -744,13 +739,8 @@
 	}
 	else
 	{
-<<<<<<< HEAD
-		user->WriteNumeric(ERR_CANTUNLOADMODULE, parameters[0], "Could not find module by that name");
+		user->WriteNumeric(ERR_CANTUNLOADMODULE, parameters[0], "Could not find a loaded module by that name");
 		return CmdResult::FAILURE;
-=======
-		user->WriteNumeric(ERR_CANTUNLOADMODULE, parameters[0], "Could not find a loaded module by that name");
-		return CMD_FAILURE;
->>>>>>> 8a5a1c79
 	}
 }
 
