/*
 * InspIRCd -- Internet Relay Chat Daemon
 *
 *   Copyright (C) 2017-2019 Sadie Powell <sadie@witchery.services>
 *   Copyright (C) 2015 Daniel Vassdal <shutter@canternet.org>
 *   Copyright (C) 2013-2016 Attila Molnar <attilamolnar@hush.com>
 *   Copyright (C) 2012 Robby <robby@chatbelgie.be>
 *   Copyright (C) 2009 Daniel De Graaf <danieldg@inspircd.org>
 *   Copyright (C) 2008 Robin Burchell <robin+git@viroteck.net>
 *   Copyright (C) 2007 Dennis Friis <peavey@inspircd.org>
 *   Copyright (C) 2006-2007, 2010 Craig Edwards <brain@inspircd.org>
 *
 * This file is part of InspIRCd.  InspIRCd is free software: you can
 * redistribute it and/or modify it under the terms of the GNU General Public
 * License as published by the Free Software Foundation, version 2.
 *
 * This program is distributed in the hope that it will be useful, but WITHOUT
 * ANY WARRANTY; without even the implied warranty of MERCHANTABILITY or FITNESS
 * FOR A PARTICULAR PURPOSE.  See the GNU General Public License for more
 * details.
 *
 * You should have received a copy of the GNU General Public License
 * along with this program.  If not, see <http://www.gnu.org/licenses/>.
 */


#include "inspircd.h"
#include "modules/isupport.h"

/** Handle /LIST.
 */
class CommandList : public Command
{
 private:
	ChanModeReference secretmode;
	ChanModeReference privatemode;

	/** Parses the creation time or topic set time out of a LIST parameter.
	 * @param value The parameter containing a minute count.
	 * @return The UNIX time at \p value minutes ago.
	 */
	time_t ParseMinutes(const std::string& value)
	{
		time_t minutes = ConvToNum<time_t>(value.c_str() + 2);
		if (!minutes)
			return 0;
		return ServerInstance->Time() - (minutes * 60);
	}

 public:
	// Whether to show modes in the LIST response.
	bool showmodes;

	CommandList(Module* parent)
		: Command(parent,"LIST", 0, 0)
		, secretmode(creator, "secret")
		, privatemode(creator, "private")
	{
		allow_empty_last_param = false;
		Penalty = 5;
	}

	/** Handle command.
	 * @param parameters The parameters to the command
	 * @param user The user issuing the command
	 * @return A value from CmdResult to indicate command success or failure.
	 */
	CmdResult Handle(User* user, const Params& parameters) override;
};


/** Handle /LIST
 */
CmdResult CommandList::Handle(User* user, const Params& parameters)
{
	// C: Searching based on creation time, via the "C<val" and "C>val" modifiers
	// to search for a channel creation time that is lower or higher than val
	// respectively.
	time_t mincreationtime = 0;
	time_t maxcreationtime = 0;

	// M: Searching based on mask.
	// N: Searching based on !mask.
	bool match_name_topic = false;
	bool match_inverted = false;
	const char* match = NULL;

	// T: Searching based on topic time, via the "T<val" and "T>val" modifiers to
	// search for a topic time that is lower or higher than val respectively.
	time_t mintopictime = 0;
	time_t maxtopictime = 0;

	// U: Searching based on user count within the channel, via the "<val" and
	// ">val" modifiers to search for a channel that has less than or more than
	// val users respectively.
	size_t minusers = 0;
	size_t maxusers = 0;

	for (Params::const_iterator iter = parameters.begin(); iter != parameters.end(); ++iter)
	{
		const std::string& constraint = *iter;
		if (constraint[0] == '<')
		{
			maxusers = ConvToNum<size_t>(constraint.c_str() + 1);
		}
		else if (constraint[0] == '>')
		{
			minusers = ConvToNum<size_t>(constraint.c_str() + 1);
		}
		else if (!constraint.compare(0, 2, "C<", 2) || !constraint.compare(0, 2, "c<", 2))
		{
			mincreationtime = ParseMinutes(constraint);
		}
		else if (!constraint.compare(0, 2, "C>", 2) || !constraint.compare(0, 2, "c>", 2))
		{
			maxcreationtime = ParseMinutes(constraint);
		}
		else if (!constraint.compare(0, 2, "T<", 2) || !constraint.compare(0, 2, "t<", 2))
		{
			mintopictime = ParseMinutes(constraint);
		}
		else if (!constraint.compare(0, 2, "T>", 2) || !constraint.compare(0, 2, "t>", 2))
		{
			maxtopictime = ParseMinutes(constraint);
		}
		else
		{
			// If the glob is prefixed with ! it is inverted.
			match = constraint.c_str();
			if (match[0] == '!')
			{
				match_inverted = true;
				match += 1;
			}

			// Ensure that the user didn't just run "LIST !".
			if (match[0])
				match_name_topic = true;
		}
	}

	const bool has_privs = user->HasPrivPermission("channels/auspex");

	user->WriteNumeric(RPL_LISTSTART, "Channel", "Users Name");
	const chan_hash& chans = ServerInstance->GetChans();
	for (chan_hash::const_iterator i = chans.begin(); i != chans.end(); ++i)
	{
		Channel* const chan = i->second;

		// Check the user count if a search has been specified.
		const size_t users = chan->GetUserCounter();
		if ((minusers && users <= minusers) || (maxusers && users >= maxusers))
			continue;

		// Check the creation ts if a search has been specified.
		const time_t creationtime = chan->age;
		if ((mincreationtime && creationtime <= mincreationtime) || (maxcreationtime && creationtime >= maxcreationtime))
			continue;

		// Check the topic ts if a search has been specified.
		const time_t topictime = chan->topicset;
		if ((mintopictime && (!topictime || topictime <= mintopictime)) || (maxtopictime && (!topictime || topictime >= maxtopictime)))
			continue;

		// Attempt to match a glob pattern.
		if (match_name_topic)
		{
			bool matches = InspIRCd::Match(chan->name, match) || InspIRCd::Match(chan->topic, match);

			// The user specified an match that we did not match.
			if (!matches && !match_inverted)
				continue;

			// The user specified an inverted match that we did match.
			if (matches && match_inverted)
				continue;
		}

		// if the channel is not private/secret, OR the user is on the channel anyway
		bool n = (has_privs || chan->HasUser(user));

		// If we're not in the channel and +s is set on it, we want to ignore it
		if ((n) || (!chan->IsModeSet(secretmode)))
		{
			if ((!n) && (chan->IsModeSet(privatemode)))
			{
				// Channel is private (+p) and user is outside/not privileged
				user->WriteNumeric(RPL_LIST, '*', users, "");
			}
			else if (showmodes)
			{
				// Show the list response with the modes and topic.
				user->WriteNumeric(RPL_LIST, chan->name, users, InspIRCd::Format("[+%s] %s", chan->ChanModes(n), chan->topic.c_str()));
			}
			else
			{
				// Show the list response with just the modes.
				user->WriteNumeric(RPL_LIST, chan->name, users, chan->topic);
			}
		}
	}
	user->WriteNumeric(RPL_LISTEND, "End of channel list.");

	return CMD_SUCCESS;
}

class CoreModList
	: public Module
	, public ISupport::EventListener
{
 private:
	CommandList cmd;

 public:
	CoreModList()
		: ISupport::EventListener(this)
		, cmd(this)
	{
	}

<<<<<<< HEAD
	void OnBuildISupport(ISupport::TokenMap& tokens) override
=======
	void ReadConfig(ConfigStatus& status) CXX11_OVERRIDE
	{
		ConfigTag* tag = ServerInstance->Config->ConfValue("options");
		cmd.showmodes = tag->getBool("modesinlist", true);
	}

	void On005Numeric(std::map<std::string, std::string>& tokens) CXX11_OVERRIDE
>>>>>>> bb39d78b
	{
		tokens["ELIST"] = "CMNTU";
		tokens["SAFELIST"];
	}

	Version GetVersion() override
	{
		return Version("Provides the LIST command", VF_VENDOR|VF_CORE);
	}
};

MODULE_INIT(CoreModList)<|MERGE_RESOLUTION|>--- conflicted
+++ resolved
@@ -218,17 +218,13 @@
 	{
 	}
 
-<<<<<<< HEAD
+	void ReadConfig(ConfigStatus& status) override
+	{
+		ConfigTag* tag = ServerInstance->Config->ConfValue("options");
+		cmd.showmodes = tag->getBool("modesinlist");
+	}
+
 	void OnBuildISupport(ISupport::TokenMap& tokens) override
-=======
-	void ReadConfig(ConfigStatus& status) CXX11_OVERRIDE
-	{
-		ConfigTag* tag = ServerInstance->Config->ConfValue("options");
-		cmd.showmodes = tag->getBool("modesinlist", true);
-	}
-
-	void On005Numeric(std::map<std::string, std::string>& tokens) CXX11_OVERRIDE
->>>>>>> bb39d78b
 	{
 		tokens["ELIST"] = "CMNTU";
 		tokens["SAFELIST"];
