--- conflicted
+++ resolved
@@ -58,11 +58,8 @@
 			user->WriteNotice("*** Invalid duration for Q-line.");
 			return CmdResult::FAILURE;
 		}
-<<<<<<< HEAD
+
 		auto ql = new QLine(ServerInstance->Time(), duration, user->nick, parameters[2], parameters[0]);
-=======
-		QLine* ql = new QLine(ServerInstance->Time(), duration, user->nick, parameters[2], parameters[0]);
->>>>>>> 1fc7742a
 		if (ServerInstance->XLines->AddLine(ql,user))
 		{
 			if (!duration)
