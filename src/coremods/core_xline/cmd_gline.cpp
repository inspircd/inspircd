/*
 * InspIRCd -- Internet Relay Chat Daemon
 *
 *   Copyright (C) 2019 Matt Schatz <genius3000@g3k.solutions>
 *   Copyright (C) 2018, 2021 Sadie Powell <sadie@witchery.services>
 *   Copyright (C) 2018 linuxdaemon <linuxdaemon.irc@gmail.com>
 *   Copyright (C) 2012, 2019 Robby <robby@chatbelgie.be>
 *   Copyright (C) 2012, 2014 Attila Molnar <attilamolnar@hush.com>
 *   Copyright (C) 2009 Uli Schlachter <psychon@inspircd.org>
 *   Copyright (C) 2009 Daniel De Graaf <danieldg@inspircd.org>
 *   Copyright (C) 2007-2008 Robin Burchell <robin+git@viroteck.net>
 *   Copyright (C) 2007 Dennis Friis <peavey@inspircd.org>
 *   Copyright (C) 2006-2008, 2010 Craig Edwards <brain@inspircd.org>
 *
 * This file is part of InspIRCd.  InspIRCd is free software: you can
 * redistribute it and/or modify it under the terms of the GNU General Public
 * License as published by the Free Software Foundation, version 2.
 *
 * This program is distributed in the hope that it will be useful, but WITHOUT
 * ANY WARRANTY; without even the implied warranty of MERCHANTABILITY or FITNESS
 * FOR A PARTICULAR PURPOSE.  See the GNU General Public License for more
 * details.
 *
 * You should have received a copy of the GNU General Public License
 * along with this program.  If not, see <http://www.gnu.org/licenses/>.
 */


#include "inspircd.h"
#include "xline.h"
#include "core_xline.h"

CommandGline::CommandGline(Module* parent)
	: Command(parent, "GLINE", 1, 3)
{
	access_needed = CmdAccess::OPERATOR;
	syntax = { "<user@host> [<duration> :<reason>]" };
}

CmdResult CommandGline::Handle(User* user, const Params& parameters)
{
	std::string target = parameters[0];

	if (parameters.size() >= 3)
	{
		IdentHostPair ih;
		User* find = ServerInstance->Users.Find(target);
		if ((find) && (find->registered == REG_ALL))
		{
			ih.first = find->GetBanIdent();
			ih.second = find->GetIPString();
			target = ih.first + "@" + ih.second;
		}
		else
			ih = ServerInstance->XLines->IdentSplit(target);

		if (ih.first.empty())
		{
			user->WriteNotice("*** Target not found.");
			return CmdResult::FAILURE;
		}

		InsaneBan::IPHostMatcher matcher;
		if (InsaneBan::MatchesEveryone(ih.first+"@"+ih.second, matcher, user, "G", "hostmasks"))
			return CmdResult::FAILURE;

		else if (target.find('!') != std::string::npos)
		{
			user->WriteNotice("*** G-line cannot operate on nick!user@host masks.");
			return CmdResult::FAILURE;
		}

		unsigned long duration;
		if (!InspIRCd::Duration(parameters[1], duration))
		{
			user->WriteNotice("*** Invalid duration for G-line.");
			return CmdResult::FAILURE;
		}
		GLine* gl = new GLine(ServerInstance->Time(), duration, user->nick.c_str(), parameters[2].c_str(), ih.first.c_str(), ih.second.c_str());
		if (ServerInstance->XLines->AddLine(gl, user))
		{
			if (!duration)
			{
<<<<<<< HEAD
				ServerInstance->SNO.WriteToSnoMask('x', "%s added permanent G-line for %s: %s", user->nick.c_str(), target.c_str(), parameters[2].c_str());
			}
			else
			{
				ServerInstance->SNO.WriteToSnoMask('x', "%s added timed G-line for %s, expires in %s (on %s): %s",
=======
				ServerInstance->SNO->WriteToSnoMask('x', "%s added a permanent G-line on %s: %s", user->nick.c_str(), target.c_str(), parameters[2].c_str());
			}
			else
			{
				ServerInstance->SNO->WriteToSnoMask('x', "%s added a timed G-line on %s, expires in %s (on %s): %s",
>>>>>>> 070d4143
					user->nick.c_str(), target.c_str(), InspIRCd::DurationString(duration).c_str(),
					InspIRCd::TimeString(ServerInstance->Time() + duration).c_str(), parameters[2].c_str());
			}

			ServerInstance->XLines->ApplyLines();
		}
		else
		{
			delete gl;
			user->WriteNotice("** G-line for " + target + " already exists.");
		}

	}
	else
	{
		std::string reason;

		if (ServerInstance->XLines->DelLine(target.c_str(), "G", reason, user))
		{
			ServerInstance->SNO.WriteToSnoMask('x', "%s removed G-line on %s: %s", user->nick.c_str(), target.c_str(), reason.c_str());
		}
		else
		{
			user->WriteNotice("*** G-line " + target + " not found on the list.");
		}
	}

	return CmdResult::SUCCESS;
}<|MERGE_RESOLUTION|>--- conflicted
+++ resolved
@@ -81,19 +81,11 @@
 		{
 			if (!duration)
 			{
-<<<<<<< HEAD
-				ServerInstance->SNO.WriteToSnoMask('x', "%s added permanent G-line for %s: %s", user->nick.c_str(), target.c_str(), parameters[2].c_str());
+				ServerInstance->SNO.WriteToSnoMask('x', "%s added a permanent G-line on %s: %s", user->nick.c_str(), target.c_str(), parameters[2].c_str());
 			}
 			else
 			{
-				ServerInstance->SNO.WriteToSnoMask('x', "%s added timed G-line for %s, expires in %s (on %s): %s",
-=======
-				ServerInstance->SNO->WriteToSnoMask('x', "%s added a permanent G-line on %s: %s", user->nick.c_str(), target.c_str(), parameters[2].c_str());
-			}
-			else
-			{
-				ServerInstance->SNO->WriteToSnoMask('x', "%s added a timed G-line on %s, expires in %s (on %s): %s",
->>>>>>> 070d4143
+				ServerInstance->SNO.WriteToSnoMask('x', "%s added a timed G-line on %s, expires in %s (on %s): %s",
 					user->nick.c_str(), target.c_str(), InspIRCd::DurationString(duration).c_str(),
 					InspIRCd::TimeString(ServerInstance->Time() + duration).c_str(), parameters[2].c_str());
 			}
