--- conflicted
+++ resolved
@@ -60,15 +60,9 @@
 		return !chan->IsModeSet(secretmode) && !chan->IsModeSet(privatemode);
 	}
 
-<<<<<<< HEAD
+	std::string GetSnomasks(const User* user);
+
 public:
-=======
-	std::string GetSnomasks(const User* user);
-
- public:
-	/** Constructor for mode.
-	 */
->>>>>>> 388fe645
 	CommandMode(Module* parent);
 	CmdResult Handle(User* user, const Params& parameters) override;
 	RouteDescriptor GetRouting(User* user, const Params& parameters) override;
