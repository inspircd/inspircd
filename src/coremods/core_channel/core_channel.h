/*
 * InspIRCd -- Internet Relay Chat Daemon
 *
 *   Copyright (C) 2014 Attila Molnar <attilamolnar@hush.com>
 *   Copyright (C) 2008 Robin Burchell <robin+git@viroteck.net>
 *   Copyright (C) 2007 Dennis Friis <peavey@inspircd.org>
 *   Copyright (C) 2006 Craig Edwards <craigedwards@brainbox.cc>
 *
 * This file is part of InspIRCd.  InspIRCd is free software: you can
 * redistribute it and/or modify it under the terms of the GNU General Public
 * License as published by the Free Software Foundation, version 2.
 *
 * This program is distributed in the hope that it will be useful, but WITHOUT
 * ANY WARRANTY; without even the implied warranty of MERCHANTABILITY or FITNESS
 * FOR A PARTICULAR PURPOSE.  See the GNU General Public License for more
 * details.
 *
 * You should have received a copy of the GNU General Public License
 * along with this program.  If not, see <http://www.gnu.org/licenses/>.
 */


#pragma once

#include "inspircd.h"
#include "listmode.h"
#include "modules/exemption.h"

namespace Topic
{
	void ShowTopic(LocalUser* user, Channel* chan);
}

namespace Invite
{
	class APIImpl;

	/** Used to indicate who we announce invites to on a channel. */
	enum AnnounceState
	{
		/** Don't send invite announcements. */
		ANNOUNCE_NONE,

		/** Send invite announcements to all users. */
		ANNOUNCE_ALL,

		/** Send invite announcements to channel operators and higher. */
		ANNOUNCE_OPS,

		/** Send invite announcements to channel half-operators (if available) and higher. */
		ANNOUNCE_DYNAMIC
	};
}

/** Handle /INVITE.
 */
class CommandInvite : public Command
{
	Invite::APIImpl& invapi;

 public:
	Invite::AnnounceState announceinvites;

	/** Constructor for invite.
	 */
	CommandInvite(Module* parent, Invite::APIImpl& invapiimpl);

	/** Handle command.
	 * @param parameters The parameters to the command
	 * @param user The user issuing the command
	 * @return A value from CmdResult to indicate command success or failure.
	 */
	CmdResult Handle(User* user, const Params& parameters) override;
	RouteDescriptor GetRouting(User* user, const Params& parameters) override;
};

/** Handle /JOIN.
 */
class CommandJoin : public SplitCommand
{
 public:
	/** Constructor for join.
	 */
	CommandJoin(Module* parent);

	/** Handle command.
	 * @param parameters The parameters to the command
	 * @param user The user issuing the command
	 * @return A value from CmdResult to indicate command success or failure.
	 */
	CmdResult HandleLocal(LocalUser* user, const Params& parameters) override;
};

/** Handle /TOPIC.
 */
class CommandTopic : public SplitCommand
{
	CheckExemption::EventProvider exemptionprov;
	ChanModeReference secretmode;
	ChanModeReference topiclockmode;

 public:
	/** Constructor for topic.
	 */
	CommandTopic(Module* parent);

	/** Handle command.
	 * @param parameters The parameters to the command
	 * @param user The user issuing the command
	 * @return A value from CmdResult to indicate command success or failure.
	 */
	CmdResult HandleLocal(LocalUser* user, const Params& parameters) override;
};

/** Handle /NAMES.
 */
class CommandNames : public SplitCommand
{
	ChanModeReference secretmode;
	ChanModeReference privatemode;
	UserModeReference invisiblemode;

 public:
	/** Constructor for names.
	 */
	CommandNames(Module* parent);

	/** Handle command.
	 * @param parameters The parameters to the command
	 * @param user The user issuing the command
	 * @return A value from CmdResult to indicate command success or failure.
	 */
	CmdResult HandleLocal(LocalUser* user, const Params& parameters) override;

	/** Spool the NAMES list for a given channel to the given user
	 * @param user User to spool the NAMES list to
	 * @param chan Channel whose nicklist to send
	 * @param show_invisible True to show invisible (+i) members to the user, false to omit them from the list
	 */
	void SendNames(LocalUser* user, Channel* chan, bool show_invisible);
};

/** Handle /KICK.
 */
class CommandKick : public Command
{
 public:
	/** Constructor for kick.
	 */
	CommandKick(Module* parent);

	/** Handle command.
	 * @param parameters The parameters to the command
	 * @param user The user issuing the command
	 * @return A value from CmdResult to indicate command success or failure.
	 */
	CmdResult Handle(User* user, const Params& parameters) override;
	RouteDescriptor GetRouting(User* user, const Params& parameters) override;
};

/** Channel mode +b
 */
class ModeChannelBan : public ListModeBase
{
 public:
	ModeChannelBan(Module* Creator)
		: ListModeBase(Creator, "ban", 'b', "End of channel ban list", 367, 368, true)
	{
	}
};

/** Channel mode +k
 */
class ModeChannelKey : public ParamMode<ModeChannelKey, LocalStringExt>
{
 public:
	static const std::string::size_type maxkeylen;
	ModeChannelKey(Module* Creator);
	ModeAction OnModeChange(User* source, User* dest, Channel* channel, std::string& parameter, bool adding) override;
	void SerializeParam(Channel* chan, const std::string* key, std::string& out)	;
<<<<<<< HEAD
	ModeAction OnSet(User* source, Channel* chan, std::string& param) override;
=======
	ModeAction OnSet(User* source, Channel* chan, std::string& param) CXX11_OVERRIDE;
	bool IsParameterSecret() CXX11_OVERRIDE;
>>>>>>> 104ae687
};

/** Channel mode +l
 */
class ModeChannelLimit : public ParamMode<ModeChannelLimit, LocalIntExt>
{
 public:
	ModeChannelLimit(Module* Creator);
	bool ResolveModeConflict(std::string& their_param, const std::string& our_param, Channel* channel) override;
	void SerializeParam(Channel* chan, intptr_t n, std::string& out);
	ModeAction OnSet(User* source, Channel* channel, std::string& parameter) override;
};

/** Channel mode +o
 */
class ModeChannelOp : public PrefixMode
{
 public:
	ModeChannelOp(Module* Creator)
		: PrefixMode(Creator, "op", 'o', OP_VALUE, '@')
	{
		ranktoset = ranktounset = OP_VALUE;
	}
};

/** Channel mode +v
 */
class ModeChannelVoice : public PrefixMode
{
 public:
	ModeChannelVoice(Module* Creator)
		: PrefixMode(Creator, "voice", 'v', VOICE_VALUE, '+')
	{
		selfremove = false;
		ranktoset = ranktounset = HALFOP_VALUE;
	}
};<|MERGE_RESOLUTION|>--- conflicted
+++ resolved
@@ -177,13 +177,9 @@
 	static const std::string::size_type maxkeylen;
 	ModeChannelKey(Module* Creator);
 	ModeAction OnModeChange(User* source, User* dest, Channel* channel, std::string& parameter, bool adding) override;
-	void SerializeParam(Channel* chan, const std::string* key, std::string& out)	;
-<<<<<<< HEAD
+	void SerializeParam(Channel* chan, const std::string* key, std::string& out);
 	ModeAction OnSet(User* source, Channel* chan, std::string& param) override;
-=======
-	ModeAction OnSet(User* source, Channel* chan, std::string& param) CXX11_OVERRIDE;
-	bool IsParameterSecret() CXX11_OVERRIDE;
->>>>>>> 104ae687
+	bool IsParameterSecret() override;
 };
 
 /** Channel mode +l
