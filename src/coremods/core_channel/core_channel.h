--- conflicted
+++ resolved
@@ -49,15 +49,7 @@
 private:
 	Invite::APIImpl& invapi;
 
-<<<<<<< HEAD
 public:
-	Invite::AnnounceState announceinvites;
-
-=======
- public:
-	/** Constructor for invite.
-	 */
->>>>>>> 97363d8c
 	CommandInvite(Module* parent, Invite::APIImpl& invapiimpl);
 	CmdResult Handle(User* user, const Params& parameters) override;
 	RouteDescriptor GetRouting(User* user, const Params& parameters) override;
