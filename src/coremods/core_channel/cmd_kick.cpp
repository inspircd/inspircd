--- conflicted
+++ resolved
@@ -121,14 +121,8 @@
 
 			if (them < req)
 			{
-<<<<<<< HEAD
-				user->WriteNumeric(ERR_CHANOPRIVSNEEDED, c->name, InspIRCd::Format("You must be a channel %soperator",
-					req > HALFOP_VALUE ? "" : "half-"));
+				user->WriteNumeric(Numerics::ChannelPrivilegesNeeded(memb->chan, req, "kick a more privileged user"));
 				return CmdResult::FAILURE;
-=======
-				user->WriteNumeric(Numerics::ChannelPrivilegesNeeded(memb->chan, req, "kick a more privileged user"));
-				return CMD_FAILURE;
->>>>>>> 97363d8c
 			}
 		}
 	}
