/*
 * InspIRCd -- Internet Relay Chat Daemon
 *
 *   Copyright (C) 2017-2018 Sadie Powell <sadie@witchery.services>
 *   Copyright (C) 2017 B00mX0r <b00mx0r@aureus.pw>
 *   Copyright (C) 2013-2014, 2016 Attila Molnar <attilamolnar@hush.com>
 *   Copyright (C) 2012, 2019 Robby <robby@chatbelgie.be>
 *   Copyright (C) 2009-2010 Daniel De Graaf <danieldg@inspircd.org>
 *   Copyright (C) 2009 Uli Schlachter <psychon@inspircd.org>
 *   Copyright (C) 2008 Thomas Stagner <aquanight@inspircd.org>
 *   Copyright (C) 2007-2008 Dennis Friis <peavey@inspircd.org>
 *   Copyright (C) 2007 Robin Burchell <robin+git@viroteck.net>
 *   Copyright (C) 2006 Craig Edwards <brain@inspircd.org>
 *
 * This file is part of InspIRCd.  InspIRCd is free software: you can
 * redistribute it and/or modify it under the terms of the GNU General Public
 * License as published by the Free Software Foundation, version 2.
 *
 * This program is distributed in the hope that it will be useful, but WITHOUT
 * ANY WARRANTY; without even the implied warranty of MERCHANTABILITY or FITNESS
 * FOR A PARTICULAR PURPOSE.  See the GNU General Public License for more
 * details.
 *
 * You should have received a copy of the GNU General Public License
 * along with this program.  If not, see <http://www.gnu.org/licenses/>.
 */


#include "inspircd.h"
#include "core_channel.h"

CommandKick::CommandKick(Module* parent)
	: Command(parent, "KICK", 2, 3)
{
	syntax = { "<channel> <nick>[,<nick>]+ [:<reason>]" };
}

CmdResult CommandKick::Handle(User* user, const Params& parameters)
{
	Channel* c = ServerInstance->Channels.Find(parameters[0]);
	User* u;

	if (CommandParser::LoopCall(user, this, parameters, 1))
		return CmdResult::SUCCESS;

	if (IS_LOCAL(user))
		u = ServerInstance->Users.FindNick(parameters[1]);
	else
		u = ServerInstance->Users.Find(parameters[1]);

	if (!c)
	{
		user->WriteNumeric(Numerics::NoSuchChannel(parameters[0]));
		return CmdResult::FAILURE;
	}
	if ((!u) || (u->registered != REG_ALL))
	{
		user->WriteNumeric(Numerics::NoSuchNick(parameters[1]));
		return CmdResult::FAILURE;
	}

	Membership* srcmemb = NULL;
	if (IS_LOCAL(user))
	{
		srcmemb = c->GetUser(user);
		if (!srcmemb)
		{
			user->WriteNumeric(ERR_NOTONCHANNEL, parameters[0], "You're not on that channel!");
			return CmdResult::FAILURE;
		}

		if (u->server->IsService())
		{
<<<<<<< HEAD
			user->WriteNumeric(ERR_CHANOPRIVSNEEDED, c->name, "You may not kick a service");
			return CmdResult::FAILURE;
=======
			user->WriteNumeric(ERR_RESTRICTED, c->name, "You may not kick a U-lined client");
			return CMD_FAILURE;
>>>>>>> 1a49cc8b
		}
	}

	const Channel::MemberMap::iterator victimiter = c->userlist.find(u);
	if (victimiter == c->userlist.end())
	{
		user->WriteNumeric(ERR_USERNOTINCHANNEL, u->nick, c->name, "They are not on that channel");
		return CmdResult::FAILURE;
	}
	Membership* const memb = victimiter->second;

	// KICKs coming from servers can carry a membership id
	if ((!IS_LOCAL(user)) && (parameters.size() > 3))
	{
		// If the current membership id is not equal to the one in the message then the user rejoined
		if (memb->id != Membership::IdFromString(parameters[2]))
		{
			ServerInstance->Logs.Log(MODNAME, LOG_DEBUG, "Dropped KICK due to membership id mismatch: " + ConvToStr(memb->id) + " != " + parameters[2]);
			return CmdResult::FAILURE;
		}
	}

	const bool has_reason = (parameters.size() > 2);
	const std::string reason((has_reason ? parameters.back() : user->nick), 0, ServerInstance->Config->Limits.MaxKick);

	// Do the following checks only if the KICK is done by a local user;
	// each server enforces its own rules.
	if (srcmemb)
	{
		// Modules are allowed to explicitly allow or deny kicks done by local users
		ModResult res;
		FIRST_MOD_RESULT(OnUserPreKick, res, (user, memb, reason));
		if (res == MOD_RES_DENY)
			return CmdResult::FAILURE;

		if (res == MOD_RES_PASSTHRU)
		{
			unsigned int them = srcmemb->getRank();
			unsigned int req = HALFOP_VALUE;
			for (std::string::size_type i = 0; i < memb->modes.length(); i++)
			{
				ModeHandler* mh = ServerInstance->Modes.FindMode(memb->modes[i], MODETYPE_CHANNEL);
				if (mh && mh->GetLevelRequired(true) > req)
					req = mh->GetLevelRequired(true);
			}

			if (them < req)
			{
				user->WriteNumeric(ERR_CHANOPRIVSNEEDED, c->name, InspIRCd::Format("You must be a channel %soperator",
					req > HALFOP_VALUE ? "" : "half-"));
				return CmdResult::FAILURE;
			}
		}
	}

	c->KickUser(user, victimiter, reason);

	return CmdResult::SUCCESS;
}

RouteDescriptor CommandKick::GetRouting(User* user, const Params& parameters)
{
	return (IS_LOCAL(user) ? ROUTE_LOCALONLY : ROUTE_BROADCAST);
}<|MERGE_RESOLUTION|>--- conflicted
+++ resolved
@@ -71,13 +71,8 @@
 
 		if (u->server->IsService())
 		{
-<<<<<<< HEAD
-			user->WriteNumeric(ERR_CHANOPRIVSNEEDED, c->name, "You may not kick a service");
+			user->WriteNumeric(ERR_RESTRICTED, c->name, "You may not kick a service");
 			return CmdResult::FAILURE;
-=======
-			user->WriteNumeric(ERR_RESTRICTED, c->name, "You may not kick a U-lined client");
-			return CMD_FAILURE;
->>>>>>> 1a49cc8b
 		}
 	}
 
