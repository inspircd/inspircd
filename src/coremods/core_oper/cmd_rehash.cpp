/*
 * InspIRCd -- Internet Relay Chat Daemon
 *
 *   Copyright (C) 2009 Daniel De Graaf <danieldg@inspircd.org>
 *   Copyright (C) 2007-2008 Robin Burchell <robin+git@viroteck.net>
 *   Copyright (C) 2008 Craig Edwards <craigedwards@brainbox.cc>
 *
 * This file is part of InspIRCd.  InspIRCd is free software: you can
 * redistribute it and/or modify it under the terms of the GNU General Public
 * License as published by the Free Software Foundation, version 2.
 *
 * This program is distributed in the hope that it will be useful, but WITHOUT
 * ANY WARRANTY; without even the implied warranty of MERCHANTABILITY or FITNESS
 * FOR A PARTICULAR PURPOSE.  See the GNU General Public License for more
 * details.
 *
 * You should have received a copy of the GNU General Public License
 * along with this program.  If not, see <http://www.gnu.org/licenses/>.
 */


#include "inspircd.h"
#include "core_oper.h"

CommandRehash::CommandRehash(Module* parent)
	: Command(parent, "REHASH", 0)
{
	flags_needed = 'o';
	Penalty = 2;
	syntax = "[<servermask>]";
}

CmdResult CommandRehash::Handle(User* user, const Params& parameters)
{
	std::string param = parameters.size() ? parameters[0] : "";

	FOREACH_MOD(OnPreRehash, (user, param));

	if (param.empty())
	{
		// standard rehash of local server
	}
	else if (param.find_first_of("*.") != std::string::npos)
	{
		// rehash of servers by server name (with wildcard)
		if (!InspIRCd::Match(ServerInstance->Config->ServerName, parameters[0]))
		{
			// Doesn't match us. PreRehash is already done, nothing left to do
			return CMD_SUCCESS;
		}
	}
	else
	{
		// parameterized rehash

		// the leading "-" is optional; remove it if present.
		if (param[0] == '-')
			param.erase(param.begin());

		FOREACH_MOD(OnModuleRehash, (user, param));
		return CMD_SUCCESS;
	}

	// Rehash for me. Try to start the rehash thread
	if (!ServerInstance->ConfigThread)
	{
<<<<<<< HEAD
		std::string m = user->nick + " is rehashing config file " + FileSystem::GetFileName(ServerInstance->ConfigFileName) + " on " + ServerInstance->Config->ServerName;
		ServerInstance->SNO.WriteGlobalSno('a', m);

		if (IS_LOCAL(user))
			user->WriteNumeric(RPL_REHASHING, FileSystem::GetFileName(ServerInstance->ConfigFileName), "Rehashing");
		else
			ServerInstance->PI->SendUserNotice(user, "*** Rehashing server " + FileSystem::GetFileName(ServerInstance->ConfigFileName));
=======
		const std::string configfile = FileSystem::GetFileName(ServerInstance->ConfigFileName);
		user->WriteRemoteNumeric(RPL_REHASHING, configfile, "Rehashing " + ServerInstance->Config->ServerName);
		ServerInstance->SNO->WriteGlobalSno('a', "%s is rehashing %s on %s", user->nick.c_str(),
			configfile.c_str(), ServerInstance->Config->ServerName.c_str());
>>>>>>> b8cb1e5f

		/* Don't do anything with the logs here -- logs are restarted
		 * after the config thread has completed.
		 */
		ServerInstance->Rehash(user->uuid);
	}
	else
	{
		/*
		 * A rehash is already in progress! ahh shit.
		 * XXX, todo: we should find some way to kill runaway rehashes that are blocking, this is a major problem for unrealircd users
		 */
		user->WriteRemoteNotice("*** Could not rehash: A rehash is already in progress.");
	}

	// Always return success so spanningtree forwards an incoming REHASH even if we failed
	return CMD_SUCCESS;
}<|MERGE_RESOLUTION|>--- conflicted
+++ resolved
@@ -64,20 +64,10 @@
 	// Rehash for me. Try to start the rehash thread
 	if (!ServerInstance->ConfigThread)
 	{
-<<<<<<< HEAD
-		std::string m = user->nick + " is rehashing config file " + FileSystem::GetFileName(ServerInstance->ConfigFileName) + " on " + ServerInstance->Config->ServerName;
-		ServerInstance->SNO.WriteGlobalSno('a', m);
-
-		if (IS_LOCAL(user))
-			user->WriteNumeric(RPL_REHASHING, FileSystem::GetFileName(ServerInstance->ConfigFileName), "Rehashing");
-		else
-			ServerInstance->PI->SendUserNotice(user, "*** Rehashing server " + FileSystem::GetFileName(ServerInstance->ConfigFileName));
-=======
 		const std::string configfile = FileSystem::GetFileName(ServerInstance->ConfigFileName);
 		user->WriteRemoteNumeric(RPL_REHASHING, configfile, "Rehashing " + ServerInstance->Config->ServerName);
-		ServerInstance->SNO->WriteGlobalSno('a', "%s is rehashing %s on %s", user->nick.c_str(),
+		ServerInstance->SNO.WriteGlobalSno('a', "%s is rehashing %s on %s", user->nick.c_str(),
 			configfile.c_str(), ServerInstance->Config->ServerName.c_str());
->>>>>>> b8cb1e5f
 
 		/* Don't do anything with the logs here -- logs are restarted
 		 * after the config thread has completed.
