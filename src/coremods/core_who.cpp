--- conflicted
+++ resolved
@@ -127,26 +127,21 @@
 	void BuildOpLevels()
 	{
 		// Build a map of prefixes ordered descending by their rank.
-		std::multimap<unsigned int, const PrefixMode*, std::greater<unsigned int> > ranks;
-		const ModeParser::PrefixModeList& modes = ServerInstance->Modes.GetPrefixModes();
-		for (ModeParser::PrefixModeList::const_iterator iter = modes.begin(); iter != modes.end(); ++iter)
-		{
-			const PrefixMode* pm = *iter;
+		std::multimap<unsigned int, const PrefixMode*, std::greater<>> ranks;
+		for (const auto& pm : ServerInstance->Modes.GetPrefixModes())
 			ranks.insert(std::make_pair(pm->GetPrefixRank(), pm));
-		}
 
 		// Now we have the ranks ordered we can assign them levels.
-		unsigned int lastrank;
+		unsigned int lastrank = 0;
 		unsigned int oplevel = 0;
-		for (std::multimap<unsigned int, const PrefixMode*>::const_iterator iter = ranks.begin(); iter != ranks.end(); ++iter)
-		{
-			const PrefixMode* pm = iter->second;
-			if (iter != ranks.begin() && pm->GetPrefixRank() != lastrank)
+		for (const auto& [_, pm] : ranks)
+		{
+			if (lastrank && pm->GetPrefixRank() != lastrank)
 				oplevel++; // Keep the same op level for modes with the same prefix rank.
 
 			lastrank = pm->GetPrefixRank();
 			oplevels[pm->GetModeChar()] = ConvToStr(oplevel);
-			ServerInstance->Logs->Log(MODNAME, LOG_DEBUG, "Assigned oplevel %u to the %c (%s) prefix mode.",
+			ServerInstance->Logs.Log(MODNAME, LOG_DEBUG, "Assigned oplevel %u to the %c (%s) prefix mode.",
 				oplevel, pm->GetModeChar(), pm->name.c_str());
 		}
 	}
@@ -196,13 +191,9 @@
 	template<typename T>
 	void WhoUsers(LocalUser* source, const std::vector<std::string>& parameters, const T& users, WhoData& data);
 
-<<<<<<< HEAD
 public:
-=======
- public:
 	insp::flat_map<char, std::string> oplevels;
 
->>>>>>> d9be3ed7
 	CommandWho(Module* parent)
 		: SplitCommand(parent, "WHO", 1, 3)
 		, secretmode(parent, "secret")
@@ -278,8 +269,7 @@
 		return false;
 
 	// Let a module handle this first if it wants to.
-	ModResult res;
-	FIRST_MOD_RESULT_CUSTOM(whomatchevprov, Who::MatchEventListener, OnWhoMatch, res, (data, source, user));
+	ModResult res = whomatchevprov.FirstResult(&Who::MatchEventListener::OnWhoMatch, data, source, user);
 	if (res == MOD_RES_ALLOW)
 		return true; // Module explicitly matched.
 
@@ -539,18 +529,14 @@
 
 		// Include the user's operator rank level.
 		if (data.whox_fields['o'])
-<<<<<<< HEAD
-			wholine.push(memb ? ConvToStr(memb->GetRank()) : "0");
-=======
 		{
 			// If we haven't built a table to convert from InspIRCd member
 			// ranks to WHOX oplevels yet we need to do that here.
 			if (oplevels.empty())
 				BuildOpLevels();
 
-			wholine.push(memb && !memb->modes.empty() ? oplevels[memb->modes[0]] : "n/a");
-		}
->>>>>>> d9be3ed7
+			wholine.push(memb && !memb->modes.empty() ? oplevels[memb->modes.front()] : "n/a");
+		}
 
 		// Include the user's real name.
 		if (data.whox_fields['r'])
@@ -654,26 +640,18 @@
 	{
 		tokens["WHOX"];
 	}
-<<<<<<< HEAD
-=======
-
-	void OnServiceAdd(ServiceProvider& provider) CXX11_OVERRIDE
+
+	void OnServiceAdd(ServiceProvider& provider) override
 	{
 		// If the service is a prefix mode we need to rebuild the oplevel map.
 		if (provider.service == SERVICE_MODE && static_cast<ModeHandler&>(provider).IsPrefixMode())
 			cmd.oplevels.clear();
 	}
 
-	void OnServiceDel(ServiceProvider& provider) CXX11_OVERRIDE
+	void OnServiceDel(ServiceProvider& provider) override
 	{
 		this->OnServiceAdd(provider);
 	}
-
-	Version GetVersion() CXX11_OVERRIDE
-	{
-		return Version("Provides the WHO command", VF_VENDOR|VF_CORE);
-	}
->>>>>>> d9be3ed7
 };
 
 MODULE_INIT(CoreModWho)