--- conflicted
+++ resolved
@@ -336,11 +336,7 @@
 
 				if (q.name.find(':') != std::string::npos)
 				{
-<<<<<<< HEAD
-=======
 					// ::1 => 1.0.0.0.0.0.0.0.0.0.0.0.0.0.0.0.0.0.0.0.0.0.0.0.0.0.0.0.0.0.0.0.ip6.arpa
-					static const char* const hex = "0123456789abcdef";
->>>>>>> ad244540
 					char reverse_ip[128];
 					unsigned reverse_ip_count = 0;
 					for (int j = 15; j >= 0; --j)
@@ -357,12 +353,8 @@
 				}
 				else
 				{
-<<<<<<< HEAD
+					// 127.0.0.1 => 1.0.0.127.in-addr.arpa
 					unsigned int forward = ip.in4.sin_addr.s_addr;
-=======
-					// 127.0.0.1 => 1.0.0.127.in-addr.arpa
-					unsigned long forward = ip.in4.sin_addr.s_addr;
->>>>>>> ad244540
 					ip.in4.sin_addr.s_addr = forward << 24 | (forward & 0xFF00) << 8 | (forward & 0xFF0000) >> 8 | forward >> 24;
 
 					q.name = ip.addr() + ".in-addr.arpa";
