/*
 * InspIRCd -- Internet Relay Chat Daemon
 *
 *   Copyright (C) 2014, 2018-2020 Sadie Powell <sadie@witchery.services>
 *   Copyright (C) 2013-2016 Attila Molnar <attilamolnar@hush.com>
 *   Copyright (C) 2012 Robby <robby@chatbelgie.be>
 *   Copyright (C) 2009-2010 Daniel De Graaf <danieldg@inspircd.org>
 *   Copyright (C) 2007 Dennis Friis <peavey@inspircd.org>
 *   Copyright (C) 2006, 2010 Craig Edwards <brain@inspircd.org>
 *
 * This file is part of InspIRCd.  InspIRCd is free software: you can
 * redistribute it and/or modify it under the terms of the GNU General Public
 * License as published by the Free Software Foundation, version 2.
 *
 * This program is distributed in the hope that it will be useful, but WITHOUT
 * ANY WARRANTY; without even the implied warranty of MERCHANTABILITY or FITNESS
 * FOR A PARTICULAR PURPOSE.  See the GNU General Public License for more
 * details.
 *
 * You should have received a copy of the GNU General Public License
 * along with this program.  If not, see <http://www.gnu.org/licenses/>.
 */


#include "inspircd.h"
#include "core_info.h"

enum
{
	// From RFC 1459
	RPL_MOTD = 372,
	RPL_MOTDSTART = 375,
	RPL_ENDOFMOTD = 376,
	ERR_NOMOTD = 422,
};

CommandMotd::CommandMotd(Module* parent)
	: ServerTargetCommand(parent, "MOTD")
{
	syntax = { "[<servername>]" };
}

CmdResult CommandMotd::Handle(User* user, const Params& parameters)
{
	if (!parameters.empty() && !irc::equals(parameters[0], ServerInstance->Config->ServerName))
	{
		// Give extra penalty if a non-oper queries the /MOTD of a remote server
		LocalUser* localuser = IS_LOCAL(user);
		if ((localuser) && (!user->IsOper()))
			localuser->CommandFloodPenalty += 2000;
		return CmdResult::SUCCESS;
	}

	auto tag = ServerInstance->Config->EmptyTag;
	LocalUser* localuser = IS_LOCAL(user);
	if (localuser)
		tag = localuser->GetClass()->config;

	const std::string motd_name = tag->getString("motd", "motd", 1);
	ConfigFileCache::iterator motd = motds.find(motd_name);
	if (motd == motds.end())
	{
		user->WriteRemoteNumeric(ERR_NOMOTD, "Message of the day file is missing.");
		return CmdResult::SUCCESS;
	}

	user->WriteRemoteNumeric(RPL_MOTDSTART, InspIRCd::Format("%s message of the day", ServerInstance->Config->GetServerName().c_str()));
<<<<<<< HEAD

	for (const auto& line : motd->second)
		user->WriteRemoteNumeric(RPL_MOTD, InspIRCd::Format(" %s", line.c_str()));

=======
	for (file_cache::iterator i = motd->second.begin(); i != motd->second.end(); i++)
		user->WriteRemoteNumeric(RPL_MOTD, *i);
>>>>>>> 619018c2
	user->WriteRemoteNumeric(RPL_ENDOFMOTD, "End of message of the day.");

	return CmdResult::SUCCESS;
}<|MERGE_RESOLUTION|>--- conflicted
+++ resolved
@@ -65,15 +65,8 @@
 	}
 
 	user->WriteRemoteNumeric(RPL_MOTDSTART, InspIRCd::Format("%s message of the day", ServerInstance->Config->GetServerName().c_str()));
-<<<<<<< HEAD
-
 	for (const auto& line : motd->second)
-		user->WriteRemoteNumeric(RPL_MOTD, InspIRCd::Format(" %s", line.c_str()));
-
-=======
-	for (file_cache::iterator i = motd->second.begin(); i != motd->second.end(); i++)
-		user->WriteRemoteNumeric(RPL_MOTD, *i);
->>>>>>> 619018c2
+		user->WriteRemoteNumeric(RPL_MOTD, line);
 	user->WriteRemoteNumeric(RPL_ENDOFMOTD, "End of message of the day.");
 
 	return CmdResult::SUCCESS;
