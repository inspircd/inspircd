--- conflicted
+++ resolved
@@ -22,12 +22,7 @@
 
 namespace
 {
-<<<<<<< HEAD
 	IntExtItem* dl;
-	StringExtItem* ph;
-=======
-	LocalIntExt* dl;
->>>>>>> db45e2e6
 }
 
 /** Derived from Resolver, and performs user forward/reverse lookups.
@@ -83,14 +78,10 @@
 			return;
 		}
 
-<<<<<<< HEAD
-		ServerInstance->Logs.Log(MODNAME, LOG_DEBUG, "DNS result for %s: '%s' -> '%s'", uuid.c_str(), ans_record->name.c_str(), ans_record->rdata.c_str());
-=======
-		ServerInstance->Logs->Log(MODNAME, LOG_DEBUG, "DNS %s result for %s: '%s' -> '%s'%s",
+		ServerInstance->Logs.Log(MODNAME, LOG_DEBUG, "DNS %s result for %s: '%s' -> '%s'%s",
 			this->manager->GetTypeStr(question.type).c_str(), uuid.c_str(),
 			ans_record->name.c_str(), ans_record->rdata.c_str(),
 			r->cached ? " (cached)" : "");
->>>>>>> db45e2e6
 
 		if (this->question.type == DNS::QUERY_PTR)
 		{
@@ -142,35 +133,9 @@
 
 			if (rev_match)
 			{
-<<<<<<< HEAD
-				std::string* hostname = ph->get(bound_user);
-
-				if (hostname == NULL)
-				{
-					ServerInstance->Logs.Log(MODNAME, LOG_DEFAULT, "ERROR: User has no hostname attached when doing a forward lookup");
-					bound_user->WriteNotice("*** There was an internal error resolving your host, using your IP address (" + bound_user->GetIPString() + ") instead.");
-					return;
-				}
-				else if (hostname->length() <= ServerInstance->Config->Limits.MaxHost)
-				{
-					/* Hostnames starting with : are not a good thing (tm) */
-					if ((*hostname)[0] == ':')
-						hostname->insert(0, "0");
-
-					bound_user->WriteNotice("*** Found your hostname (" + *hostname + (r->cached ? ") -- cached" : ")"));
-					bound_user->ChangeRealHost(hostname->substr(0, ServerInstance->Config->Limits.MaxHost), true);
-				}
-				else
-				{
-					bound_user->WriteNotice("*** Your hostname is longer than the maximum of " + ConvToStr(ServerInstance->Config->Limits.MaxHost) + " characters, using your IP address (" + bound_user->GetIPString() + ") instead.");
-				}
-
-				ph->unset(bound_user);
-=======
 				bound_user->WriteNotice("*** Found your hostname (" + this->question.name + (r->cached ? ") -- cached" : ")"));
 				bound_user->ChangeRealHost(this->question.name, true);
 				dl->unset(bound_user);
->>>>>>> db45e2e6
 			}
 			else
 			{
@@ -192,23 +157,13 @@
 
 class ModuleHostnameLookup : public Module
 {
-<<<<<<< HEAD
+ private:
 	IntExtItem dnsLookup;
-	StringExtItem ptrHosts;
-=======
- private:
-	LocalIntExt dnsLookup;
->>>>>>> db45e2e6
 	dynamic_reference<DNS::Manager> DNS;
 
  public:
 	ModuleHostnameLookup()
-<<<<<<< HEAD
 		: dnsLookup(this, "dnsLookup", ExtensionItem::EXT_USER)
-		, ptrHosts(this, "ptrHosts", ExtensionItem::EXT_USER)
-=======
-		: dnsLookup("dnsLookup", ExtensionItem::EXT_USER, this)
->>>>>>> db45e2e6
 		, DNS(this, "DNS")
 	{
 		dl = &dnsLookup;
