/*
 * InspIRCd -- Internet Relay Chat Daemon
 *
 *   Copyright (C) 2009-2010 Daniel De Graaf <danieldg@inspircd.org>
 *   Copyright (C) 2008 Robin Burchell <robin+git@viroteck.net>
 *
 * This file is part of InspIRCd.  InspIRCd is free software: you can
 * redistribute it and/or modify it under the terms of the GNU General Public
 * License as published by the Free Software Foundation, version 2.
 *
 * This program is distributed in the hope that it will be useful, but WITHOUT
 * ANY WARRANTY; without even the implied warranty of MERCHANTABILITY or FITNESS
 * FOR A PARTICULAR PURPOSE.  See the GNU General Public License for more
 * details.
 *
 * You should have received a copy of the GNU General Public License
 * along with this program.  If not, see <http://www.gnu.org/licenses/>.
 */


#include "inspircd.h"
#include "socket.h"
#include "socketengine.h"

ListenSocket::ListenSocket(ConfigTag* tag, const irc::sockets::sockaddrs& bind_to)
	: bind_tag(tag)
{
	irc::sockets::satoap(bind_to, bind_addr, bind_port);
	bind_desc = irc::sockets::satouser(bind_to);

	fd = socket(bind_to.sa.sa_family, SOCK_STREAM, 0);

	if (this->fd == -1)
		return;

	ServerInstance->SE->SetReuse(fd);
	int rv = ServerInstance->SE->Bind(this->fd, bind_to);
	if (rv >= 0)
		rv = ServerInstance->SE->Listen(this->fd, ServerInstance->Config->MaxConn);

#ifdef IPV6_V6ONLY
	/* This OS supports IPv6 sockets that can also listen for IPv4
	 * connections. If our address is "*" or empty, enable both v4 and v6 to
	 * allow for simpler configuration on dual-stack hosts. Otherwise, if it
	 * is "::" or an IPv6 address, disable support so that an IPv4 bind will
	 * work on the port (by us or another application).
	 */
	if (bind_to.sa.sa_family == AF_INET6)
	{
		std::string addr = tag->getString("address");
		const char enable = (addr.empty() || addr == "*") ? 0 : 1;
		setsockopt(fd, IPPROTO_IPV6, IPV6_V6ONLY, &enable, sizeof(enable));
		// errors ignored intentionally
	}
#endif

	if (rv < 0)
	{
		int errstore = errno;
		ServerInstance->SE->Shutdown(this, 2);
		ServerInstance->SE->Close(this);
		this->fd = -1;
		errno = errstore;
	}
	else
	{
		ServerInstance->SE->NonBlocking(this->fd);
		ServerInstance->SE->AddFd(this, FD_WANT_POLL_READ | FD_WANT_NO_WRITE);
	}
}

ListenSocket::~ListenSocket()
{
	if (this->GetFd() > -1)
	{
		ServerInstance->SE->DelFd(this);
<<<<<<< HEAD
		ServerInstance->Logs->Log("SOCKET", LOG_DEBUG,"Shut down listener on fd %d", this->fd);
		if (ServerInstance->SE->Shutdown(this, 2) || ServerInstance->SE->Close(this))
			ServerInstance->Logs->Log("SOCKET", LOG_DEBUG,"Failed to cancel listener: %s", strerror(errno));
=======
		ServerInstance->Logs->Log("SOCKET", DEBUG,"Shut down listener on fd %d", this->fd);
		ServerInstance->SE->Shutdown(this, 2);
		if (ServerInstance->SE->Close(this) != 0)
			ServerInstance->Logs->Log("SOCKET", DEBUG,"Failed to cancel listener: %s", strerror(errno));
>>>>>>> 9b96fee7
		this->fd = -1;
	}
}

/* Just seperated into another func for tidiness really.. */
void ListenSocket::AcceptInternal()
{
	irc::sockets::sockaddrs client;
	irc::sockets::sockaddrs server;

	socklen_t length = sizeof(client);
	int incomingSockfd = ServerInstance->SE->Accept(this, &client.sa, &length);

	ServerInstance->Logs->Log("SOCKET",LOG_DEBUG,"HandleEvent for Listensocket %s nfd=%d", bind_desc.c_str(), incomingSockfd);
	if (incomingSockfd < 0)
	{
		ServerInstance->stats->statsRefused++;
		return;
	}

	socklen_t sz = sizeof(server);
	if (getsockname(incomingSockfd, &server.sa, &sz))
	{
		ServerInstance->Logs->Log("SOCKET", LOG_DEBUG, "Can't get peername: %s", strerror(errno));
		irc::sockets::aptosa(bind_addr, bind_port, server);
	}

	/*
	 * XXX -
	 * this is done as a safety check to keep the file descriptors within range of fd_ref_table.
	 * its a pretty big but for the moment valid assumption:
	 * file descriptors are handed out starting at 0, and are recycled as theyre freed.
	 * therefore if there is ever an fd over 65535, 65536 clients must be connected to the
	 * irc server at once (or the irc server otherwise initiating this many connections, files etc)
	 * which for the time being is a physical impossibility (even the largest networks dont have more
	 * than about 10,000 users on ONE server!)
	 */
	if (incomingSockfd >= ServerInstance->SE->GetMaxFds())
	{
		ServerInstance->Logs->Log("SOCKET", LOG_DEBUG, "Server is full");
		ServerInstance->SE->Shutdown(incomingSockfd, 2);
		ServerInstance->SE->Close(incomingSockfd);
		ServerInstance->stats->statsRefused++;
		return;
	}

	if (client.sa.sa_family == AF_INET6)
	{
		/*
		 * This case is the be all and end all patch to catch and nuke 4in6
		 * instead of special-casing shit all over the place and wreaking merry
		 * havoc with crap, instead, we just recreate sockaddr and strip ::ffff: prefix
		 * if it's a 4in6 IP.
		 *
		 * This is, of course, much improved over the older way of handling this
		 * (pretend it doesn't exist + hack around it -- yes, both were done!)
		 *
		 * Big, big thanks to danieldg for his work on this.
		 * -- w00t
		 */
		static const unsigned char prefix4in6[12] = { 0,0,0,0, 0,0,0,0, 0,0,0xFF,0xFF };
		if (!memcmp(prefix4in6, &client.in6.sin6_addr, 12))
		{
			// recreate as a sockaddr_in using the IPv4 IP
			uint16_t sport = client.in6.sin6_port;
			client.in4.sin_family = AF_INET;
			client.in4.sin_port = sport;
			memcpy(&client.in4.sin_addr.s_addr, client.in6.sin6_addr.s6_addr + 12, sizeof(uint32_t));

			sport = server.in6.sin6_port;
			server.in4.sin_family = AF_INET;
			server.in4.sin_port = sport;
			memcpy(&server.in4.sin_addr.s_addr, server.in6.sin6_addr.s6_addr + 12, sizeof(uint32_t));
		}
	}

	ServerInstance->SE->NonBlocking(incomingSockfd);

	ModResult res;
	FIRST_MOD_RESULT(OnAcceptConnection, res, (incomingSockfd, this, &client, &server));
	if (res == MOD_RES_PASSTHRU)
	{
		std::string type = bind_tag->getString("type", "clients");
		if (type == "clients")
		{
			ServerInstance->Users->AddUser(incomingSockfd, this, &client, &server);
			res = MOD_RES_ALLOW;
		}
	}
	if (res == MOD_RES_ALLOW)
	{
		ServerInstance->stats->statsAccept++;
	}
	else
	{
		ServerInstance->stats->statsRefused++;
		ServerInstance->Logs->Log("SOCKET",LOG_DEFAULT,"Refusing connection on %s - %s",
			bind_desc.c_str(), res == MOD_RES_DENY ? "Connection refused by module" : "Module for this port not found");
		ServerInstance->SE->Close(incomingSockfd);
	}
}

void ListenSocket::HandleEvent(EventType e, int err)
{
	switch (e)
	{
		case EVENT_ERROR:
			ServerInstance->Logs->Log("SOCKET",LOG_DEFAULT,"ListenSocket::HandleEvent() received a socket engine error event! well shit! '%s'", strerror(err));
			break;
		case EVENT_WRITE:
			ServerInstance->Logs->Log("SOCKET",LOG_DEBUG,"*** BUG *** ListenSocket::HandleEvent() got a WRITE event!!!");
			break;
		case EVENT_READ:
			this->AcceptInternal();
			break;
	}
}<|MERGE_RESOLUTION|>--- conflicted
+++ resolved
@@ -74,16 +74,10 @@
 	if (this->GetFd() > -1)
 	{
 		ServerInstance->SE->DelFd(this);
-<<<<<<< HEAD
 		ServerInstance->Logs->Log("SOCKET", LOG_DEBUG,"Shut down listener on fd %d", this->fd);
-		if (ServerInstance->SE->Shutdown(this, 2) || ServerInstance->SE->Close(this))
-			ServerInstance->Logs->Log("SOCKET", LOG_DEBUG,"Failed to cancel listener: %s", strerror(errno));
-=======
-		ServerInstance->Logs->Log("SOCKET", DEBUG,"Shut down listener on fd %d", this->fd);
 		ServerInstance->SE->Shutdown(this, 2);
 		if (ServerInstance->SE->Close(this) != 0)
-			ServerInstance->Logs->Log("SOCKET", DEBUG,"Failed to cancel listener: %s", strerror(errno));
->>>>>>> 9b96fee7
+			ServerInstance->Logs->Log("SOCKET", LOG_DEBUG,"Failed to cancel listener: %s", strerror(errno));
 		this->fd = -1;
 	}
 }
