--- conflicted
+++ resolved
@@ -274,27 +274,8 @@
 			unsigned int ourrank = chan->GetPrefixValue(user);
 			if (ourrank < neededrank)
 			{
-<<<<<<< HEAD
-				const PrefixMode* neededmh = NULL;
-				const PrefixModeList& prefixmodes = GetPrefixModes();
-				for (const auto& privmh : prefixmodes)
-				{
-					if (privmh->GetPrefixRank() >= neededrank)
-					{
-						// this mode is sufficient to allow this action
-						if (!neededmh || privmh->GetPrefixRank() < neededmh->GetPrefixRank())
-							neededmh = privmh;
-					}
-				}
-				if (neededmh)
-					user->WriteNumeric(ERR_CHANOPRIVSNEEDED, chan->name, InspIRCd::Format("You must have channel %s access or above to %sset channel mode %c",
-						neededmh->name.c_str(), mcitem.adding ? "" : "un", modechar));
-				else
-					user->WriteNumeric(ERR_CHANOPRIVSNEEDED, chan->name, InspIRCd::Format("You cannot %sset channel mode %c", (mcitem.adding ? "" : "un"), modechar));
-=======
 				user->WriteNumeric(Numerics::ChannelPrivilegesNeeded(chan, neededrank, InspIRCd::Format("%s channel mode %c (%s)",
-					adding ? "set" : "unset", mh->GetModeChar(), mh->name.c_str())));
->>>>>>> 97363d8c
+					mcitem.adding ? "set" : "unset", mh->GetModeChar(), mh->name.c_str())));
 				return MODEACTION_DENY;
 			}
 		}
@@ -718,16 +699,12 @@
 	return mh->IsPrefixMode();
 }
 
-<<<<<<< HEAD
-PrefixMode* ModeParser::FindPrefix(unsigned char pfxletter)
-=======
+
 PrefixMode* ModeParser::FindNearestPrefixMode(unsigned int rank)
 {
-	PrefixMode* pm = NULL;
-	const PrefixModeList& prefixmodes = GetPrefixModes();
-	for (PrefixModeList::const_iterator i = prefixmodes.begin(); i != prefixmodes.end(); ++i)
-	{
-		PrefixMode* thispm = *i;
+	PrefixMode* pm = nullptr;
+	for (const auto& thispm : GetPrefixModes())
+	{
 		if (thispm->GetPrefixRank() < rank)
 			continue; // Not ranked high enough.
 
@@ -739,8 +716,7 @@
 	return pm;
 }
 
-PrefixMode* ModeParser::FindPrefix(unsigned const char pfxletter)
->>>>>>> 97363d8c
+PrefixMode* ModeParser::FindPrefix(unsigned char pfxletter)
 {
 	for (const auto& pm : GetPrefixModes())
 	{
