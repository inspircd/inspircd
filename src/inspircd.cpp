/*
 * InspIRCd -- Internet Relay Chat Daemon
 *
 *   Copyright (C) 2018 Chris Novakovic
 *   Copyright (C) 2013, 2017-2024 Sadie Powell <sadie@witchery.services>
 *   Copyright (C) 2013 Adam <Adam@anope.org>
 *   Copyright (C) 2012-2014, 2018 Attila Molnar <attilamolnar@hush.com>
 *   Copyright (C) 2012-2013 ChrisTX <xpipe@hotmail.de>
 *   Copyright (C) 2012 Robby <robby@chatbelgie.be>
 *   Copyright (C) 2012 Ariadne Conill <ariadne@dereferenced.org>
 *   Copyright (C) 2009-2010 Daniel De Graaf <danieldg@inspircd.org>
 *   Copyright (C) 2008 Uli Schlachter <psychon@znc.in>
 *   Copyright (C) 2007-2008 Robin Burchell <robin+git@viroteck.net>
 *   Copyright (C) 2007, 2009 Dennis Friis <peavey@inspircd.org>
 *   Copyright (C) 2006 Oliver Lupton <om@inspircd.org>
 *   Copyright (C) 2005-2009 Craig Edwards <brain@inspircd.org>
 *
 * This file is part of InspIRCd.  InspIRCd is free software: you can
 * redistribute it and/or modify it under the terms of the GNU General Public
 * License as published by the Free Software Foundation, version 2.
 *
 * This program is distributed in the hope that it will be useful, but WITHOUT
 * ANY WARRANTY; without even the implied warranty of MERCHANTABILITY or FITNESS
 * FOR A PARTICULAR PURPOSE.  See the GNU General Public License for more
 * details.
 *
 * You should have received a copy of the GNU General Public License
 * along with this program.  If not, see <http://www.gnu.org/licenses/>.
 */


#include <filesystem>
#include <fstream>
#include <iostream>

#include <fmt/color.h>
#include <lyra/lyra.hpp>

#include "inspircd.h"
#include "xline.h"

#ifndef _WIN32
# include <fcntl.h>
# include <grp.h>
# include <pwd.h>
# include <sys/resource.h>
# include <unistd.h>
#else
# define STDIN_FILENO 0
# define STDOUT_FILENO 1
# define STDERR_FILENO 2
# include <process.h>
#endif

InspIRCd* ServerInstance = nullptr;

/** Separate from the other casemap tables so that code *can* still exclusively rely on RFC casemapping
 * if it must.
 *
 * This is provided as a pointer so that modules can change it to their custom mapping tables,
 * e.g. for national character support.
 */
const unsigned char* national_case_insensitive_map = ascii_case_insensitive_map;

namespace
{
	[[noreturn]]
	void VoidSignalHandler(int);

	// Warns a user running as root that they probably shouldn't.
	void CheckRoot()
	{
#ifndef _WIN32
		if (getegid() != 0 && geteuid() != 0)
			return;

		fmt::println("{} You have started as root. Running as root is generally not required", fmt::styled("Warning!", fmt::emphasis::bold | fmt::fg(fmt::terminal_color::red)));
		fmt::println("and may allow an attacker to gain access to your system if they find a way to");
		fmt::println("exploit your IRC server.");
		fmt::println("");
		if (isatty(fileno(stdout)))
		{
			fmt::println("InspIRCd will start in 30 seconds. If you are sure that you need to run as root");
			fmt::println("then you can pass the {} option to disable this wait.", fmt::styled("--runasroot", fmt::emphasis::bold));
			sleep(30);
		}
		else
		{
			fmt::println("If you are sure that you need to run as root then you can pass the {}", fmt::styled("--runasroot", fmt::emphasis::bold));
			fmt::println("option to disable this error.");
			ServerInstance->Exit(EXIT_FAILURE);
		}
#endif
	}

	// Collects performance statistics for the STATS command.
	void CollectStats()
	{
#ifndef _WIN32
		static rusage ru;
		if (getrusage(RUSAGE_SELF, &ru) == -1)
			return; // Should never happen.

		ServerInstance->Stats.LastSampled.tv_sec = ServerInstance->Time();
		ServerInstance->Stats.LastSampled.tv_nsec = ServerInstance->Time_ns();
		ServerInstance->Stats.LastCPU = ru.ru_utime;
#else
		if (!QueryPerformanceCounter(&ServerInstance->Stats.LastCPU))
			return; // Should never happen.

		FILETIME CreationTime;
		FILETIME ExitTime;
		FILETIME KernelTime;
		FILETIME UserTime;
		GetProcessTimes(GetCurrentProcess(), &CreationTime, &ExitTime, &KernelTime, &UserTime);

		ServerInstance->Stats.LastSampled.dwHighDateTime = KernelTime.dwHighDateTime + UserTime.dwHighDateTime;
		ServerInstance->Stats.LastSampled.dwLowDateTime = KernelTime.dwLowDateTime + UserTime.dwLowDateTime;
#endif
	}

	// Checks whether the server clock has skipped too much and warn about it if it has.
	void CheckTimeSkip(time_t oldtime, time_t newtime)
	{
		if (!ServerInstance->Config->TimeSkipWarn)
			return;

		time_t timediff = newtime - oldtime;

		if (timediff > ServerInstance->Config->TimeSkipWarn)
			ServerInstance->SNO.WriteToSnoMask('a', "\002Performance warning!\002 Server clock jumped forwards by {} seconds!", timediff);

		else if (timediff < -ServerInstance->Config->TimeSkipWarn)
			ServerInstance->SNO.WriteToSnoMask('a', "\002Performance warning!\002 Server clock jumped backwards by {} seconds!", labs(timediff));
	}

	// Drops to the unprivileged user/group specified in <security:runas{user,group}>.
	void DropRoot()
	{
#ifndef _WIN32
		const auto& security = ServerInstance->Config->ConfValue("security");

		const std::string SetGroup = security->getString("runasgroup");
		if (!SetGroup.empty())
		{
			errno = 0;
			if (setgroups(0, nullptr) == -1)
			{
				ServerInstance->Logs.Critical("STARTUP", "setgroups() failed (wtf?): {}", strerror(errno));
				exit(EXIT_FAILURE);
			}

			struct group* g = getgrnam(SetGroup.c_str());
			if (!g)
			{
				ServerInstance->Logs.Critical("STARTUP", "getgrnam({}) failed (wrong group?): {}", SetGroup, strerror(errno));
				exit(EXIT_FAILURE);
			}

			if (setgid(g->gr_gid) == -1)
			{
				ServerInstance->Logs.Critical("STARTUP", "setgid({}) failed (wrong group?): {}", g->gr_gid, strerror(errno));
				exit(EXIT_FAILURE);
			}
		}

		const std::string SetUser = security->getString("runasuser");
		if (!SetUser.empty())
		{
			errno = 0;
			struct passwd* u = getpwnam(SetUser.c_str());
			if (!u)
			{
				ServerInstance->Logs.Critical("STARTUP", "getpwnam({}) failed (wrong user?): {}", SetUser, strerror(errno));
				exit(EXIT_FAILURE);
			}

			if (setuid(u->pw_uid) == -1)
			{
				ServerInstance->Logs.Critical("STARTUP", "setuid({}) failed (wrong user?): {}", u->pw_uid, strerror(errno));
				exit(EXIT_FAILURE);
			}
		}
#endif
	}

	// Expands a path relative to the current working directory.
	std::string ExpandPath(const char* path)
	{
#ifdef _WIN32
		TCHAR configPath[MAX_PATH + 1];
		if (GetFullPathName(path, MAX_PATH, configPath, nullptr) > 0)
			return configPath;
#else
		char configPath[PATH_MAX + 1];
		if (realpath(path, configPath))
			return configPath;
#endif
		return path;
	}

	// Attempts to fork into the background.
	void ForkIntoBackground()
	{
#ifndef _WIN32
		// We use VoidSignalHandler whilst forking to avoid breaking daemon scripts
		// if the parent process exits with SIGTERM (15) instead of EXIT_SUCCESS (0).
		signal(SIGTERM, VoidSignalHandler);

		errno = 0;
		int childpid = fork();
		if (childpid < 0)
		{
			ServerInstance->Logs.Critical("STARTUP", "fork() failed: {}", strerror(errno));
			fmt::println("{} unable to fork into background: {}", fmt::styled("Error:", fmt::emphasis::bold | fmt::fg(fmt::terminal_color::red)), strerror(errno));
			ServerInstance->Exit(EXIT_FAILURE);
		}
		else if (childpid > 0)
		{
			// Wait until the child process kills the parent so that the shell prompt
			// doesnt display over the output. Sending a kill with a signal of 0 just
			// checks that the child pid is still running. If it is not then an error
			// happened and the parent should exit.
			while (kill(childpid, 0) != -1)
				sleep(1);
			exit(EXIT_FAILURE);
		}
		else
		{
			setsid();
			signal(SIGTERM, InspIRCd::SetSignal);
			SocketEngine::RecoverFromFork();
		}
#endif
	}

	// Increase the size of a core dump file to improve debugging problems.
	void IncreaseCoreDumpSize()
	{
#ifndef _WIN32
		errno = 0;
		rlimit rl;
		if (getrlimit(RLIMIT_CORE, &rl) == -1)
		{
			ServerInstance->Logs.Warning("STARTUP", "Unable to increase core dump size: getrlimit(RLIMIT_CORE) failed: {}", strerror(errno));
			return;
		}

		rl.rlim_cur = rl.rlim_max;
		if (setrlimit(RLIMIT_CORE, &rl) == -1)
			ServerInstance->Logs.Warning("STARTUP", "Unable to increase core dump size: setrlimit(RLIMIT_CORE) failed: {}", strerror(errno));
#endif
	}

	// Parses the command line options.
	void ParseOptions()
	{
		std::string config;
		bool do_debug = false;
		bool do_help = false;
		bool do_nofork = false;
		bool do_nolog = false;
		bool do_nopid = false;
		bool do_protocoldebug = false;
		bool do_runasroot = false;
		bool do_version = false;

		auto cli = lyra::cli()
			| lyra::opt(config, "FILE")
				["-c"]["--config"]
				("The location of the main config file.")
			| lyra::opt(do_debug)
				["-d"]["--debug"]
				("Start in debug mode.")
			| lyra::opt(do_nofork)
				["-F"]["--nofork"]
				("Disable forking into the background.")
			| lyra::opt(do_help)
				["-h"]["--help"]
				("Show help and exit.")
			| lyra::opt(do_nolog)
				["-L"]["--nolog"]
				("Disable writing logs to disk.")
			| lyra::opt(do_protocoldebug)
				["-p"]["--protocoldebug"]
				("Start in protocol debug mode.")
			| lyra::opt(do_nopid)
				["-P"]["--nopid"]
				("Disable writing the pid file.")
			| lyra::opt(do_runasroot)
				["-r"]["--runasroot"]
				("Allow starting as root (not recommended).")
			| lyra::opt(do_version)
				["-v"]["--version"]
				("Show version and exit.");

		auto result = cli.parse({ServerInstance->Config->CommandLine.argc, ServerInstance->Config->CommandLine.argv});
		if (!result)
		{
			fmt::println(stderr, "{} {}", fmt::styled("Error:", fmt::emphasis::bold | fmt::fg(fmt::terminal_color::red)), result.message());
			ServerInstance->Exit(EXIT_FAILURE);
		}

		if (do_help)
		{
			std::cout << cli << std::endl;
			ServerInstance->Exit(EXIT_SUCCESS);
		}

		if (do_version)
		{
			fmt::println(INSPIRCD_VERSION);
			ServerInstance->Exit(EXIT_SUCCESS);
		}

		// Store the relevant parsed arguments
		if (!config.empty())
			ServerInstance->ConfigFileName = ExpandPath(config.c_str());
		ServerInstance->Config->CommandLine.forcedebug = do_debug || do_protocoldebug;
		ServerInstance->Config->CommandLine.forceprotodebug = do_protocoldebug;
		ServerInstance->Config->CommandLine.nofork = ServerInstance->Config->CommandLine.forcedebug || do_nofork;
		ServerInstance->Config->CommandLine.runasroot = do_runasroot;
		ServerInstance->Config->CommandLine.writelog = !do_nolog;
		ServerInstance->Config->CommandLine.writepid = !do_nopid;
	}

	// Sets handlers for various process signals.
	void SetSignals()
	{
#ifndef _WIN32
		signal(SIGALRM, SIG_IGN);
		signal(SIGCHLD, SIG_IGN);
		signal(SIGHUP, InspIRCd::SetSignal);
		signal(SIGPIPE, SIG_IGN);
		signal(SIGUSR1, SIG_IGN);
		signal(SIGUSR2, SIG_IGN);
		signal(SIGXFSZ, SIG_IGN);
#endif
		signal(SIGTERM, InspIRCd::SetSignal);
	}

	void TryBindPorts()
	{
		FailedPortList pl;
		ServerInstance->BindPorts(pl);

		if (!pl.empty())
		{
			fmt::println("{} Some of your listeners failed to bind:", fmt::styled("Warning!", fmt::emphasis::bold | fmt::fg(fmt::terminal_color::red)));
			fmt::println("");

			for (const auto& fp : pl)
			{
				fmt::print("  ");
				if (fp.sa.family() != AF_UNSPEC)
					fmt::print("{}: ", fmt::styled(fp.sa.str(), fmt::emphasis::bold));

				fmt::println("{}.", fp.error);
				fmt::println("Created from <bind> tag at {}", fp.tag->source.str());
				fmt::println("");
			}

<<<<<<< HEAD
			fmt::println("{}", fmt::styled("Hints:", fmt::emphasis::bold));
			fmt::println("- For TCP/IP listeners try using a public IP address in <bind:address> instead");
			fmt::println("  of * or leaving it blank.");
			fmt::println("- For UNIX socket listeners try enabling <bind:rewrite> to replace old sockets.");
=======
			std::cout << con_bright << "Hints:" << con_reset << std::endl
				<< "- For TCP/IP listeners try using a public IP address in <bind:address> instead" << std::endl
				<< "  of * or leaving it blank." << std::endl
				<< "- For UNIX socket listeners try enabling <bind:replace> to replace old sockets." << std::endl;
>>>>>>> a6e4d4a7
		}
	}

	// Required for returning the proper value of EXIT_SUCCESS for the parent process.
	void VoidSignalHandler(int)
	{
		exit(EXIT_SUCCESS);
	}
}

void InspIRCd::Cleanup()
{
	// Close all listening sockets
	for (auto* port : ports)
	{
		port->Cull();
		delete port;
	}
	ports.clear();

	// Tell modules that we're shutting down.
	const std::string quitmsg = "Server shutting down";
	FOREACH_MOD(OnShutdown, (quitmsg));

	// Disconnect all local users
	const UserManager::LocalList& list = Users.GetLocalUsers();
	while (!list.empty())
		ServerInstance->Users.QuitUser(list.front(), quitmsg);

	GlobalCulls.Apply();
	Modules.UnloadAll();

	/* Delete objects dynamically allocated in constructor (destructor would be more appropriate, but we're likely exiting) */
	/* Must be deleted before modes as it decrements modelines */
	if (FakeClient)
	{
		delete FakeClient->server;
		FakeClient->Cull();
	}
	stdalgo::delete_zero(this->FakeClient);
	stdalgo::delete_zero(this->XLines);
	stdalgo::delete_zero(this->Config);
	SocketEngine::Deinit();
	Logs.CloseLogs();
}

void InspIRCd::WritePID()
{
	if (!ServerInstance->Config->CommandLine.writepid)
	{
		this->Logs.Normal("STARTUP", "--nopid specified on command line; PID file not written.");
		return;
	}

	const std::string pidfile = ServerInstance->Config->ConfValue("pid")->getString("file", "inspircd.pid", 1);
	std::ofstream outfile(ServerInstance->Config->Paths.PrependRuntime(pidfile));
	if (outfile.is_open())
	{
		outfile << getpid();
		outfile.close();
	}
	else
	{
		fmt::println("Failed to write PID-file '{}', exiting.", pidfile);
		this->Logs.Critical("STARTUP", "Failed to write PID-file '{}', exiting.", pidfile);
		Exit(EXIT_FAILURE);
	}
}

InspIRCd::InspIRCd(int argc, char** argv)
{
	ServerInstance = this;

	UpdateTime();
	this->startup_time = Time();

	IncreaseCoreDumpSize();
	SocketEngine::Init();

	this->Config = new ServerConfig;
	dynamic_reference_base::reset_all();
	this->XLines = new XLineManager;

	this->Config->CommandLine.argv = argv;
	this->Config->CommandLine.argc = argc;
	ParseOptions();

	{
		ServiceProvider* provs[] =
		{
			&rfcevents.numeric, &rfcevents.join, &rfcevents.part, &rfcevents.kick, &rfcevents.quit, &rfcevents.nick,
			&rfcevents.mode, &rfcevents.topic, &rfcevents.privmsg, &rfcevents.invite, &rfcevents.ping, &rfcevents.pong,
			&rfcevents.error
		};
		Modules.AddServices(provs, sizeof(provs)/sizeof(provs[0]));
	}

	fmt::println("{}", fmt::styled("InspIRCd - Internet Relay Chat Daemon", fmt::emphasis::bold | fmt::fg(fmt::terminal_color::green)));
	fmt::println("See {} for contributors & authors", fmt::styled("/INFO", fmt::emphasis::bold | fmt::fg(fmt::terminal_color::green)));
	fmt::println("");

	Logs.RegisterServices();
	if (Config->CommandLine.forcedebug)
		Logs.EnableDebugMode();

	std::error_code ec;
	if (!std::filesystem::is_regular_file(ConfigFileName, ec))
	{
		this->Logs.Critical("STARTUP", "Unable to open config file {}", ConfigFileName);
		fmt::println("ERROR: Cannot open config file: {}", ConfigFileName);
		fmt::println("Exiting...");
		Exit(EXIT_FAILURE);
	}

	SetSignals();
	if (!Config->CommandLine.runasroot)
		CheckRoot();
	if (!Config->CommandLine.nofork)
		ForkIntoBackground();

	fmt::println("InspIRCd Process ID: {}", fmt::styled(getpid(), fmt::emphasis::bold | fmt::fg(fmt::terminal_color::green)));

	/* During startup we read the configuration now, not in
	 * a separate thread
	 */
	this->Config->Read();
	this->Config->Apply(nullptr, "");

	try
	{
		Logs.CloseLogs();
		Logs.OpenLogs(false);
	}
	catch (const CoreException& ex)
	{
		fmt::println("ERROR: Cannot open log files: {}", ex.GetReason());
		fmt::println("Exiting...");
		Exit(EXIT_FAILURE);
	}

	// We only do this on boot because we might not be able to after dropping root.
	WritePID();

	// If we don't have a SID, generate one based on the server name and the server description
	if (Config->ServerId.empty())
		Config->ServerId = UIDGenerator::GenerateSID(Config->ServerName, Config->ServerDesc);

	// Initialize the UID generator with our sid
	this->UIDGen.init(Config->ServerId);

	// Create the server user for this server
	this->FakeClient = new FakeUser(Config->ServerId, Config->ServerName, Config->ServerDesc);

	// This is needed as all new XLines are marked pending until ApplyLines() is called
	this->XLines->ApplyLines();

	fmt::println("");

	TryBindPorts();

	this->Modules.LoadAll();
	try
	{
		// We reopen logs again after modules to allow module loggers to have a chance to register.
		Logs.CloseLogs();
		Logs.OpenLogs(true);
	}
	catch (const CoreException& ex)
	{
		fmt::println("ERROR: Cannot open log files: {}", ex.GetReason());
		fmt::println("Exiting...");
		Exit(EXIT_FAILURE);
	}

	fmt::println("InspIRCd is now running as '{}'[{}] with {} max open sockets",
		Config->ServerName, Config->ServerId, SocketEngine::GetMaxFds());

#ifndef _WIN32
	if (!Config->CommandLine.nofork)
	{
		if (kill(getppid(), SIGTERM) == -1)
		{
			fmt::println("Error killing parent process: {}", strerror(errno));
			Logs.Warning("STARTUP", "Error killing parent process: {}", strerror(errno));
		}
	}

	/* Explicitly shut down stdio's stdin/stdout/stderr.
	 *
	 * The previous logic here was to only do this if stdio was connected to a controlling
	 * terminal.  However, we must do this always to avoid information leaks and other
	 * problems related to stdio.
	 *
	 * The only exception is if we are in debug mode.
	 *
	 *    -- nenolod
	 */
	if (!Config->CommandLine.nofork)
	{
		int fd = open("/dev/null", O_RDWR);

		fclose(stdin);
		fclose(stderr);
		fclose(stdout);

		if (dup2(fd, STDIN_FILENO) < 0)
			Logs.Warning("STARTUP", "Failed to dup /dev/null to stdin.");
		if (dup2(fd, STDOUT_FILENO) < 0)
			Logs.Warning("STARTUP", "Failed to dup /dev/null to stdout.");
		if (dup2(fd, STDERR_FILENO) < 0)
			Logs.Warning("STARTUP", "Failed to dup /dev/null to stderr.");
		close(fd);
	}
	else
	{
		Logs.Normal("STARTUP", "Keeping pseudo-tty open as we are running in the foreground.");
	}
#else
	/* Set win32 service as running, if we are running as a service */
	SetServiceRunning();

	// Handle forking
	if(!Config->CommandLine.nofork)
	{
		FreeConsole();
	}

	QueryPerformanceFrequency(&this->Stats.BootCPU);
#endif

	DropRoot();

	Logs.Normal("STARTUP", "Startup complete as '{}'[{}], {} max open sockets", Config->ServerName,
		Config->ServerId, SocketEngine::GetMaxFds());
}

void InspIRCd::UpdateTime()
{
#if defined HAS_CLOCK_GETTIME
	clock_gettime(CLOCK_REALTIME, &ts);
#elif defined _WIN32
	SYSTEMTIME st;
	GetSystemTime(&st);

	ts.tv_sec = time(nullptr);
	ts.tv_nsec = st.wMilliseconds;
#else
	struct timeval tv;
	gettimeofday(&tv, nullptr);

	ts.tv_sec = tv.tv_sec;
	ts.tv_nsec = tv.tv_usec * 1000;
#endif
}

void InspIRCd::Run()
{
	UpdateTime();
	auto oldtime = Time();

	while (true)
	{
		/* Check if there is a config thread which has finished executing but has not yet been freed */
		if (this->ConfigThread && this->ConfigThread->IsDone())
		{
			/* Rehash has completed */
			this->Logs.Normal("CONFIG", "New configuration has been read, applying...");
			ConfigThread->Stop();
			stdalgo::delete_zero(ConfigThread);
		}

		UpdateTime();

		// Normally we want to limit the mainloop to processing data
		// once a second but this can cause problems with testing
		// software like irctest. Don't define this unless you know
		// what you are doing.
#ifndef INSPIRCD_UNLIMITED_MAINLOOP
		if (Time() != oldtime)
#endif
		{
			CollectStats();
			CheckTimeSkip(oldtime, Time());

			oldtime = Time();

			if ((Time() % 3600) == 0)
				FOREACH_MOD(OnGarbageCollect, ());

			Timers.TickTimers();
			Users.DoBackgroundUserStuff();

			if ((Time() % 5) == 0)
			{
				FOREACH_MOD(OnBackgroundTimer, (Time()));
				SNO.FlushSnotices();
			}
		}

		/* Call the socket engine to wait on the active
		 * file descriptors. The socket engine has everything's
		 * descriptors in its list... dns, modules, users,
		 * servers... so its nice and easy, just one call.
		 * This will cause any read or write events to be
		 * dispatched to their handlers.
		 */
		SocketEngine::DispatchTrialWrites();
		SocketEngine::DispatchEvents();

		/* if any users were quit, take them out */
		GlobalCulls.Apply();
		AtomicActions.Run();

		if (lastsignal)
		{
			HandleSignal(lastsignal);
			lastsignal = 0;
		}
	}
}

sig_atomic_t InspIRCd::lastsignal = 0;

void InspIRCd::SetSignal(int signal)
{
	lastsignal = signal;
}

#ifdef _WIN32
int smain(int argc, char** argv)
#else
int main(int argc, char** argv)
#endif
{
	new InspIRCd(argc, argv);
	ServerInstance->Run();
	delete ServerInstance;
	return 0;
}<|MERGE_RESOLUTION|>--- conflicted
+++ resolved
@@ -360,17 +360,10 @@
 				fmt::println("");
 			}
 
-<<<<<<< HEAD
 			fmt::println("{}", fmt::styled("Hints:", fmt::emphasis::bold));
 			fmt::println("- For TCP/IP listeners try using a public IP address in <bind:address> instead");
 			fmt::println("  of * or leaving it blank.");
-			fmt::println("- For UNIX socket listeners try enabling <bind:rewrite> to replace old sockets.");
-=======
-			std::cout << con_bright << "Hints:" << con_reset << std::endl
-				<< "- For TCP/IP listeners try using a public IP address in <bind:address> instead" << std::endl
-				<< "  of * or leaving it blank." << std::endl
-				<< "- For UNIX socket listeners try enabling <bind:replace> to replace old sockets." << std::endl;
->>>>>>> a6e4d4a7
+			fmt::println("- For UNIX socket listeners try enabling <bind:replace> to replace old sockets.");
 		}
 	}
 
