/*
 * InspIRCd -- Internet Relay Chat Daemon
 *
 *   Copyright (C) 2019-2020 Sadie Powell <sadie@witchery.services>
 *   Copyright (C) 2019 Robby <robby@chatbelgie.be>
 *
 * This file is part of InspIRCd.  InspIRCd is free software: you can
 * redistribute it and/or modify it under the terms of the GNU General Public
 * License as published by the Free Software Foundation, version 2.
 *
 * This program is distributed in the hope that it will be useful, but WITHOUT
 * ANY WARRANTY; without even the implied warranty of MERCHANTABILITY or FITNESS
 * FOR A PARTICULAR PURPOSE.  See the GNU General Public License for more
 * details.
 *
 * You should have received a copy of the GNU General Public License
 * along with this program.  If not, see <http://www.gnu.org/licenses/>.
 */


#include "inspircd.h"

enum
{
	// From ircu.
	ERR_DISABLED = 517
};

// Holds a list of disabled commands.
typedef std::vector<std::string> CommandList;

// Holds whether modes are disabled or not.
typedef std::bitset<64> ModeStatus;

class ModuleDisable : public Module
{
 private:
	CommandList commands;
	ModeStatus chanmodes;
	bool fakenonexistent;
	bool notifyopers;
	ModeStatus usermodes;

	void ReadModes(std::shared_ptr<ConfigTag> tag, const std::string& field, ModeType type, ModeStatus& status)
	{
		for (const auto& chr : tag->getString(field))
		{
			// Check that the character is a valid mode letter.
			if (!ModeParser::IsModeChar(chr))
				throw ModuleException(InspIRCd::Format("Invalid mode '%c' was specified in <disabled:%s> at %s",
					chr, field.c_str(), tag->source.str().c_str()));

			// Check that the mode actually exists.
			ModeHandler* mh = ServerInstance->Modes.FindMode(chr, type);
			if (!mh)
				throw ModuleException(InspIRCd::Format("Nonexistent mode '%c' was specified in <disabled:%s> at %s",
					chr, field.c_str(), tag->source.str().c_str()));

			// Disable the mode.
			ServerInstance->Logs.Log(MODNAME, LOG_DEBUG, "The %c (%s) %s mode has been disabled",
				mh->GetModeChar(), mh->name.c_str(), type == MODETYPE_CHANNEL ? "channel" : "user");
			status.set(chr - 'A');
		}
	}

	void WriteLog(const char* message, ...) CUSTOM_PRINTF(2, 3)
	{
		std::string buffer;
		VAFORMAT(buffer, message, message);

		if (notifyopers)
			ServerInstance->SNO.WriteToSnoMask('a', buffer);
		else
			ServerInstance->Logs.Log(MODNAME, LOG_DEFAULT, buffer);
	}

 public:
	ModuleDisable()
		: Module(VF_VENDOR, "Allows commands, channel modes, and user modes to be disabled.")
	{
	}

	void ReadConfig(ConfigStatus& status) override
	{
		auto tag = ServerInstance->Config->ConfValue("disabled");

		// Parse the disabled commands.
		CommandList newcommands;
		irc::spacesepstream commandlist(tag->getString("commands"));
		for (std::string command; commandlist.GetToken(command); )
		{
			// Check that the command actually exists.
			Command* handler = ServerInstance->Parser.GetHandler(command);
			if (!handler)
				throw ModuleException(InspIRCd::Format("Nonexistent command '%s' was specified in <disabled:commands> at %s",
					command.c_str(), tag->source.str().c_str()));

			// Prevent admins from disabling MODULES for transparency reasons.
			if (handler->name == "MODULES")
				continue;

			// Disable the command.
			ServerInstance->Logs.Log(MODNAME, LOG_DEBUG, "The %s command has been disabled", handler->name.c_str());
			newcommands.push_back(handler->name);
		}

		// Parse the disabled channel modes.
		ModeStatus newchanmodes;
		ReadModes(tag, "chanmodes", MODETYPE_CHANNEL, newchanmodes);

		// Parse the disabled user modes.
		ModeStatus newusermodes;
		ReadModes(tag, "usermodes", MODETYPE_USER, newusermodes);

		// The server config was valid so we can use these now.
		chanmodes = newchanmodes;
		usermodes = newusermodes;
		commands.swap(newcommands);

		// Whether we should fake the non-existence of disabled things.
		fakenonexistent = tag->getBool("fakenonexistent");

		// Whether to notify server operators via snomask `a` about the attempted use of disabled commands/modes.
		notifyopers = tag->getBool("notifyopers");
	}

	ModResult OnPreCommand(std::string& command, CommandBase::Params& parameters, LocalUser* user, bool validated) override
	{
		// If a command is unvalidated or the source is not registered we do nothing.
		if (!validated || user->registered != REG_ALL)
			return MOD_RES_PASSTHRU;

		// If the command is not disabled or the user has the servers/use-disabled-commands priv we do nothing.
		if (!stdalgo::isin(commands, command) || user->HasPrivPermission("servers/use-disabled-commands"))
			return MOD_RES_PASSTHRU;

		// The user has tried to execute a disabled command!
		user->CommandFloodPenalty += 2000;
		WriteLog("%s was blocked from executing the disabled %s command", user->GetFullRealHost().c_str(), command.c_str());

		if (fakenonexistent)
		{
			// The server administrator has specified that disabled commands should be
			// treated as if they do not exist.
			user->WriteNumeric(ERR_UNKNOWNCOMMAND, command, "Unknown command");
			ServerInstance->stats.Unknown++;
			return MOD_RES_DENY;
		}

		// Inform the user that the command they executed has been disabled.
		user->WriteNumeric(ERR_DISABLED, command, "Command disabled");
		return MOD_RES_DENY;
	}

	ModResult OnRawMode(User* user, Channel* chan, const Modes::Change& change) override
	{
		// If a mode change is remote or the source is not registered we do nothing.
		if (!IS_LOCAL(user) || user->registered != REG_ALL)
			return MOD_RES_PASSTHRU;

		// If the mode is not disabled or the user has the servers/use-disabled-modes priv we do nothing.
		const std::bitset<64>& disabled = (change.mh->GetModeType() == MODETYPE_CHANNEL) ? chanmodes : usermodes;
		if (!disabled.test(change.mh->GetModeChar() - 'A') || user->HasPrivPermission("servers/use-disabled-modes"))
			return MOD_RES_PASSTHRU;

		// The user has tried to change a disabled mode!
		const char* what = change.mh->GetModeType() == MODETYPE_CHANNEL ? "channel" : "user";
		WriteLog("%s was blocked from %ssetting the disabled %s mode %c (%s)",
			user->GetFullRealHost().c_str(), change.adding ? "" : "un",
			what, change.mh->GetModeChar(), change.mh->name.c_str());

		if (fakenonexistent)
		{
			// The server administrator has specified that disabled modes should be
			// treated as if they do not exist.
<<<<<<< HEAD
			user->WriteNumeric(change.mh->GetModeType() == MODETYPE_CHANNEL ? ERR_UNKNOWNMODE : ERR_UNKNOWNSNOMASK,
				change.mh->GetModeChar(), "is an unknown mode character");
=======
			int numeric = (mh->GetModeType() == MODETYPE_CHANNEL ? ERR_UNKNOWNMODE : ERR_UNKNOWNSNOMASK);
			const char* typestr = (mh->GetModeType() == MODETYPE_CHANNEL ? "channel" : "user");
			user->WriteNumeric(numeric, mh->GetModeChar(), InspIRCd::Format("is not a recognised %s mode.", typestr));
>>>>>>> 8a5a1c79
			return MOD_RES_DENY;
		}

		// Inform the user that the mode they changed has been disabled.
		user->WriteNumeric(ERR_NOPRIVILEGES, InspIRCd::Format("Permission Denied - %s mode %c (%s) is disabled",
			what, change.mh->GetModeChar(), change.mh->name.c_str()));
		return MOD_RES_DENY;
	}
};

MODULE_INIT(ModuleDisable)<|MERGE_RESOLUTION|>--- conflicted
+++ resolved
@@ -173,14 +173,9 @@
 		{
 			// The server administrator has specified that disabled modes should be
 			// treated as if they do not exist.
-<<<<<<< HEAD
-			user->WriteNumeric(change.mh->GetModeType() == MODETYPE_CHANNEL ? ERR_UNKNOWNMODE : ERR_UNKNOWNSNOMASK,
-				change.mh->GetModeChar(), "is an unknown mode character");
-=======
-			int numeric = (mh->GetModeType() == MODETYPE_CHANNEL ? ERR_UNKNOWNMODE : ERR_UNKNOWNSNOMASK);
-			const char* typestr = (mh->GetModeType() == MODETYPE_CHANNEL ? "channel" : "user");
-			user->WriteNumeric(numeric, mh->GetModeChar(), InspIRCd::Format("is not a recognised %s mode.", typestr));
->>>>>>> 8a5a1c79
+			int numeric = (change.mh->GetModeType() == MODETYPE_CHANNEL ? ERR_UNKNOWNMODE : ERR_UNKNOWNSNOMASK);
+			const char* typestr = (change.mh->GetModeType() == MODETYPE_CHANNEL ? "channel" : "user");
+			user->WriteNumeric(numeric, change.mh->GetModeChar(), InspIRCd::Format("is not a recognised %s mode.", typestr));
 			return MOD_RES_DENY;
 		}
 
