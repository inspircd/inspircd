/*
 * InspIRCd -- Internet Relay Chat Daemon
 *
 *   Copyright (C) 2019 Matt Schatz <genius3000@g3k.solutions>
 *   Copyright (C) 2018 linuxdaemon <linuxdaemon.irc@gmail.com>
 *   Copyright (C) 2017 B00mX0r <b00mx0r@aureus.pw>
 *   Copyright (C) 2013, 2017-2018, 2020-2022 Sadie Powell <sadie@witchery.services>
 *   Copyright (C) 2012-2013, 2015-2016 Attila Molnar <attilamolnar@hush.com>
 *   Copyright (C) 2012, 2019 Robby <robby@chatbelgie.be>
 *   Copyright (C) 2012 Jens Voss <DukePyrolator@anope.org>
 *   Copyright (C) 2009 Uli Schlachter <psychon@inspircd.org>
 *   Copyright (C) 2009 John Brooks <special@inspircd.org>
 *   Copyright (C) 2009 Dennis Friis <peavey@inspircd.org>
 *   Copyright (C) 2009 Daniel De Graaf <danieldg@inspircd.org>
 *   Copyright (C) 2008-2010 Craig Edwards <brain@inspircd.org>
 *   Copyright (C) 2008 Thomas Stagner <aquanight@inspircd.org>
 *   Copyright (C) 2008 Robin Burchell <robin+git@viroteck.net>
 *
 * This file is part of InspIRCd.  InspIRCd is free software: you can
 * redistribute it and/or modify it under the terms of the GNU General Public
 * License as published by the Free Software Foundation, version 2.
 *
 * This program is distributed in the hope that it will be useful, but WITHOUT
 * ANY WARRANTY; without even the implied warranty of MERCHANTABILITY or FITNESS
 * FOR A PARTICULAR PURPOSE.  See the GNU General Public License for more
 * details.
 *
 * You should have received a copy of the GNU General Public License
 * along with this program.  If not, see <http://www.gnu.org/licenses/>.
 */


#include "inspircd.h"
#include "xline.h"
#include "modules/shun.h"
#include "modules/stats.h"

/** An XLineFactory specialized to generate shun pointers
 */
class ShunFactory final
	: public XLineFactory
{
public:
	ShunFactory()
		: XLineFactory("SHUN") { }

	XLine* Generate(time_t set_time, unsigned long duration, const std::string& source, const std::string& reason, const std::string& xline_specific_mask) override
	{
		return new Shun(set_time, duration, source, reason, xline_specific_mask);
	}

	bool AutoApplyToUserList(XLine* x) override
	{
		return false;
	}
};

class CommandShun final
	: public Command
{
public:
	CommandShun(Module* Creator)
		: Command(Creator, "SHUN", 1, 3)
	{
<<<<<<< HEAD
		access_needed = CmdAccess::OPERATOR;
		syntax = { "<nick!user@host> [<duration> :<reason>]" };
=======
		flags_needed = 'o';
		syntax = "<nick!user@host>[,<nick!user@host>]+ [<duration> :<reason>]";
>>>>>>> 4eff31cc
	}

	CmdResult Handle(User* user, const Params& parameters) override
	{
		/* syntax: SHUN nick!user@host time :reason goes here */
		/* 'time' is a human-readable timestring, like 2d3h2s. */
		if (CommandParser::LoopCall(user, this, parameters, 0))
			return CMD_SUCCESS;

		std::string target = parameters[0];
<<<<<<< HEAD

		auto find = ServerInstance->Users.Find(target, true);
		if (find)
=======
		User *find = ServerInstance->FindNick(target);
		if ((find) && (find->registered == REG_ALL))
>>>>>>> 4eff31cc
			target = "*!" + find->GetBanIdent() + "@" + find->GetIPString();

		if (parameters.size() == 1)
		{
			std::string reason;

			if (ServerInstance->XLines->DelLine(parameters[0].c_str(), "SHUN", reason, user))
			{
				ServerInstance->SNO.WriteToSnoMask('x', "%s removed SHUN on %s: %s", user->nick.c_str(), parameters[0].c_str(), reason.c_str());
			}
			else if (ServerInstance->XLines->DelLine(target.c_str(), "SHUN", reason, user))
			{
				ServerInstance->SNO.WriteToSnoMask('x', "%s removed SHUN on %s: %s", user->nick.c_str(), target.c_str(), reason.c_str());
			}
			else
			{
				user->WriteNotice("*** Shun " + parameters[0] + " not found on the list.");
				return CmdResult::FAILURE;
			}
		}
		else
		{
			// Adding - XXX todo make this respect <insane> tag perhaps..
			unsigned long duration;
			std::string expr;
			if (parameters.size() > 2)
			{
				if (!InspIRCd::Duration(parameters[1], duration))
				{
					user->WriteNotice("*** Invalid duration for SHUN.");
					return CmdResult::FAILURE;
				}
				expr = parameters[2];
			}
			else
			{
				duration = 0;
				expr = parameters[1];
			}

			auto r = new Shun(ServerInstance->Time(), duration, user->nick, expr, target);
			if (ServerInstance->XLines->AddLine(r, user))
			{
				if (!duration)
				{
					ServerInstance->SNO.WriteToSnoMask('x', "%s added permanent SHUN for %s: %s",
						user->nick.c_str(), target.c_str(), expr.c_str());
				}
				else
				{
					ServerInstance->SNO.WriteToSnoMask('x', "%s added a timed SHUN on %s, expires in %s (on %s): %s",
						user->nick.c_str(), target.c_str(), InspIRCd::DurationString(duration).c_str(),
						InspIRCd::TimeString(ServerInstance->Time() + duration).c_str(), expr.c_str());
				}
			}
			else
			{
				delete r;
				user->WriteNotice("*** Shun for " + target + " already exists.");
				return CmdResult::FAILURE;
			}
		}
		return CmdResult::SUCCESS;
	}
};

class ModuleShun final
	: public Module
	, public Stats::EventListener
{
private:
	CommandShun cmd;
	ShunFactory shun;
	bool allowconnect;
	bool allowtags;
	TokenList cleanedcommands;
	TokenList enabledcommands;
	bool notifyuser;

	bool IsShunned(LocalUser* user) const
	{
		// Exempt the user if they are not fully connected and allowconnect is enabled.
		if (allowconnect && !user->IsFullyConnected())
			return false;

		// Exempt the user from shuns if they are an oper with the servers/ignore-shun privilege.
		if (user->HasPrivPermission("servers/ignore-shun"))
			return false;

		// Check whether the user is actually shunned.
		return ServerInstance->XLines->MatchesLine("SHUN", user);
	}

public:
	ModuleShun()
		: Module(VF_VENDOR | VF_COMMON, "Adds the /SHUN command which allows server operators to prevent users from executing commands.")
		, Stats::EventListener(this)
		, cmd(this)
	{
	}

	void init() override
	{
		ServerInstance->XLines->RegisterFactory(&shun);
	}

	~ModuleShun() override
	{
		ServerInstance->XLines->DelAll("SHUN");
		ServerInstance->XLines->UnregisterFactory(&shun);
	}

	void Prioritize() override
	{
		Module* alias = ServerInstance->Modules.Find("alias");
		ServerInstance->Modules.SetPriority(this, I_OnPreCommand, PRIORITY_BEFORE, alias);
	}

	ModResult OnStats(Stats::Context& stats) override
	{
		if (stats.GetSymbol() != 'H')
			return MOD_RES_PASSTHRU;

		ServerInstance->XLines->InvokeStats("SHUN", stats);
		return MOD_RES_DENY;
	}

	void ReadConfig(ConfigStatus& status) override
	{
		cleanedcommands.Clear();
		enabledcommands.Clear();

		auto tag = ServerInstance->Config->ConfValue("shun");
		allowconnect = tag->getBool("allowconnect");
		allowtags = tag->getBool("allowtags");
		cleanedcommands.AddList(tag->getString("cleanedcommands", "AWAY PART QUIT"));
		enabledcommands.AddList(tag->getString("enabledcommands", "ADMIN OPER PING PONG QUIT"));
		notifyuser = tag->getBool("notifyuser", true);
	}

	ModResult OnPreCommand(std::string& command, CommandBase::Params& parameters, LocalUser* user, bool validated) override
	{
		if (validated || !IsShunned(user))
			return MOD_RES_PASSTHRU;

		if (!enabledcommands.Contains(command))
		{
			if (notifyuser)
				user->WriteNotice("*** " + command + " command not processed as you have been blocked from issuing commands.");
			return MOD_RES_DENY;
		}

		if (!allowtags)
		{
			// Remove all client tags.
			ClientProtocol::TagMap& tags = parameters.GetTags();
			for (ClientProtocol::TagMap::iterator tag = tags.begin(); tag != tags.end(); )
			{
				if (tag->first[0] == '+')
					tag = tags.erase(tag);
				else
					tag++;
			}
		}

		if (!cleanedcommands.Contains(command))
			return MOD_RES_PASSTHRU;

		switch (parameters.size())
		{
			case 0:
			{
				if (command == "AWAY" || command == "QUIT")
					parameters.clear();
				break;
			}
			case 1:
			{
				if (command == "CYCLE" || command == "KNOCK" || command == "PART")
					parameters.resize(1);
				break;
			}
		}

		return MOD_RES_PASSTHRU;
	}
};

MODULE_INIT(ModuleShun)<|MERGE_RESOLUTION|>--- conflicted
+++ resolved
@@ -62,13 +62,8 @@
 	CommandShun(Module* Creator)
 		: Command(Creator, "SHUN", 1, 3)
 	{
-<<<<<<< HEAD
 		access_needed = CmdAccess::OPERATOR;
-		syntax = { "<nick!user@host> [<duration> :<reason>]" };
-=======
-		flags_needed = 'o';
-		syntax = "<nick!user@host>[,<nick!user@host>]+ [<duration> :<reason>]";
->>>>>>> 4eff31cc
+		syntax = { "<nick!user@host>[,<nick!user@host>]+ [<duration> :<reason>]" };
 	}
 
 	CmdResult Handle(User* user, const Params& parameters) override
@@ -76,17 +71,12 @@
 		/* syntax: SHUN nick!user@host time :reason goes here */
 		/* 'time' is a human-readable timestring, like 2d3h2s. */
 		if (CommandParser::LoopCall(user, this, parameters, 0))
-			return CMD_SUCCESS;
+			return CmdResult::SUCCESS;
 
 		std::string target = parameters[0];
-<<<<<<< HEAD
 
 		auto find = ServerInstance->Users.Find(target, true);
 		if (find)
-=======
-		User *find = ServerInstance->FindNick(target);
-		if ((find) && (find->registered == REG_ALL))
->>>>>>> 4eff31cc
 			target = "*!" + find->GetBanIdent() + "@" + find->GetIPString();
 
 		if (parameters.size() == 1)
