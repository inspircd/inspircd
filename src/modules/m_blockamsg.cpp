/*
 * InspIRCd -- Internet Relay Chat Daemon
 *
 *   Copyright (C) 2013, 2018 Sadie Powell <sadie@witchery.services>
 *   Copyright (C) 2012-2016 Attila Molnar <attilamolnar@hush.com>
 *   Copyright (C) 2012, 2019 Robby <robby@chatbelgie.be>
 *   Copyright (C) 2009 Daniel De Graaf <danieldg@inspircd.org>
 *   Copyright (C) 2007-2008 Dennis Friis <peavey@inspircd.org>
 *   Copyright (C) 2006, 2010 Craig Edwards <brain@inspircd.org>
 *
 * This file is part of InspIRCd.  InspIRCd is free software: you can
 * redistribute it and/or modify it under the terms of the GNU General Public
 * License as published by the Free Software Foundation, version 2.
 *
 * This program is distributed in the hope that it will be useful, but WITHOUT
 * ANY WARRANTY; without even the implied warranty of MERCHANTABILITY or FITNESS
 * FOR A PARTICULAR PURPOSE.  See the GNU General Public License for more
 * details.
 *
 * You should have received a copy of the GNU General Public License
 * along with this program.  If not, see <http://www.gnu.org/licenses/>.
 */


#include "inspircd.h"

enum BlockAction { IBLOCK_KILL, IBLOCK_KILLOPERS, IBLOCK_NOTICE, IBLOCK_NOTICEOPERS, IBLOCK_SILENT };
/*	IBLOCK_NOTICE		- Send a notice to the user informing them of what happened.
 *	IBLOCK_NOTICEOPERS	- Send a notice to the user informing them and send an oper notice.
 *	IBLOCK_SILENT		- Generate no output, silently drop messages.
 *	IBLOCK_KILL			- Kill the user with the reason "Global message (/amsg or /ame) detected".
 *	IBLOCK_KILLOPERS	- As above, but send an oper notice as well. This is the default.
 */

/** Holds a blocked message's details
 */
class BlockedMessage
{
 public:
	std::string message;
	std::string target;
	time_t sent;

	BlockedMessage(const std::string& msg, const std::string& tgt, time_t when)
		: message(msg), target(tgt), sent(when)
	{
	}
};

class ModuleBlockAmsg : public Module
{
	unsigned int ForgetDelay;
	BlockAction action;
	SimpleExtItem<BlockedMessage> blockamsg;

 public:
	ModuleBlockAmsg()
		: Module(VF_VENDOR, "Attempt to block /amsg or /ame, at least some of the irritating client scripts")
		, blockamsg(this, "blockamsg", ExtensionItem::EXT_USER)
	{
	}
<<<<<<< HEAD
	void ReadConfig(ConfigStatus& status) override
=======

	Version GetVersion() CXX11_OVERRIDE
	{
		return Version("Blocks mass messages sent using the /AME and /AMSG commands that exist in clients such as mIRC and HexChat.", VF_VENDOR);
	}

	void ReadConfig(ConfigStatus& status) CXX11_OVERRIDE
>>>>>>> c5680d64
	{
		ConfigTag* tag = ServerInstance->Config->ConfValue("blockamsg");
		ForgetDelay = tag->getDuration("delay", 3);
		std::string act = tag->getString("action");

		if (stdalgo::string::equalsci(act, "notice"))
			action = IBLOCK_NOTICE;
		else if (stdalgo::string::equalsci(act, "noticeopers"))
			action = IBLOCK_NOTICEOPERS;
		else if (stdalgo::string::equalsci(act, "silent"))
			action = IBLOCK_SILENT;
		else if (stdalgo::string::equalsci(act, "kill"))
			action = IBLOCK_KILL;
		else
			action = IBLOCK_KILLOPERS;
	}

	ModResult OnPreCommand(std::string& command, CommandBase::Params& parameters, LocalUser* user, bool validated) override
	{
		// Don't do anything with unregistered users
		if (user->registered != REG_ALL)
			return MOD_RES_PASSTHRU;

		if ((validated) && (parameters.size() >= 2) && ((command == "PRIVMSG") || (command == "NOTICE")))
		{
			// parameters[0] is the target list, count how many channels are there
			unsigned int targets = 0;
			// Is the first target a channel?
			if (*parameters[0].c_str() == '#')
				targets = 1;

			for (const char* c = parameters[0].c_str(); *c; c++)
			{
				if ((*c == ',') && (*(c+1) == '#'))
					targets++;
			}

			/* targets should now contain the number of channel targets the msg/notice was pointed at.
			 * If the msg/notice was a PM there should be no channel targets and 'targets' should = 0.
			 * We don't want to block PMs so...
			 */
			if (targets == 0)
				return MOD_RES_PASSTHRU;

			// Check that this message wasn't already sent within a few seconds.
			BlockedMessage* m = blockamsg.get(user);

			// If the message is identical and within the time.
			// We check the target is *not* identical, that'd straying into the realms of flood control. Which isn't what we're doing...
			// OR
			// The number of target channels is equal to the number of channels the sender is on..a little suspicious.
			// Check it's more than 1 too, or else users on one channel would have fun.
			if ((m && (m->message == parameters[1]) && (!irc::equals(m->target, parameters[0])) && ForgetDelay && (m->sent >= ServerInstance->Time()-ForgetDelay)) || ((targets > 1) && (targets == user->chans.size())))
			{
				// Block it...
				if (action == IBLOCK_KILLOPERS || action == IBLOCK_NOTICEOPERS)
					ServerInstance->SNO.WriteToSnoMask('a', "%s had an /amsg or /ame blocked", user->nick.c_str());

				if (action == IBLOCK_KILL || action == IBLOCK_KILLOPERS)
					ServerInstance->Users.QuitUser(user, "Attempted to global message (/amsg or /ame)");
				else if (action == IBLOCK_NOTICE || action == IBLOCK_NOTICEOPERS)
					user->WriteNotice("Global message (/amsg or /ame) blocked");

				return MOD_RES_DENY;
			}

			if (m)
			{
				// If there's already a BlockedMessage allocated, use it.
				m->message = parameters[1];
				m->target = parameters[0];
				m->sent = ServerInstance->Time();
			}
			else
			{
				m = new BlockedMessage(parameters[1], parameters[0], ServerInstance->Time());
				blockamsg.set(user, m);
			}
		}
		return MOD_RES_PASSTHRU;
	}
};

MODULE_INIT(ModuleBlockAmsg)<|MERGE_RESOLUTION|>--- conflicted
+++ resolved
@@ -55,21 +55,11 @@
 
  public:
 	ModuleBlockAmsg()
-		: Module(VF_VENDOR, "Attempt to block /amsg or /ame, at least some of the irritating client scripts")
+		: Module(VF_VENDOR, "Blocks mass messages sent using the /AME and /AMSG commands that exist in clients such as mIRC and HexChat.")
 		, blockamsg(this, "blockamsg", ExtensionItem::EXT_USER)
 	{
 	}
-<<<<<<< HEAD
 	void ReadConfig(ConfigStatus& status) override
-=======
-
-	Version GetVersion() CXX11_OVERRIDE
-	{
-		return Version("Blocks mass messages sent using the /AME and /AMSG commands that exist in clients such as mIRC and HexChat.", VF_VENDOR);
-	}
-
-	void ReadConfig(ConfigStatus& status) CXX11_OVERRIDE
->>>>>>> c5680d64
 	{
 		ConfigTag* tag = ServerInstance->Config->ConfValue("blockamsg");
 		ForgetDelay = tag->getDuration("delay", 3);
