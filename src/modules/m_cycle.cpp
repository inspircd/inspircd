--- conflicted
+++ resolved
@@ -88,18 +88,10 @@
 
  public:
 	ModuleCycle()
-		: Module(VF_VENDOR, "Provides the CYCLE command, acts as a server-side HOP command to part and rejoin a channel")
+		: Module(VF_VENDOR, "Allows channel members to part and rejoin a channel without needing to worry about channel modes such as +i (inviteonly) which might prevent rejoining.")
 		, cmd(this)
 	{
 	}
-<<<<<<< HEAD
-=======
-
-	Version GetVersion() CXX11_OVERRIDE
-	{
-		return Version("Allows channel members to part and rejoin a channel without needing to worry about channel modes such as +i (inviteonly) which might prevent rejoining.", VF_VENDOR);
-	}
->>>>>>> c5680d64
 };
 
 MODULE_INIT(ModuleCycle)