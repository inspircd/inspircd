/*
 * InspIRCd -- Internet Relay Chat Daemon
 *
 *   Copyright (C) 2013, 2018 Sadie Powell <sadie@witchery.services>
 *   Copyright (C) 2012-2014, 2016 Attila Molnar <attilamolnar@hush.com>
 *   Copyright (C) 2012, 2019 Robby <robby@chatbelgie.be>
 *   Copyright (C) 2010 Craig Edwards <brain@inspircd.org>
 *   Copyright (C) 2009-2010 Daniel De Graaf <danieldg@inspircd.org>
 *   Copyright (C) 2007-2008 Robin Burchell <robin+git@viroteck.net>
 *   Copyright (C) 2007, 2009 Dennis Friis <peavey@inspircd.org>
 *
 * This file is part of InspIRCd.  InspIRCd is free software: you can
 * redistribute it and/or modify it under the terms of the GNU General Public
 * License as published by the Free Software Foundation, version 2.
 *
 * This program is distributed in the hope that it will be useful, but WITHOUT
 * ANY WARRANTY; without even the implied warranty of MERCHANTABILITY or FITNESS
 * FOR A PARTICULAR PURPOSE.  See the GNU General Public License for more
 * details.
 *
 * You should have received a copy of the GNU General Public License
 * along with this program.  If not, see <http://www.gnu.org/licenses/>.
 */


#include "inspircd.h"

/** Handle /SANICK
 */
class CommandSanick : public Command
{
 public:
	CommandSanick(Module* Creator) : Command(Creator,"SANICK", 2)
	{
		allow_empty_last_param = false;
		flags_needed = 'o';
		syntax = "<nick> <newnick>";
		translation = { TR_NICK, TR_TEXT };
	}

	CmdResult Handle(User* user, const Params& parameters) override
	{
		User* target = ServerInstance->Users.Find(parameters[0]);

		/* Do local sanity checks and bails */
		if (IS_LOCAL(user))
		{
			if (target && target->server->IsULine())
			{
				user->WriteNumeric(ERR_NOPRIVILEGES, "Cannot use an SA command on a U-lined client");
				return CMD_FAILURE;
			}

			if ((!target) || (target->registered != REG_ALL))
			{
				user->WriteNotice("*** No such nickname: '" + parameters[0] + "'");
				return CMD_FAILURE;
			}

			if (!ServerInstance->IsNick(parameters[1]))
			{
				user->WriteNotice("*** Invalid nickname: '" + parameters[1] + "'");
				return CMD_FAILURE;
			}
		}

		/* Have we hit target's server yet? */
		if (target && IS_LOCAL(target))
		{
			std::string oldnick = user->nick;
			std::string newnick = target->nick;
			if (target->ChangeNick(parameters[1]))
			{
				ServerInstance->SNO.WriteGlobalSno('a', oldnick+" used SANICK to change "+newnick+" to "+parameters[1]);
			}
			else
			{
				ServerInstance->SNO.WriteGlobalSno('a', oldnick+" failed SANICK (from "+newnick+" to "+parameters[1]+")");
			}
		}

		return CMD_SUCCESS;
	}

	RouteDescriptor GetRouting(User* user, const Params& parameters) override
	{
		return ROUTE_OPT_UCAST(parameters[0]);
	}
};


class ModuleSanick : public Module
{
 private:
	CommandSanick cmd;

 public:
	ModuleSanick()
		: Module(VF_VENDOR | VF_OPTCOMMON, "Provides the SANICK command, allows opers to change the nicknames of users")
		, cmd(this)
	{
<<<<<<< HEAD
=======
		return Version("Adds the /SANICK command which allows server operators to change the nickname of a user.", VF_OPTCOMMON | VF_VENDOR);
>>>>>>> c5680d64
	}
};

MODULE_INIT(ModuleSanick)<|MERGE_RESOLUTION|>--- conflicted
+++ resolved
@@ -96,13 +96,9 @@
 
  public:
 	ModuleSanick()
-		: Module(VF_VENDOR | VF_OPTCOMMON, "Provides the SANICK command, allows opers to change the nicknames of users")
+		: Module(VF_VENDOR | VF_OPTCOMMON, "Adds the /SANICK command which allows server operators to change the nickname of a user.")
 		, cmd(this)
 	{
-<<<<<<< HEAD
-=======
-		return Version("Adds the /SANICK command which allows server operators to change the nickname of a user.", VF_OPTCOMMON | VF_VENDOR);
->>>>>>> c5680d64
 	}
 };
 
