/*
 * InspIRCd -- Internet Relay Chat Daemon
 *
 *   Copyright (C) 2020 Matt Schatz <genius3000@g3k.solutions>
 *   Copyright (C) 2013, 2017-2020 Sadie Powell <sadie@witchery.services>
 *   Copyright (C) 2013 Shawn Smith <ShawnSmith0828@gmail.com>
 *   Copyright (C) 2012-2014 Attila Molnar <attilamolnar@hush.com>
 *   Copyright (C) 2012 Robby <robby@chatbelgie.be>
 *   Copyright (C) 2009-2010 Daniel De Graaf <danieldg@inspircd.org>
 *   Copyright (C) 2009 Uli Schlachter <psychon@inspircd.org>
 *   Copyright (C) 2008 Robin Burchell <robin+git@viroteck.net>
 *   Copyright (C) 2007 Dennis Friis <peavey@inspircd.org>
 *   Copyright (C) 2006-2007, 2010 Craig Edwards <brain@inspircd.org>
 *
 * This file is part of InspIRCd.  InspIRCd is free software: you can
 * redistribute it and/or modify it under the terms of the GNU General Public
 * License as published by the Free Software Foundation, version 2.
 *
 * This program is distributed in the hope that it will be useful, but WITHOUT
 * ANY WARRANTY; without even the implied warranty of MERCHANTABILITY or FITNESS
 * FOR A PARTICULAR PURPOSE.  See the GNU General Public License for more
 * details.
 *
 * You should have received a copy of the GNU General Public License
 * along with this program.  If not, see <http://www.gnu.org/licenses/>.
 */


#include "inspircd.h"
#include "modules/extban.h"
#include "modules/ctctags.h"
#include "modules/ssl.h"

enum
{
	// From UnrealIRCd.
	ERR_SECUREONLYCHAN = 489,

	// InspIRCd-specific.
	ERR_ALLMUSTSSL = 490
};

class SSLFPExtBan
	: public ExtBan::MatchingBase
{
 private:
	UserCertificateAPI& sslapi;

 public:
	SSLFPExtBan(Module* Creator, UserCertificateAPI& api)
		: ExtBan::MatchingBase(Creator, "sslfp", 'z')
		, sslapi(api)
	{
	}

	bool IsMatch(User* user, Channel* channel, const std::string& text) override
	{
		const std::string fp = sslapi ? sslapi->GetFingerprint(user) : "";
		return !fp.empty() && InspIRCd::Match(fp, text);
	}
};

/** Handle channel mode +z
 */
class SSLMode : public ModeHandler
{
 private:
	UserCertificateAPI& API;

 public:
	SSLMode(Module* Creator, UserCertificateAPI& api)
		: ModeHandler(Creator, "sslonly", 'z', PARAM_NONE, MODETYPE_CHANNEL)
		, API(api)
	{
	}

	ModeAction OnModeChange(User* source, User* dest, Channel* channel, Modes::Change& change) override
	{
		if (change.adding)
		{
			if (!channel->IsModeSet(this))
			{
				if (IS_LOCAL(source))
				{
					if (!API)
					{
						source->WriteNumeric(ERR_ALLMUSTSSL, channel->name, "Unable to determine whether all members of the channel are connected via TLS");
						return MODEACTION_DENY;
					}

					size_t nonssl = 0;
					for (const auto& [u, _] : channel->GetUsers())
					{
						ssl_cert* cert = API->GetCertificate(u);
						if (!cert && !u->server->IsService())
							nonssl++;
					}

					if (nonssl)
					{
						source->WriteNumeric(ERR_ALLMUSTSSL, channel->name, InspIRCd::Format("All members of the channel must be connected via TLS (%zu/%zu are non-TLS)",
							nonssl, channel->GetUsers().size()));
						return MODEACTION_DENY;
					}
				}
				channel->SetMode(this, true);
				return MODEACTION_ALLOW;
			}
			else
			{
				return MODEACTION_DENY;
			}
		}
		else
		{
			if (channel->IsModeSet(this))
			{
				channel->SetMode(this, false);
				return MODEACTION_ALLOW;
			}

			return MODEACTION_DENY;
		}
	}
};

/** Handle user mode +z
*/
class SSLModeUser : public ModeHandler
{
 private:
	UserCertificateAPI& API;

 public:
	SSLModeUser(Module* Creator, UserCertificateAPI& api)
		: ModeHandler(Creator, "sslqueries", 'z', PARAM_NONE, MODETYPE_USER)
		, API(api)
	{
	}

	ModeAction OnModeChange(User* user, User* dest, Channel* channel, Modes::Change& change) override
	{
<<<<<<< HEAD
		if (change.adding)
		{
			if (!dest->IsModeSet(this))
			{
				if (!API || !API->GetCertificate(user))
					return MODEACTION_DENY;
=======
		if (adding == dest->IsModeSet(this))
			return MODEACTION_DENY;
>>>>>>> 2688cfba

		if (adding && IS_LOCAL(user) && (!API || !API->GetCertificate(user)))
			return MODEACTION_DENY;

		dest->SetMode(this, adding);
		return MODEACTION_ALLOW;
	}
};

class ModuleSSLModes
	: public Module
	, public CTCTags::EventListener
{
 private:
	UserCertificateAPI api;
	SSLMode sslm;
	SSLModeUser sslquery;
	SSLFPExtBan sslfp;

 public:
	ModuleSSLModes()
		: Module(VF_VENDOR, "Adds channel mode z (sslonly) which prevents users who are not connecting using TLS from joining the channel and user mode z (sslqueries) to prevent messages from non-TLS users.")
		, CTCTags::EventListener(this)
		, api(this)
		, sslm(this, api)
		, sslquery(this, api)
		, sslfp(this, api)
	{
	}

	ModResult OnUserPreJoin(LocalUser* user, Channel* chan, const std::string& cname, std::string& privs, const std::string& keygiven, bool override) override
	{
		if (!override && chan && chan->IsModeSet(sslm))
		{
			if (!api)
			{
				user->WriteNumeric(ERR_SECUREONLYCHAN, cname, "Cannot join channel; unable to determine if you are a TLS user (+z is set)");
				return MOD_RES_DENY;
			}

			if (!api->GetCertificate(user))
			{
				user->WriteNumeric(ERR_SECUREONLYCHAN, cname, "Cannot join channel; TLS users only (+z is set)");
				return MOD_RES_DENY;
			}
		}

		return MOD_RES_PASSTHRU;
	}

	ModResult HandleMessage(User* user, const MessageTarget& msgtarget)
	{
		if (msgtarget.type != MessageTarget::TYPE_USER)
			return MOD_RES_PASSTHRU;

		User* target = msgtarget.Get<User>();

		/* If one or more of the parties involved is a services user, we won't stop it. */
		if (user->server->IsService() || target->server->IsService())
			return MOD_RES_PASSTHRU;

		/* If the target is +z */
		if (target->IsModeSet(sslquery))
		{
			if (!api || !api->GetCertificate(user))
			{
				/* The sending user is not on an TLS connection */
				user->WriteNumeric(Numerics::CannotSendTo(target, "messages", &sslquery));
				return MOD_RES_DENY;
			}
		}
		/* If the user is +z */
		else if (user->IsModeSet(sslquery))
		{
			if (!api || !api->GetCertificate(target))
			{
				user->WriteNumeric(Numerics::CannotSendTo(target, "messages", &sslquery, true));
				return MOD_RES_DENY;
			}
		}

		return MOD_RES_PASSTHRU;
	}

	ModResult OnUserPreMessage(User* user, const MessageTarget& target, MessageDetails& details) override
	{
		return HandleMessage(user, target);
	}

	ModResult OnUserPreTagMessage(User* user, const MessageTarget& target, CTCTags::TagMessageDetails& details) override
	{
		return HandleMessage(user, target);
	}
};

MODULE_INIT(ModuleSSLModes)<|MERGE_RESOLUTION|>--- conflicted
+++ resolved
@@ -140,22 +140,13 @@
 
 	ModeAction OnModeChange(User* user, User* dest, Channel* channel, Modes::Change& change) override
 	{
-<<<<<<< HEAD
-		if (change.adding)
-		{
-			if (!dest->IsModeSet(this))
-			{
-				if (!API || !API->GetCertificate(user))
-					return MODEACTION_DENY;
-=======
-		if (adding == dest->IsModeSet(this))
+		if (change.adding == dest->IsModeSet(this))
 			return MODEACTION_DENY;
->>>>>>> 2688cfba
-
-		if (adding && IS_LOCAL(user) && (!API || !API->GetCertificate(user)))
+
+		if (change.adding && IS_LOCAL(user) && (!API || !API->GetCertificate(user)))
 			return MODEACTION_DENY;
 
-		dest->SetMode(this, adding);
+		dest->SetMode(this, change.adding);
 		return MODEACTION_ALLOW;
 	}
 };
