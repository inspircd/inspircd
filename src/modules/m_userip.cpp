/*
 * InspIRCd -- Internet Relay Chat Daemon
 *
 *   Copyright (C) 2013, 2017-2018 Sadie Powell <sadie@witchery.services>
 *   Copyright (C) 2012-2014, 2016 Attila Molnar <attilamolnar@hush.com>
 *   Copyright (C) 2012, 2019 Robby <robby@chatbelgie.be>
 *   Copyright (C) 2009 Uli Schlachter <psychon@inspircd.org>
 *   Copyright (C) 2009 Daniel De Graaf <danieldg@inspircd.org>
 *   Copyright (C) 2007-2009 Robin Burchell <robin+git@viroteck.net>
 *   Copyright (C) 2007-2008 Dennis Friis <peavey@inspircd.org>
 *   Copyright (C) 2005-2007 Craig Edwards <brain@inspircd.org>
 *
 * This file is part of InspIRCd.  InspIRCd is free software: you can
 * redistribute it and/or modify it under the terms of the GNU General Public
 * License as published by the Free Software Foundation, version 2.
 *
 * This program is distributed in the hope that it will be useful, but WITHOUT
 * ANY WARRANTY; without even the implied warranty of MERCHANTABILITY or FITNESS
 * FOR A PARTICULAR PURPOSE.  See the GNU General Public License for more
 * details.
 *
 * You should have received a copy of the GNU General Public License
 * along with this program.  If not, see <http://www.gnu.org/licenses/>.
 */


#include "inspircd.h"
#include "modules/isupport.h"

class CommandUserip final
	: public Command
{
<<<<<<< HEAD
public:
	CommandUserip(Module* Creator) : Command(Creator,"USERIP", 1)
	{
		syntax = { "<nick> [<nick>]+" };
=======
 private:
	UserModeReference hideopermode;

 public:
	CommandUserip(Module* Creator)
		: Command(Creator,"USERIP", 1)
		, hideopermode(Creator, "hideoper")
	{
		allow_empty_last_param = false;
		syntax = "<nick> [<nick>]+";
>>>>>>> 409d2661
	}

	CmdResult Handle(User* user, const Params& parameters) override
	{
		const bool has_privs = user->HasPrivPermission("users/auspex");

		std::string retbuf;

		size_t paramcount = std::min<size_t>(parameters.size(), 5);
		for (size_t i = 0; i < paramcount; ++i)
		{
			User *u = ServerInstance->Users.FindNick(parameters[i]);
			if ((u) && (u->registered == REG_ALL))
			{
				retbuf += u->nick;

				if (u->IsOper())
				{
					// XXX: +H hidden opers must not be shown as opers
					if ((u == user) || (has_privs) || (!u->IsModeSet(hideopermode)))
						retbuf += '*';
				}

				retbuf += '=';
				retbuf += (u->IsAway() ? '-' : '+');
				retbuf += u->ident;
				retbuf += '@';
				retbuf += (u == user || has_privs ? u->GetIPString() : "255.255.255.255");
				retbuf += ' ';
			}
		}

		user->WriteNumeric(RPL_USERIP, retbuf);

		return CmdResult::SUCCESS;
	}
};

class ModuleUserIP final
	: public Module
	, public ISupport::EventListener
{
private:
	CommandUserip cmd;

public:
	ModuleUserIP()
		: Module(VF_VENDOR, "Adds the /USERIP command which allows users to find out the IP address of one or more connected users.")
		, ISupport::EventListener(this)
		, cmd(this)
	{
	}

	void OnBuildISupport(ISupport::TokenMap& tokens) override
	{
		tokens["USERIP"];
	}
};

MODULE_INIT(ModuleUserIP)<|MERGE_RESOLUTION|>--- conflicted
+++ resolved
@@ -30,23 +30,16 @@
 class CommandUserip final
 	: public Command
 {
-<<<<<<< HEAD
-public:
-	CommandUserip(Module* Creator) : Command(Creator,"USERIP", 1)
-	{
-		syntax = { "<nick> [<nick>]+" };
-=======
- private:
+private:
 	UserModeReference hideopermode;
 
- public:
+public:
 	CommandUserip(Module* Creator)
 		: Command(Creator,"USERIP", 1)
 		, hideopermode(Creator, "hideoper")
 	{
 		allow_empty_last_param = false;
-		syntax = "<nick> [<nick>]+";
->>>>>>> 409d2661
+		syntax = { "<nick> [<nick>]+" };
 	}
 
 	CmdResult Handle(User* user, const Params& parameters) override
