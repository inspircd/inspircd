--- conflicted
+++ resolved
@@ -94,13 +94,9 @@
 
  public:
 	ModuleClones()
-		: Module(VF_VENDOR, "Provides the CLONES command to retrieve information on clones")
+		: Module(VF_VENDOR, "Adds the /CLONES command which allows server operators to view IP addresses from which there are more than a specified number of connections.")
 		, cmd(this)
 	{
-<<<<<<< HEAD
-=======
-		return Version("Adds the /CLONES command which allows server operators to view IP addresses from which there are more than a specified number of connections.", VF_VENDOR);
->>>>>>> c5680d64
 	}
 };
 
