--- conflicted
+++ resolved
@@ -3,7 +3,7 @@
  *
  *   Copyright (C) 2019-2020 Matt Schatz <genius3000@g3k.solutions>
  *   Copyright (C) 2019 linuxdaemon <linuxdaemon.irc@gmail.com>
- *   Copyright (C) 2018-2019, 2021, 2023 Sadie Powell <sadie@witchery.services>
+ *   Copyright (C) 2018-2019, 2021 Sadie Powell <sadie@witchery.services>
  *
  * This file is part of InspIRCd.  InspIRCd is free software: you can
  * redistribute it and/or modify it under the terms of the GNU General Public
@@ -428,13 +428,9 @@
 
 public:
 	ModuleHAProxy()
-		: Module(VF_VENDOR, "Allows IRC connections to be made using reverse proxies that implement the HAProxy PROXY protocol.")
+		: Module(VF_VENDOR, "Allows IRC connections to be made using reverse proxies that implement version 2 of the HAProxy PROXY protocol.")
 		, hookprov(std::make_shared<HAProxyHookProvider>(this))
 	{
-<<<<<<< HEAD
-=======
-		return Version("Allows IRC connections to be made using reverse proxies that implement version 2 of the HAProxy PROXY protocol.", VF_VENDOR);
->>>>>>> 786a538f
 	}
 };
 
