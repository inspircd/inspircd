--- conflicted
+++ resolved
@@ -463,21 +463,12 @@
 		}
 		else if (f->action == FA_SHUN && (ServerInstance->XLines->GetFactory("SHUN")))
 		{
-<<<<<<< HEAD
-			auto* sh = new Shun(ServerInstance->Time(), f->duration, ServerInstance->Config->ServerName, f->reason, user->GetAddress());
+			auto* sh = new Shun(ServerInstance->Time(), f->duration, MODNAME "@" + ServerInstance->Config->ServerName, f->reason, user->GetAddress());
 			ServerInstance->SNO.WriteGlobalSno('f', "{} ({}) was shunned for {} (expires on {}) because their message to {} matched {} ({})",
 				user->nick, sh->Displayable(), Duration::ToString(f->duration),
 				Time::ToString(ServerInstance->Time() + f->duration),
 				msgtarget.GetName(), f->freeform, f->reason);
 			if (ServerInstance->XLines->AddLine(sh, nullptr))
-=======
-			Shun* sh = new Shun(ServerInstance->Time(), f->duration, MODNAME "@" + ServerInstance->Config->ServerName, f->reason, user->GetIPString());
-			ServerInstance->SNO->WriteGlobalSno('f', InspIRCd::Format("%s (%s) was shunned for %s (expires on %s) because their message to %s matched %s (%s)",
-				user->nick.c_str(), sh->Displayable().c_str(), InspIRCd::DurationString(f->duration).c_str(),
-				InspIRCd::TimeString(ServerInstance->Time() + f->duration).c_str(),
-				msgtarget.GetName().c_str(), f->freeform.c_str(), f->reason.c_str()));
-			if (ServerInstance->XLines->AddLine(sh, NULL))
->>>>>>> 74955098
 			{
 				ServerInstance->XLines->ApplyLines();
 			}
@@ -486,21 +477,12 @@
 		}
 		else if (f->action == FA_GLINE)
 		{
-<<<<<<< HEAD
-			auto* gl = new GLine(ServerInstance->Time(), f->duration, ServerInstance->Config->ServerName, f->reason, "*", user->GetAddress());
+			auto* gl = new GLine(ServerInstance->Time(), f->duration, MODNAME "@" + ServerInstance->Config->ServerName, f->reason, "*", user->GetAddress());
 			ServerInstance->SNO.WriteGlobalSno('f', "{} ({}) was G-lined for {} (expires on {}) because their message to {} matched {} ({})",
 				user->nick, gl->Displayable(), Duration::ToString(f->duration),
 				Time::ToString(ServerInstance->Time() + f->duration),
 				msgtarget.GetName(), f->freeform, f->reason);
 			if (ServerInstance->XLines->AddLine(gl, nullptr))
-=======
-			GLine* gl = new GLine(ServerInstance->Time(), f->duration, MODNAME "@" + ServerInstance->Config->ServerName, f->reason, "*", user->GetIPString());
-			ServerInstance->SNO->WriteGlobalSno('f', InspIRCd::Format("%s (%s) was G-lined for %s (expires on %s) because their message to %s matched %s (%s)",
-				user->nick.c_str(), gl->Displayable().c_str(), InspIRCd::DurationString(f->duration).c_str(),
-				InspIRCd::TimeString(ServerInstance->Time() + f->duration).c_str(),
-				msgtarget.GetName().c_str(), f->freeform.c_str(), f->reason.c_str()));
-			if (ServerInstance->XLines->AddLine(gl,NULL))
->>>>>>> 74955098
 			{
 				ServerInstance->XLines->ApplyLines();
 			}
@@ -509,21 +491,12 @@
 		}
 		else if (f->action == FA_ZLINE)
 		{
-<<<<<<< HEAD
-			auto* zl = new ZLine(ServerInstance->Time(), f->duration, ServerInstance->Config->ServerName, f->reason, user->GetAddress());
+			auto* zl = new ZLine(ServerInstance->Time(), f->duration, MODNAME "@" + ServerInstance->Config->ServerName, f->reason, user->GetAddress());
 			ServerInstance->SNO.WriteGlobalSno('f', "{} ({}) was Z-lined for {} (expires on {}) because their message to {} matched {} ({})",
 				user->nick, zl->Displayable(), Duration::ToString(f->duration),
 				Time::ToString(ServerInstance->Time() + f->duration),
 				msgtarget.GetName(), f->freeform, f->reason);
 			if (ServerInstance->XLines->AddLine(zl, nullptr))
-=======
-			ZLine* zl = new ZLine(ServerInstance->Time(), f->duration, MODNAME "@" + ServerInstance->Config->ServerName, f->reason, user->GetIPString());
-			ServerInstance->SNO->WriteGlobalSno('f', InspIRCd::Format("%s (%s) was Z-lined for %s (expires on %s) because their message to %s matched %s (%s)",
-				user->nick.c_str(), zl->Displayable().c_str(), InspIRCd::DurationString(f->duration).c_str(),
-				InspIRCd::TimeString(ServerInstance->Time() + f->duration).c_str(),
-				msgtarget.GetName().c_str(), f->freeform.c_str(), f->reason.c_str()));
-			if (ServerInstance->XLines->AddLine(zl,NULL))
->>>>>>> 74955098
 			{
 				ServerInstance->XLines->ApplyLines();
 			}
@@ -595,8 +568,7 @@
 			if (f->action == FA_GLINE)
 			{
 				/* Note: We G-line *@IP so that if their host doesn't resolve the G-line still applies. */
-<<<<<<< HEAD
-				auto* gl = new GLine(ServerInstance->Time(), f->duration, ServerInstance->Config->ServerName, f->reason, "*", user->GetAddress());
+				auto* gl = new GLine(ServerInstance->Time(), f->duration, MODNAME "@" + ServerInstance->Config->ServerName, f->reason, "*", user->GetAddress());
 				ServerInstance->SNO.WriteGlobalSno('f', "{} ({}) was G-lined for {} (expires on {}) because their {} message matched {} ({})",
 					user->nick, gl->Displayable(),
 					Duration::ToString(f->duration),
@@ -604,16 +576,6 @@
 					command, f->freeform, f->reason);
 
 				if (ServerInstance->XLines->AddLine(gl, nullptr))
-=======
-				GLine* gl = new GLine(ServerInstance->Time(), f->duration, MODNAME "@" + ServerInstance->Config->ServerName, f->reason, "*", user->GetIPString());
-				ServerInstance->SNO->WriteGlobalSno('f', InspIRCd::Format("%s (%s) was G-lined for %s (expires on %s) because their %s message matched %s (%s)",
-					user->nick.c_str(), gl->Displayable().c_str(),
-					InspIRCd::DurationString(f->duration).c_str(),
-					InspIRCd::TimeString(ServerInstance->Time() + f->duration).c_str(),
-					command.c_str(), f->freeform.c_str(), f->reason.c_str()));
-
-				if (ServerInstance->XLines->AddLine(gl,NULL))
->>>>>>> 74955098
 				{
 					ServerInstance->XLines->ApplyLines();
 				}
@@ -622,8 +584,7 @@
 			}
 			if (f->action == FA_ZLINE)
 			{
-<<<<<<< HEAD
-				auto* zl = new ZLine(ServerInstance->Time(), f->duration, ServerInstance->Config->ServerName, f->reason, user->GetAddress());
+				auto* zl = new ZLine(ServerInstance->Time(), f->duration, MODNAME "@" + ServerInstance->Config->ServerName, f->reason, user->GetAddress());
 				ServerInstance->SNO.WriteGlobalSno('f', "{} ({}) was Z-lined for {} (expires on {}) because their {} message matched {} ({})",
 					user->nick, zl->Displayable(),
 					Duration::ToString(f->duration),
@@ -631,16 +592,6 @@
 					command, f->freeform, f->reason);
 
 				if (ServerInstance->XLines->AddLine(zl, nullptr))
-=======
-				ZLine* zl = new ZLine(ServerInstance->Time(), f->duration, MODNAME "@" + ServerInstance->Config->ServerName, f->reason, user->GetIPString());
-				ServerInstance->SNO->WriteGlobalSno('f', InspIRCd::Format("%s (%s) was Z-lined for %s (expires on %s) because their %s message matched %s (%s)",
-					user->nick.c_str(), zl->Displayable().c_str(),
-					InspIRCd::DurationString(f->duration).c_str(),
-					InspIRCd::TimeString(ServerInstance->Time() + f->duration).c_str(),
-					command.c_str(), f->freeform.c_str(), f->reason.c_str()));
-
-				if (ServerInstance->XLines->AddLine(zl,NULL))
->>>>>>> 74955098
 				{
 					ServerInstance->XLines->ApplyLines();
 				}
@@ -650,8 +601,7 @@
 			else if (f->action == FA_SHUN && (ServerInstance->XLines->GetFactory("SHUN")))
 			{
 				/* Note: We shun *!*@IP so that if their host doesnt resolve the shun still applies. */
-<<<<<<< HEAD
-				auto* sh = new Shun(ServerInstance->Time(), f->duration, ServerInstance->Config->ServerName, f->reason, user->GetAddress());
+				auto* sh = new Shun(ServerInstance->Time(), f->duration, MODNAME "@" + ServerInstance->Config->ServerName, f->reason, user->GetAddress());
 				ServerInstance->SNO.WriteGlobalSno('f', "{} ({}) was shunned for {} (expires on {}) because their {} message matched {} ({})",
 					user->nick, sh->Displayable(),
 					Duration::ToString(f->duration),
@@ -659,16 +609,6 @@
 					command, f->freeform, f->reason);
 
 				if (ServerInstance->XLines->AddLine(sh, nullptr))
-=======
-				Shun* sh = new Shun(ServerInstance->Time(), f->duration, MODNAME "@" + ServerInstance->Config->ServerName, f->reason, user->GetIPString());
-				ServerInstance->SNO->WriteGlobalSno('f', InspIRCd::Format("%s (%s) was shunned for %s (expires on %s) because their %s message matched %s (%s)",
-					user->nick.c_str(), sh->Displayable().c_str(),
-					InspIRCd::DurationString(f->duration).c_str(),
-					InspIRCd::TimeString(ServerInstance->Time() + f->duration).c_str(),
-					command.c_str(), f->freeform.c_str(), f->reason.c_str()));
-
-				if (ServerInstance->XLines->AddLine(sh, NULL))
->>>>>>> 74955098
 				{
 					ServerInstance->XLines->ApplyLines();
 				}
