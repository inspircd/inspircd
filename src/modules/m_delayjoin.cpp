/*
 * InspIRCd -- Internet Relay Chat Daemon
 *
 *   Copyright (C) 2013, 2017-2019 Sadie Powell <sadie@witchery.services>
 *   Copyright (C) 2012-2015, 2017-2018 Attila Molnar <attilamolnar@hush.com>
 *   Copyright (C) 2012, 2019 Robby <robby@chatbelgie.be>
 *   Copyright (C) 2010 Jens Voss <DukePyrolator@anope.org>
 *   Copyright (C) 2009 Matt Smith <dz@inspircd.org>
 *   Copyright (C) 2009 Daniel De Graaf <danieldg@inspircd.org>
 *   Copyright (C) 2008 Robin Burchell <robin+git@viroteck.net>
 *   Copyright (C) 2007-2008, 2010 Craig Edwards <brain@inspircd.org>
 *
 * This file is part of InspIRCd.  InspIRCd is free software: you can
 * redistribute it and/or modify it under the terms of the GNU General Public
 * License as published by the Free Software Foundation, version 2.
 *
 * This program is distributed in the hope that it will be useful, but WITHOUT
 * ANY WARRANTY; without even the implied warranty of MERCHANTABILITY or FITNESS
 * FOR A PARTICULAR PURPOSE.  See the GNU General Public License for more
 * details.
 *
 * You should have received a copy of the GNU General Public License
 * along with this program.  If not, see <http://www.gnu.org/licenses/>.
 */


#include "inspircd.h"
#include "modules/ctctags.h"
#include "modules/names.h"

class DelayJoinMode : public ModeHandler
{
 private:
	IntExtItem& unjoined;

 public:
	DelayJoinMode(Module* Parent, IntExtItem& ext)
		: ModeHandler(Parent, "delayjoin", 'D', PARAM_NONE, MODETYPE_CHANNEL)
		, unjoined(ext)
	{
		ranktoset = ranktounset = OP_VALUE;
	}

	ModeAction OnModeChange(User* source, User* dest, Channel* channel, std::string& parameter, bool adding) override;
	void RevealUser(User* user, Channel* chan);
};


namespace
{

/** Hook handler for join client protocol events.
 * This allows us to block join protocol events completely, including all associated messages (e.g. MODE, away-notify AWAY).
 * This is not the same as OnUserJoin() because that runs only when a real join happens but this runs also when a module
 * such as hostcycle generates a join.
 */
class JoinHook : public ClientProtocol::EventHook
{
	const IntExtItem& unjoined;

 public:
	JoinHook(Module* mod, const IntExtItem& unjoinedref)
		: ClientProtocol::EventHook(mod, "JOIN", 10)
		, unjoined(unjoinedref)
	{
	}

	ModResult OnPreEventSend(LocalUser* user, const ClientProtocol::Event& ev, ClientProtocol::MessageList& messagelist) override
	{
		const ClientProtocol::Events::Join& join = static_cast<const ClientProtocol::Events::Join&>(ev);
		const Membership* const memb = join.GetMember();
		const User* const u = memb->user;
		if ((unjoined.get(memb)) && (u != user))
			return MOD_RES_DENY;
		return MOD_RES_PASSTHRU;
	}
};

}

class ModuleDelayJoin
	: public Module
	, public CTCTags::EventListener
	, public Names::EventListener
{
 public:
	IntExtItem unjoined;
	JoinHook joinhook;
	DelayJoinMode djm;

	ModuleDelayJoin()
		: Module(VF_VENDOR, "Provides channel mode +D, delay-join, users don't appear as joined to others until they speak")
		, CTCTags::EventListener(this)
		, Names::EventListener(this)
		, unjoined(this, "delayjoin", ExtensionItem::EXT_MEMBERSHIP)
		, joinhook(this, unjoined)
		, djm(this, unjoined)
	{
	}

	ModResult OnNamesListItem(LocalUser* issuer, Membership*, std::string& prefixes, std::string& nick) override;
	void OnUserJoin(Membership*, bool, bool, CUList&) override;
	void CleanUser(User* user);
	void OnUserPart(Membership*, std::string &partmessage, CUList&) override;
	void OnUserKick(User* source, Membership*, const std::string &reason, CUList&) override;
	void OnBuildNeighborList(User* source, IncludeChanList& include, std::map<User*, bool>& exception) override;
	void OnUserMessage(User* user, const MessageTarget& target, const MessageDetails& details) override;
	void OnUserTagMessage(User* user, const MessageTarget& target, const CTCTags::TagMessageDetails& details) override;
	ModResult OnRawMode(User* user, Channel* channel, ModeHandler* mh, const std::string& param, bool adding) override;
};

ModeAction DelayJoinMode::OnModeChange(User* source, User* dest, Channel* channel, std::string &parameter, bool adding)
{
	/* no change */
	if (channel->IsModeSet(this) == adding)
		return MODEACTION_DENY;

	if (!adding)
	{
		/*
		 * Make all users visible, as +D is being removed. If we don't do this,
		 * they remain permanently invisible on this channel!
		 */
		const Channel::MemberMap& users = channel->GetUsers();
		for (Channel::MemberMap::const_iterator n = users.begin(); n != users.end(); ++n)
			RevealUser(n->first, channel);
	}
	channel->SetMode(this, adding);
	return MODEACTION_ALLOW;
}

<<<<<<< HEAD
=======
Version ModuleDelayJoin::GetVersion()
{
	return Version("Adds channel mode D (delayjoin) which hides JOIN messages from users until they speak.", VF_VENDOR);
}

>>>>>>> c5680d64
ModResult ModuleDelayJoin::OnNamesListItem(LocalUser* issuer, Membership* memb, std::string& prefixes, std::string& nick)
{
	/* don't prevent the user from seeing themself */
	if (issuer == memb->user)
		return MOD_RES_PASSTHRU;

	/* If the user is hidden by delayed join, hide them from the NAMES list */
	if (unjoined.get(memb))
		return MOD_RES_DENY;

	return MOD_RES_PASSTHRU;
}

static void populate(CUList& except, Membership* memb)
{
	const Channel::MemberMap& users = memb->chan->GetUsers();
	for (Channel::MemberMap::const_iterator i = users.begin(); i != users.end(); ++i)
	{
		if (i->first == memb->user || !IS_LOCAL(i->first))
			continue;
		except.insert(i->first);
	}
}

void ModuleDelayJoin::OnUserJoin(Membership* memb, bool sync, bool created, CUList& except)
{
	if (memb->chan->IsModeSet(djm))
		unjoined.set(memb, 1);
}

void ModuleDelayJoin::OnUserPart(Membership* memb, std::string &partmessage, CUList& except)
{
	if (unjoined.get(memb))
	{
		unjoined.unset(memb);
		populate(except, memb);
	}
}

void ModuleDelayJoin::OnUserKick(User* source, Membership* memb, const std::string &reason, CUList& except)
{
	if (unjoined.get(memb))
	{
		unjoined.unset(memb);
		populate(except, memb);
	}
}

void ModuleDelayJoin::OnBuildNeighborList(User* source, IncludeChanList& include, std::map<User*, bool>& exception)
{
	for (IncludeChanList::iterator i = include.begin(); i != include.end(); )
	{
		Membership* memb = *i;
		if (unjoined.get(memb))
			i = include.erase(i);
		else
			++i;
	}
}

void ModuleDelayJoin::OnUserTagMessage(User* user, const MessageTarget& target, const CTCTags::TagMessageDetails& details)
{
	if (target.type != MessageTarget::TYPE_CHANNEL)
		return;

	Channel* channel = target.Get<Channel>();
	djm.RevealUser(user, channel);
}

void ModuleDelayJoin::OnUserMessage(User* user, const MessageTarget& target, const MessageDetails& details)
{
	if (target.type != MessageTarget::TYPE_CHANNEL)
		return;

	Channel* channel = target.Get<Channel>();
	djm.RevealUser(user, channel);
}

void DelayJoinMode::RevealUser(User* user, Channel* chan)
{
	Membership* memb = chan->GetUser(user);
	if (!memb || !unjoined.get(memb))
	{
		return;
	}

	/* Display the join to everyone else (the user who joined got it earlier) */
	unjoined.unset(memb);
	CUList except_list;
	except_list.insert(user);
	ClientProtocol::Events::Join joinevent(memb);
	chan->Write(joinevent, 0, except_list);
}

/* make the user visible if they receive any mode change */
ModResult ModuleDelayJoin::OnRawMode(User* user, Channel* channel, ModeHandler* mh, const std::string& param, bool adding)
{
	if (!channel || param.empty())
		return MOD_RES_PASSTHRU;

	// If not a prefix mode then we got nothing to do here
	if (!mh->IsPrefixMode())
		return MOD_RES_PASSTHRU;

	User* dest;
	if (IS_LOCAL(user))
		dest = ServerInstance->Users.FindNick(param);
	else
		dest = ServerInstance->Users.Find(param);

	if (!dest)
		return MOD_RES_PASSTHRU;

	djm.RevealUser(dest, channel);
	return MOD_RES_PASSTHRU;
}

MODULE_INIT(ModuleDelayJoin)<|MERGE_RESOLUTION|>--- conflicted
+++ resolved
@@ -89,7 +89,7 @@
 	DelayJoinMode djm;
 
 	ModuleDelayJoin()
-		: Module(VF_VENDOR, "Provides channel mode +D, delay-join, users don't appear as joined to others until they speak")
+		: Module(VF_VENDOR, "Adds channel mode D (delayjoin) which hides JOIN messages from users until they speak.")
 		, CTCTags::EventListener(this)
 		, Names::EventListener(this)
 		, unjoined(this, "delayjoin", ExtensionItem::EXT_MEMBERSHIP)
@@ -129,14 +129,6 @@
 	return MODEACTION_ALLOW;
 }
 
-<<<<<<< HEAD
-=======
-Version ModuleDelayJoin::GetVersion()
-{
-	return Version("Adds channel mode D (delayjoin) which hides JOIN messages from users until they speak.", VF_VENDOR);
-}
-
->>>>>>> c5680d64
 ModResult ModuleDelayJoin::OnNamesListItem(LocalUser* issuer, Membership* memb, std::string& prefixes, std::string& nick)
 {
 	/* don't prevent the user from seeing themself */
