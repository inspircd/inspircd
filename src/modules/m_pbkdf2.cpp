--- conflicted
+++ resolved
@@ -205,7 +205,7 @@
 
  public:
 	ModulePBKDF2()
-		: Module(VF_VENDOR, "Implements PBKDF2 hashing")
+		: Module(VF_VENDOR, "Allows other modules to generate PBKDF2 hashes.")
 	{
 	}
 	
@@ -250,14 +250,6 @@
 	{
 		GetConfig();
 	}
-<<<<<<< HEAD
-=======
-
-	Version GetVersion() CXX11_OVERRIDE
-	{
-		return Version("Allows other modules to generate PBKDF2 hashes.", VF_VENDOR);
-	}
->>>>>>> c5680d64
 };
 
 MODULE_INIT(ModulePBKDF2)