/*
 * InspIRCd -- Internet Relay Chat Daemon
 *
 *   Copyright (C) 2009-2010 Daniel De Graaf <danieldg@inspircd.org>
 *   Copyright (C) 2008 Craig Edwards <craigedwards@brainbox.cc>
 *
 * This file is part of InspIRCd.  InspIRCd is free software: you can
 * redistribute it and/or modify it under the terms of the GNU General Public
 * License as published by the Free Software Foundation, version 2.
 *
 * This program is distributed in the hope that it will be useful, but WITHOUT
 * ANY WARRANTY; without even the implied warranty of MERCHANTABILITY or FITNESS
 * FOR A PARTICULAR PURPOSE.  See the GNU General Public License for more
 * details.
 *
 * You should have received a copy of the GNU General Public License
 * along with this program.  If not, see <http://www.gnu.org/licenses/>.
 */


#include "inspircd.h"
#include "modules/cap.h"
#include "modules/account.h"
#include "modules/sasl.h"
#include "modules/ssl.h"
#include "modules/spanningtree.h"

enum
{
	// From IRCv3 sasl-3.1
	RPL_SASLSUCCESS = 903,
	ERR_SASLFAIL = 904,
	ERR_SASLTOOLONG = 905,
	ERR_SASLABORTED = 906,
	RPL_SASLMECHS = 908
};

static std::string sasl_target;

class ServerTracker : public SpanningTreeEventListener
{
	bool online;

	void Update(const Server* server, bool linked)
	{
		if (sasl_target == "*")
			return;

		if (InspIRCd::Match(server->GetName(), sasl_target))
		{
			ServerInstance->Logs->Log(MODNAME, LOG_VERBOSE, "SASL target server \"%s\" %s", sasl_target.c_str(), (linked ? "came online" : "went offline"));
			online = linked;
		}
	}

	void OnServerLink(const Server* server) CXX11_OVERRIDE
	{
		Update(server, true);
	}

	void OnServerSplit(const Server* server) CXX11_OVERRIDE
	{
		Update(server, false);
	}

 public:
	ServerTracker(Module* mod)
		: SpanningTreeEventListener(mod)
	{
		Reset();
	}

	void Reset()
	{
		if (sasl_target == "*")
		{
			online = true;
			return;
		}

		online = false;

		ProtocolInterface::ServerList servers;
		ServerInstance->PI->GetServerList(servers);
		for (ProtocolInterface::ServerList::const_iterator i = servers.begin(); i != servers.end(); ++i)
		{
			const ProtocolInterface::ServerInfo& server = *i;
			if (InspIRCd::Match(server.servername, sasl_target))
			{
				online = true;
				break;
			}
		}
	}

	bool IsOnline() const { return online; }
};

class SASLCap : public Cap::Capability
{
	std::string mechlist;
	const ServerTracker& servertracker;

	bool OnRequest(LocalUser* user, bool adding) CXX11_OVERRIDE
	{
		// Requesting this cap is allowed anytime
		if (adding)
			return true;

		// But removing it can only be done when unregistered
		return (user->registered != REG_ALL);
	}

	bool OnList(LocalUser* user) CXX11_OVERRIDE
	{
		return servertracker.IsOnline();
	}

	const std::string* GetValue(LocalUser* user) const CXX11_OVERRIDE
	{
		return &mechlist;
	}

 public:
	SASLCap(Module* mod, const ServerTracker& tracker)
		: Cap::Capability(mod, "sasl")
		, servertracker(tracker)
	{
	}

	void SetMechlist(const std::string& newmechlist)
	{
		if (mechlist == newmechlist)
			return;

		mechlist = newmechlist;
		NotifyValueChange();
	}
};

enum SaslState { SASL_INIT, SASL_COMM, SASL_DONE };
enum SaslResult { SASL_OK, SASL_FAIL, SASL_ABORT };

static Events::ModuleEventProvider* saslevprov;

static void SendSASL(LocalUser* user, const std::string& agent, char mode, const parameterlist& parameters)
{
	parameterlist params(parameters.size() + 3);
	params.push_back(user->uuid);
	params.push_back(agent);
	params.push_back(ConvToStr(mode));
	params.insert(params.end(), parameters.begin(), parameters.end());

	if (!ServerInstance->PI->SendEncapsulatedData(sasl_target, "SASL", params))
	{
		FOREACH_MOD_CUSTOM(*saslevprov, SASLEventListener, OnSASLAuth, (params));
	}
}

/**
 * Tracks SASL authentication state like charybdis does. --nenolod
 */
class SaslAuthenticator
{
 private:
	std::string agent;
	LocalUser* user;
	SaslState state;
	SaslResult result;
	bool state_announced;

	void SendHostIP()
	{
		parameterlist params;
<<<<<<< HEAD
		params.push_back(user->host);
		params.push_back(user->GetIPString());

		SendSASL(user, "*", 'H', params);
=======
		params.push_back(sasl_target);
		params.push_back("SASL");
		params.push_back(user->uuid);
		params.push_back("*");
		params.push_back("H");
		params.push_back(host);
		params.push_back(ip);

		LocalUser* lu = IS_LOCAL(user);
		if (lu)
		{
			// NOTE: SaslAuthenticator instances are only created for local
			// users so this parameter will always be appended.
			SocketCertificateRequest req(&lu->eh, ServerInstance->Modules->Find("m_sasl.so"));
			params.push_back(req.cert ? "S" : "P");
		}

		SendSASL(params);
>>>>>>> 0337b92c
	}

 public:
	SaslAuthenticator(LocalUser* user_, const std::string& method)
		: user(user_), state(SASL_INIT), state_announced(false)
	{
		SendHostIP();

		parameterlist params;
		params.push_back(method);

		const std::string fp = SSLClientCert::GetFingerprint(&user->eh);
		if (fp.size())
			params.push_back(fp);

		SendSASL(user, "*", 'S', params);
	}

	SaslResult GetSaslResult(const std::string &result_)
	{
		if (result_ == "F")
			return SASL_FAIL;

		if (result_ == "A")
			return SASL_ABORT;

		return SASL_OK;
	}

	/* checks for and deals with a state change. */
	SaslState ProcessInboundMessage(const std::vector<std::string> &msg)
	{
		switch (this->state)
		{
		 case SASL_INIT:
			this->agent = msg[0];
			this->state = SASL_COMM;
			/* fall through */
		 case SASL_COMM:
			if (msg[0] != this->agent)
				return this->state;

			if (msg.size() < 4)
				return this->state;

			if (msg[2] == "C")
				this->user->Write("AUTHENTICATE %s", msg[3].c_str());
			else if (msg[2] == "D")
			{
				this->state = SASL_DONE;
				this->result = this->GetSaslResult(msg[3]);
			}
			else if (msg[2] == "M")
				this->user->WriteNumeric(RPL_SASLMECHS, msg[3], "are available SASL mechanisms");
			else
				ServerInstance->Logs->Log(MODNAME, LOG_DEFAULT, "Services sent an unknown SASL message \"%s\" \"%s\"", msg[2].c_str(), msg[3].c_str());

			break;
		 case SASL_DONE:
			break;
		 default:
			ServerInstance->Logs->Log(MODNAME, LOG_DEFAULT, "WTF: SaslState is not a known state (%d)", this->state);
			break;
		}

		return this->state;
	}

	bool SendClientMessage(const std::vector<std::string>& parameters)
	{
		if (this->state != SASL_COMM)
			return true;

		SendSASL(this->user, this->agent, 'C', parameters);

		if (parameters[0].c_str()[0] == '*')
		{
			this->state = SASL_DONE;
			this->result = SASL_ABORT;
			return false;
		}

		return true;
	}

	void AnnounceState(void)
	{
		if (this->state_announced)
			return;

		switch (this->result)
		{
		 case SASL_OK:
			this->user->WriteNumeric(RPL_SASLSUCCESS, "SASL authentication successful");
			break;
	 	 case SASL_ABORT:
			this->user->WriteNumeric(ERR_SASLABORTED, "SASL authentication aborted");
			break;
		 case SASL_FAIL:
			this->user->WriteNumeric(ERR_SASLFAIL, "SASL authentication failed");
			break;
		 default:
			break;
		}

		this->state_announced = true;
	}
};

class CommandAuthenticate : public SplitCommand
{
 private:
	 // The maximum length of an AUTHENTICATE request.
	 static const size_t MAX_AUTHENTICATE_SIZE = 400;

 public:
	SimpleExtItem<SaslAuthenticator>& authExt;
	Cap::Capability& cap;
	CommandAuthenticate(Module* Creator, SimpleExtItem<SaslAuthenticator>& ext, Cap::Capability& Cap)
		: SplitCommand(Creator, "AUTHENTICATE", 1)
		, authExt(ext)
		, cap(Cap)
	{
		works_before_reg = true;
		allow_empty_last_param = false;
	}

	CmdResult HandleLocal(const std::vector<std::string>& parameters, LocalUser* user)
	{
		{
			if (!cap.get(user))
				return CMD_FAILURE;

			if (parameters[0].find(' ') != std::string::npos || parameters[0][0] == ':')
				return CMD_FAILURE;

			if (parameters[0].length() > MAX_AUTHENTICATE_SIZE)
			{
				user->WriteNumeric(ERR_SASLTOOLONG, "SASL message too long");
				return CMD_FAILURE;
			}

			SaslAuthenticator *sasl = authExt.get(user);
			if (!sasl)
				authExt.set(user, new SaslAuthenticator(user, parameters[0]));
			else if (sasl->SendClientMessage(parameters) == false)	// IAL abort extension --nenolod
			{
				sasl->AnnounceState();
				authExt.unset(user);
			}
		}
		return CMD_FAILURE;
	}
};

class CommandSASL : public Command
{
 public:
	SimpleExtItem<SaslAuthenticator>& authExt;
	CommandSASL(Module* Creator, SimpleExtItem<SaslAuthenticator>& ext) : Command(Creator, "SASL", 2), authExt(ext)
	{
		this->flags_needed = FLAG_SERVERONLY; // should not be called by users
	}

	CmdResult Handle(const std::vector<std::string>& parameters, User *user)
	{
		User* target = ServerInstance->FindUUID(parameters[1]);
		if (!target)
		{
			ServerInstance->Logs->Log(MODNAME, LOG_DEBUG, "User not found in sasl ENCAP event: %s", parameters[1].c_str());
			return CMD_FAILURE;
		}

		SaslAuthenticator *sasl = authExt.get(target);
		if (!sasl)
			return CMD_FAILURE;

		SaslState state = sasl->ProcessInboundMessage(parameters);
		if (state == SASL_DONE)
		{
			sasl->AnnounceState();
			authExt.unset(target);
		}
		return CMD_SUCCESS;
	}

	RouteDescriptor GetRouting(User* user, const std::vector<std::string>& parameters)
	{
		return ROUTE_BROADCAST;
	}
};

class ModuleSASL : public Module
{
	SimpleExtItem<SaslAuthenticator> authExt;
	ServerTracker servertracker;
	SASLCap cap;
	CommandAuthenticate auth;
	CommandSASL sasl;
	Events::ModuleEventProvider sasleventprov;

 public:
	ModuleSASL()
		: authExt("sasl_auth", ExtensionItem::EXT_USER, this)
		, servertracker(this)
		, cap(this, servertracker)
		, auth(this, authExt, cap)
		, sasl(this, authExt)
		, sasleventprov(this, "event/sasl")
	{
		saslevprov = &sasleventprov;
	}

	void init() CXX11_OVERRIDE
	{
		if (!ServerInstance->Modules->Find("m_services_account.so") || !ServerInstance->Modules->Find("m_cap.so"))
			ServerInstance->Logs->Log(MODNAME, LOG_DEFAULT, "WARNING: m_services_account and m_cap are not loaded! m_sasl will NOT function correctly until these two modules are loaded!");
	}

	void ReadConfig(ConfigStatus& status) CXX11_OVERRIDE
	{
		sasl_target = ServerInstance->Config->ConfValue("sasl")->getString("target", "*");
		servertracker.Reset();
	}

	void OnDecodeMetaData(Extensible* target, const std::string& extname, const std::string& extdata) CXX11_OVERRIDE
	{
		if ((target == NULL) && (extname == "saslmechlist"))
			cap.SetMechlist(extdata);
	}

	Version GetVersion() CXX11_OVERRIDE
	{
		return Version("Provides support for IRC Authentication Layer (aka: SASL) via AUTHENTICATE.", VF_VENDOR);
	}
};

MODULE_INIT(ModuleSASL)<|MERGE_RESOLUTION|>--- conflicted
+++ resolved
@@ -172,31 +172,11 @@
 	void SendHostIP()
 	{
 		parameterlist params;
-<<<<<<< HEAD
 		params.push_back(user->host);
 		params.push_back(user->GetIPString());
+		params.push_back(SSLIOHook::IsSSL(&user->eh) ? "S" : "P");
 
 		SendSASL(user, "*", 'H', params);
-=======
-		params.push_back(sasl_target);
-		params.push_back("SASL");
-		params.push_back(user->uuid);
-		params.push_back("*");
-		params.push_back("H");
-		params.push_back(host);
-		params.push_back(ip);
-
-		LocalUser* lu = IS_LOCAL(user);
-		if (lu)
-		{
-			// NOTE: SaslAuthenticator instances are only created for local
-			// users so this parameter will always be appended.
-			SocketCertificateRequest req(&lu->eh, ServerInstance->Modules->Find("m_sasl.so"));
-			params.push_back(req.cert ? "S" : "P");
-		}
-
-		SendSASL(params);
->>>>>>> 0337b92c
 	}
 
  public:
