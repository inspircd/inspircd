/*
 * InspIRCd -- Internet Relay Chat Daemon
 *
 *   Copyright (C) 2013, 2017-2020 Sadie Powell <sadie@witchery.services>
 *   Copyright (C) 2012-2016 Attila Molnar <attilamolnar@hush.com>
 *   Copyright (C) 2012, 2019 Robby <robby@chatbelgie.be>
 *   Copyright (C) 2009-2010 Daniel De Graaf <danieldg@inspircd.org>
 *   Copyright (C) 2007-2008, 2010 Craig Edwards <brain@inspircd.org>
 *   Copyright (C) 2007-2008 Dennis Friis <peavey@inspircd.org>
 *   Copyright (C) 2007 Robin Burchell <robin+git@viroteck.net>
 *
 * This file is part of InspIRCd.  InspIRCd is free software: you can
 * redistribute it and/or modify it under the terms of the GNU General Public
 * License as published by the Free Software Foundation, version 2.
 *
 * This program is distributed in the hope that it will be useful, but WITHOUT
 * ANY WARRANTY; without even the implied warranty of MERCHANTABILITY or FITNESS
 * FOR A PARTICULAR PURPOSE.  See the GNU General Public License for more
 * details.
 *
 * You should have received a copy of the GNU General Public License
 * along with this program.  If not, see <http://www.gnu.org/licenses/>.
 */


#include "inspircd.h"
#include "iohook.h"

#include "main.h"
#include "utils.h"
#include "treeserver.h"
#include "link.h"
#include "treesocket.h"
#include "commands.h"

/** Constructor for outgoing connections.
 * Because most of the I/O gubbins are encapsulated within
 * BufferedSocket, we just call DoConnect() for most of the action,
 * and only do minor initialization tasks ourselves.
 */
TreeSocket::TreeSocket(std::shared_ptr<Link> link, std::shared_ptr<Autoconnect> myac, const irc::sockets::sockaddrs& dest)
	: linkID(link->Name)
	, LinkState(CONNECTING)
	, capab(std::make_unique<CapabData>(dest))
	, age(ServerInstance->Time())
{
	capab->link = link;
	capab->ac = myac;

	irc::sockets::sockaddrs bind;
	memset(&bind, 0, sizeof(bind));
	if (!link->Bind.empty() && (dest.family() == AF_INET || dest.family() == AF_INET6))
	{
		if (!irc::sockets::aptosa(link->Bind, 0, bind))
		{
			state = I_ERROR;
			SetError("Bind address '" + link->Bind + "' is not a valid IPv4 or IPv6 address");
			TreeSocket::OnError(I_ERR_BIND);
			return;
		}
		else if (bind.family() != dest.family())
		{
			state = I_ERROR;
			SetError("Bind address '" + bind.addr() + "' is not the same address family as destination address '" + dest.addr() + "'");
			TreeSocket::OnError(I_ERR_BIND);
			return;
		}
	}

	DoConnect(dest, bind, link->Timeout);
	Utils->timeoutlist[this] = std::pair<std::string, unsigned int>(linkID, link->Timeout);
	SendCapabilities(1);
}

/** Constructor for incoming connections
 */
TreeSocket::TreeSocket(int newfd, ListenSocket* via, irc::sockets::sockaddrs* client, irc::sockets::sockaddrs* server)
	: BufferedSocket(newfd)
	, linkID("inbound from " + client->addr())
	, LinkState(WAIT_AUTH_1)
	, capab(std::make_unique<CapabData>(*client))
	, age(ServerInstance->Time())
{
	for (auto& iohookprovref : via->iohookprovs)
	{
		if (!iohookprovref)
			continue;

		iohookprovref->OnAccept(this, client, server);
		// IOHook could have encountered a fatal error, e.g. if the TLS ClientHello was already in the queue and there was no common TLS version
		if (!GetError().empty())
		{
			TreeSocket::OnError(I_ERR_OTHER);
			return;
		}
	}

	SendCapabilities(1);

	Utils->timeoutlist[this] = std::pair<std::string, unsigned int>(linkID, 30);
}

void TreeSocket::CleanNegotiationInfo()
{
	// connect is good, reset the autoconnect block (if used)
	if (capab->ac)
		capab->ac->position = -1;
	capab.reset();
}

Cullable::Result TreeSocket::Cull()
{
	Utils->timeoutlist.erase(this);
	if (capab && capab->ac)
		Utils->Creator->ConnectServer(capab->ac, false);
	return this->BufferedSocket::Cull();
}

/** When an outbound connection finishes connecting, we receive
 * this event, and must do CAPAB negotiation with the other
 * side. If the other side is happy, as outlined in the server
 * to server docs on the inspircd.org site, the other side
 * will then send back its own SERVER string eventually.
 */
void TreeSocket::OnConnected()
{
	if (this->LinkState == CONNECTING)
	{
		if (!capab->link->Hook.empty())
		{
<<<<<<< HEAD
			ServiceProvider* prov = ServerInstance->Modules.FindService(SERVICE_IOHOOK, capab->link->Hook);
=======
			ServiceProvider* prov = ServerInstance->Modules->FindService(SERVICE_IOHOOK, "ssl/" + capab->link->Hook);
>>>>>>> fe41ae3e
			if (!prov)
			{
				SetError("Could not find hook '" + capab->link->Hook + "' for connection to " + linkID);
				return;
			}
			static_cast<IOHookProvider*>(prov)->OnConnect(this);
		}

		ServerInstance->SNO.WriteGlobalSno('l', "Connection to \002%s\002[%s] started.", linkID.c_str(),
			(capab->link->HiddenFromStats ? "<hidden>" : capab->link->IPAddr.c_str()));
		this->SendCapabilities(1);
	}
}

void TreeSocket::OnError(BufferedSocketError e)
{
	ServerInstance->SNO.WriteGlobalSno('l', "Connection to '\002%s\002' failed with error: %s",
		linkID.c_str(), GetError().c_str());
	LinkState = DYING;
	Close();
}

void TreeSocket::SendError(const std::string &errormessage)
{
	WriteLine("ERROR :"+errormessage);
	DoWrite();
	LinkState = DYING;
	SetError(errormessage);
}

CmdResult CommandSQuit::HandleServer(TreeServer* server, CommandBase::Params& params)
{
	TreeServer* quitting = Utils->FindServer(params[0]);
	if (!quitting)
	{
		ServerInstance->Logs.Log(MODNAME, LOG_DEFAULT, "Squit from unknown server");
		return CmdResult::FAILURE;
	}

	CmdResult ret = CmdResult::SUCCESS;
	if (quitting == server)
	{
		ret = CmdResult::FAILURE;
		server = server->GetParent();
	}
	else if (quitting->GetParent() != server)
		throw ProtocolException("Attempted to SQUIT a non-directly connected server or the parent");

	server->SQuitChild(quitting, params[1]);

	// XXX: Return CmdResult::FAILURE when servers SQUIT themselves (i.e. :00S SQUIT 00S :Shutting down)
	// to stop this message from being forwarded.
	// The squit logic generates a SQUIT message with our sid as the source and sends it to the
	// remaining servers.
	return ret;
}

bool TreeSocket::GetNextLine(std::string& line, char delim)
{
	std::string::size_type i = recvq.find(delim);
	if (i == std::string::npos)
		return false;
	line.assign(recvq, 0, i);
	recvq.erase(0, i + 1);
	return true;
}

/** This function is called when we receive data from a remote
 * server.
 */
void TreeSocket::OnDataReady()
{
	Utils->Creator->loopCall = true;
	std::string line;
	while (GetNextLine(line))
	{
		std::string::size_type rline = line.find('\r');
		if (rline != std::string::npos)
			line.erase(rline);
		if (line.find('\0') != std::string::npos)
		{
			SendError("Read null character from socket");
			break;
		}

		try
		{
			ProcessLine(line);
		}
		catch (CoreException& ex)
		{
			ServerInstance->Logs.Log(MODNAME, LOG_DEFAULT, "Error while processing: " + line);
			ServerInstance->Logs.Log(MODNAME, LOG_DEFAULT, ex.GetReason());
			SendError(ex.GetReason() + " - check the log file for details");
		}

		if (!GetError().empty())
			break;
	}
	if (LinkState != CONNECTED && recvq.length() > 4096)
		SendError("RecvQ overrun (line too long)");
	Utils->Creator->loopCall = false;
}

static std::string newline("\n");

void TreeSocket::WriteLine(const std::string& line)
{
	ServerInstance->Logs.Log(MODNAME, LOG_RAWIO, "S[%d] O %s", this->GetFd(), line.c_str());
	this->WriteData(line);
	this->WriteData(newline);
}<|MERGE_RESOLUTION|>--- conflicted
+++ resolved
@@ -128,11 +128,7 @@
 	{
 		if (!capab->link->Hook.empty())
 		{
-<<<<<<< HEAD
-			ServiceProvider* prov = ServerInstance->Modules.FindService(SERVICE_IOHOOK, capab->link->Hook);
-=======
-			ServiceProvider* prov = ServerInstance->Modules->FindService(SERVICE_IOHOOK, "ssl/" + capab->link->Hook);
->>>>>>> fe41ae3e
+			ServiceProvider* prov = ServerInstance->Modules.FindService(SERVICE_IOHOOK, "ssl/" + capab->link->Hook);
 			if (!prov)
 			{
 				SetError("Could not find hook '" + capab->link->Hook + "' for connection to " + linkID);
