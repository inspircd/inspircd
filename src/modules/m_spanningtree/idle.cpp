/*
 * InspIRCd -- Internet Relay Chat Daemon
 *
 *   Copyright (C) 2011 Adam <Adam@anope.org>
 *
 * This file is part of InspIRCd.  InspIRCd is free software: you can
 * redistribute it and/or modify it under the terms of the GNU General Public
 * License as published by the Free Software Foundation, version 2.
 *
 * This program is distributed in the hope that it will be useful, but WITHOUT
 * ANY WARRANTY; without even the implied warranty of MERCHANTABILITY or FITNESS
 * FOR A PARTICULAR PURPOSE.  See the GNU General Public License for more
 * details.
 *
 * You should have received a copy of the GNU General Public License
 * along with this program.  If not, see <http://www.gnu.org/licenses/>.
 */


#include "inspircd.h"
#include "utils.h"
#include "commands.h"

CmdResult CommandIdle::HandleRemote(RemoteUser* issuer, std::vector<std::string>& params)
{
	/**
	 * There are two forms of IDLE: request and reply. Requests have one parameter,
	 * replies have more than one.
	 *
	 * If this is a request, 'issuer' did a /whois and its server wants to learn the
	 * idle time of the user in params[0].
	 *
	 * If this is a reply, params[0] is the user who did the whois and params.back() is
	 * the number of seconds 'issuer' has been idle.
	 */

	User* target = ServerInstance->FindUUID(params[0]);
	if ((!target) || (IS_SERVER(target)))
		return CMD_FAILURE;

	LocalUser* localtarget = IS_LOCAL(target);
	if (!localtarget)
	{
<<<<<<< HEAD
		// Forward to target's server
		return CMD_SUCCESS;
	}

	if (params.size() >= 2)
	{
		ServerInstance->Parser->CallHandler("WHOIS", params, issuer);
	}
	else
	{
		// A server is asking us the idle time of our user
		unsigned int idle;
		if (localtarget->idle_lastmsg >= ServerInstance->Time())
			// Possible case when our clock ticked backwards
			idle = 0;
		else
			idle = ((unsigned int) (ServerInstance->Time() - localtarget->idle_lastmsg));

		CmdBuilder reply(params[0], "IDLE");
		reply.push_back(issuer->uuid);
		reply.push_back(ConvToStr(target->signon));
		reply.push_back(ConvToStr(idle));
		reply.Unicast(issuer);
=======
		// an incoming request
		if (params.size() == 1)
		{
			User* x = ServerInstance->FindNick(params[0]);
			if ((x) && (IS_LOCAL(x)))
			{
				long idle = abs((long)((x->idle_lastmsg) - ServerInstance->Time()));
				parameterlist par;
				par.push_back(prefix);
				par.push_back(ConvToStr(x->signon));
				par.push_back(ConvToStr(idle));
				// ours, we're done, pass it BACK
				Utils->DoOneToOne(params[0], "IDLE", par, u->server);
			}
			else
			{
				// not ours pass it on
				if (x)
					Utils->DoOneToOne(prefix, "IDLE", params, x->server);
			}
		}
		else if (params.size() == 3)
		{
			std::string who_did_the_whois = params[0];
			User* who_to_send_to = ServerInstance->FindNick(who_did_the_whois);
			if ((who_to_send_to) && (IS_LOCAL(who_to_send_to)) && (who_to_send_to->registered == REG_ALL))
			{
				// an incoming reply to a whois we sent out
				std::string nick_whoised = prefix;
				unsigned long signon = atoi(params[1].c_str());
				unsigned long idle = atoi(params[2].c_str());
				if ((who_to_send_to) && (IS_LOCAL(who_to_send_to)))
				{
					ServerInstance->DoWhois(who_to_send_to, u, signon, idle, nick_whoised.c_str());
				}
			}
			else
			{
				// not ours, pass it on
				if (who_to_send_to)
					Utils->DoOneToOne(prefix, "IDLE", params, who_to_send_to->server);
			}
		}
>>>>>>> 493ff75f
	}

	return CMD_SUCCESS;
}<|MERGE_RESOLUTION|>--- conflicted
+++ resolved
@@ -35,13 +35,12 @@
 	 */
 
 	User* target = ServerInstance->FindUUID(params[0]);
-	if ((!target) || (IS_SERVER(target)))
+	if ((!target) || (IS_SERVER(target) || (target->registered != REG_ALL)))
 		return CMD_FAILURE;
 
 	LocalUser* localtarget = IS_LOCAL(target);
 	if (!localtarget)
 	{
-<<<<<<< HEAD
 		// Forward to target's server
 		return CMD_SUCCESS;
 	}
@@ -65,51 +64,6 @@
 		reply.push_back(ConvToStr(target->signon));
 		reply.push_back(ConvToStr(idle));
 		reply.Unicast(issuer);
-=======
-		// an incoming request
-		if (params.size() == 1)
-		{
-			User* x = ServerInstance->FindNick(params[0]);
-			if ((x) && (IS_LOCAL(x)))
-			{
-				long idle = abs((long)((x->idle_lastmsg) - ServerInstance->Time()));
-				parameterlist par;
-				par.push_back(prefix);
-				par.push_back(ConvToStr(x->signon));
-				par.push_back(ConvToStr(idle));
-				// ours, we're done, pass it BACK
-				Utils->DoOneToOne(params[0], "IDLE", par, u->server);
-			}
-			else
-			{
-				// not ours pass it on
-				if (x)
-					Utils->DoOneToOne(prefix, "IDLE", params, x->server);
-			}
-		}
-		else if (params.size() == 3)
-		{
-			std::string who_did_the_whois = params[0];
-			User* who_to_send_to = ServerInstance->FindNick(who_did_the_whois);
-			if ((who_to_send_to) && (IS_LOCAL(who_to_send_to)) && (who_to_send_to->registered == REG_ALL))
-			{
-				// an incoming reply to a whois we sent out
-				std::string nick_whoised = prefix;
-				unsigned long signon = atoi(params[1].c_str());
-				unsigned long idle = atoi(params[2].c_str());
-				if ((who_to_send_to) && (IS_LOCAL(who_to_send_to)))
-				{
-					ServerInstance->DoWhois(who_to_send_to, u, signon, idle, nick_whoised.c_str());
-				}
-			}
-			else
-			{
-				// not ours, pass it on
-				if (who_to_send_to)
-					Utils->DoOneToOne(prefix, "IDLE", params, who_to_send_to->server);
-			}
-		}
->>>>>>> 493ff75f
 	}
 
 	return CMD_SUCCESS;
