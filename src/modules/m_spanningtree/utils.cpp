--- conflicted
+++ resolved
@@ -262,11 +262,7 @@
 		if (path.empty())
 		{
 			L->IPAddr = tag->getString("ipaddr");
-<<<<<<< HEAD
-			L->Port = static_cast<unsigned int>(tag->getUInt("port", 0, 0, UINT16_MAX));
-=======
-			L->Port = tag->getUInt("port", 0, 1, 65535);
->>>>>>> dea1450a
+			L->Port = static_cast<in_port_t>(tag->getUInt("port", 0, 0, 65535));
 		}
 		else
 		{
