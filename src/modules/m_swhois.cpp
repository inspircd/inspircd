--- conflicted
+++ resolved
@@ -27,15 +27,6 @@
 #include "inspircd.h"
 #include "modules/whois.h"
 
-<<<<<<< HEAD
-enum
-{
-	// From UnrealIRCd.
-	RPL_WHOISSPECIAL = 320
-};
-
-=======
->>>>>>> 74a48945
 class CommandSwhois : public Command
 {
  public:
@@ -86,19 +77,11 @@
 
 };
 
-<<<<<<< HEAD
-class ModuleSWhois
+class ModuleSWhois final
 	: public Module
 	, public Whois::LineEventListener
 {
  private:
-=======
-class ModuleSWhois CXX11_FINAL
-	: public Module
-	, public Whois::LineEventListener
-{
-private:
->>>>>>> 74a48945
 	CommandSwhois cmd;
 	UserModeReference hideopermode;
 
@@ -114,31 +97,18 @@
 	// :kenny.chatspike.net 320 Brain Azhrarn :is getting paid to play games.
 	ModResult OnWhoisLine(Whois::Context& whois, Numeric::Numeric& numeric) override
 	{
-<<<<<<< HEAD
-		/* We use this and not OnWhois because this triggers for remote, too */
-		if (numeric.GetNumeric() == 312)
-		{
-			/* Insert our numeric before 312 */
-			std::string* swhois = cmd.swhois.Get(whois.GetTarget());
-			if (swhois)
-			{
-				whois.SendLine(RPL_WHOISSPECIAL, *swhois);
-			}
-		}
-=======
 		// We use this and not OnWhois because this triggers for remote users too.
 		if (numeric.GetNumeric() != RPL_WHOISSERVER)
 			return MOD_RES_PASSTHRU;
 
 		// Don't send soper swhois if hideoper is set.
-		if (cmd.operblock.get(whois.GetTarget()) && whois.GetTarget()->IsModeSet(hideopermode))
+		if (cmd.operblock.Get(whois.GetTarget()) && whois.GetTarget()->IsModeSet(hideopermode))
 			return MOD_RES_PASSTHRU;
 
 		// Insert our numeric before RPL_WHOISSERVER.
-		const std::string* swhois = cmd.swhois.get(whois.GetTarget());
+		const std::string* swhois = cmd.swhois.Get(whois.GetTarget());
 		if (swhois && !swhois->empty())
 			whois.SendLine(RPL_WHOISSPECIAL, *swhois);
->>>>>>> 74a48945
 
 		return MOD_RES_PASSTHRU;
 	}
