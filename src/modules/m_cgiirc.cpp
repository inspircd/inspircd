/*
 * InspIRCd -- Internet Relay Chat Daemon
 *
 *   Copyright (C) 2019 linuxdaemon <linuxdaemon.irc@gmail.com>
 *   Copyright (C) 2014 md_5 <git@md-5.net>
 *   Copyright (C) 2014 Googolplexed <googol@googolplexed.net>
 *   Copyright (C) 2013, 2017-2018, 2020 Sadie Powell <sadie@witchery.services>
 *   Copyright (C) 2013 Adam <Adam@anope.org>
 *   Copyright (C) 2012-2013, 2015 Attila Molnar <attilamolnar@hush.com>
 *   Copyright (C) 2012, 2019 Robby <robby@chatbelgie.be>
 *   Copyright (C) 2009-2010 Daniel De Graaf <danieldg@inspircd.org>
 *   Copyright (C) 2009 Uli Schlachter <psychon@inspircd.org>
 *   Copyright (C) 2007-2009 Robin Burchell <robin+git@viroteck.net>
 *   Copyright (C) 2007 Dennis Friis <peavey@inspircd.org>
 *   Copyright (C) 2006-2007, 2010 Craig Edwards <brain@inspircd.org>
 *
 * This file is part of InspIRCd.  InspIRCd is free software: you can
 * redistribute it and/or modify it under the terms of the GNU General Public
 * License as published by the Free Software Foundation, version 2.
 *
 * This program is distributed in the hope that it will be useful, but WITHOUT
 * ANY WARRANTY; without even the implied warranty of MERCHANTABILITY or FITNESS
 * FOR A PARTICULAR PURPOSE.  See the GNU General Public License for more
 * details.
 *
 * You should have received a copy of the GNU General Public License
 * along with this program.  If not, see <http://www.gnu.org/licenses/>.
 */


#include "inspircd.h"
#include "modules/ssl.h"
#include "modules/webirc.h"
#include "modules/whois.h"

enum
{
	// InspIRCd-specific.
	RPL_WHOISGATEWAY = 350
};

// One or more hostmask globs or CIDR ranges.
typedef std::vector<std::string> MaskList;

// Encapsulates information about an ident host.
class IdentHost
{
 private:
	MaskList hostmasks;
	std::string newident;

 public:
	IdentHost(const MaskList& masks, const std::string& ident)
		: hostmasks(masks)
		, newident(ident)
	{
	}

	const std::string& GetIdent() const
	{
		return newident;
	}

	bool Matches(LocalUser* user) const
	{
		for (MaskList::const_iterator iter = hostmasks.begin(); iter != hostmasks.end(); ++iter)
		{
			// Does the user's hostname match this hostmask?
			if (InspIRCd::Match(user->GetRealHost(), *iter, ascii_case_insensitive_map))
				return true;

			// Does the user's IP address match this hostmask?
			if (InspIRCd::MatchCIDR(user->GetIPString(), *iter, ascii_case_insensitive_map))
				return true;
		}

		// The user didn't match any hostmasks.
		return false;
	}
};

// Encapsulates information about a WebIRC host.
class WebIRCHost
{
 private:
	MaskList hostmasks;
	std::string fingerprint;
	std::string password;
	std::string passhash;

 public:
	WebIRCHost(const MaskList& masks, const std::string& fp, const std::string& pass, const std::string& hash)
		: hostmasks(masks)
		, fingerprint(fp)
		, password(pass)
		, passhash(hash)
	{
	}

	bool Matches(LocalUser* user, const std::string& pass, UserCertificateAPI& sslapi) const
	{
		// Did the user send a valid password?
		if (!password.empty() && !ServerInstance->PassCompare(user, password, pass, passhash))
			return false;

		// Does the user have a valid fingerprint?
		const std::string fp = sslapi ? sslapi->GetFingerprint(user) : "";
		if (!fingerprint.empty() && !InspIRCd::TimingSafeCompare(fp, fingerprint))
			return false;

		for (MaskList::const_iterator iter = hostmasks.begin(); iter != hostmasks.end(); ++iter)
		{
			// Does the user's hostname match this hostmask?
			if (InspIRCd::Match(user->GetRealHost(), *iter, ascii_case_insensitive_map))
				return true;

			// Does the user's IP address match this hostmask?
			if (InspIRCd::MatchCIDR(user->GetIPString(), *iter, ascii_case_insensitive_map))
				return true;
		}

		// The user didn't match any hostmasks.
		return false;
	}
};

class CommandWebIRC : public SplitCommand
{
 public:
	std::vector<WebIRCHost> hosts;
	bool notify;
	StringExtItem gateway;
	StringExtItem realhost;
	StringExtItem realip;
	UserCertificateAPI sslapi;
	Events::ModuleEventProvider webircevprov;

	CommandWebIRC(Module* Creator)
		: SplitCommand(Creator, "WEBIRC", 4)
		, gateway(Creator, "cgiirc_gateway", ExtensionItem::EXT_USER, true)
		, realhost(Creator, "cgiirc_realhost", ExtensionItem::EXT_USER, true)
		, realip(Creator, "cgiirc_realip", ExtensionItem::EXT_USER, true)
		, sslapi(Creator)
		, webircevprov(Creator, "event/webirc")
	{
		allow_empty_last_param = false;
		works_before_reg = true;
		syntax = { "<password> <gateway> <hostname> <ip> [<flags>]" };
	}

	CmdResult HandleLocal(LocalUser* user, const Params& parameters) override
	{
		if (user->registered == REG_ALL || realhost.get(user))
			return CmdResult::FAILURE;

		for (std::vector<WebIRCHost>::const_iterator iter = hosts.begin(); iter != hosts.end(); ++iter)
		{
			// If we don't match the host then skip to the next host.
			if (!iter->Matches(user, parameters[0], sslapi))
				continue;

			irc::sockets::sockaddrs ipaddr;
			if (!irc::sockets::aptosa(parameters[3], user->client_sa.port(), ipaddr))
			{
				WriteLog("Connecting user %s (%s) tried to use WEBIRC but gave an invalid IP address.",
					user->uuid.c_str(), user->GetIPString().c_str());
				ServerInstance->Users.QuitUser(user, "WEBIRC: IP address is invalid: " + parameters[3]);
				return CmdResult::FAILURE;
			}

			// The user matched a WebIRC block!
			gateway.set(user, parameters[1]);
			realhost.set(user, user->GetRealHost());
			realip.set(user, user->GetIPString());

			WriteLog("Connecting user %s is using a WebIRC gateway; changing their IP from %s to %s.",
				user->uuid.c_str(), user->GetIPString().c_str(), parameters[3].c_str());

			// If we have custom flags then deal with them.
			WebIRC::FlagMap flags;
			const bool hasflags = (parameters.size() > 4);
			if (hasflags)
			{
				// Parse the flags.
				irc::spacesepstream flagstream(parameters[4]);
				for (std::string flag; flagstream.GetToken(flag); )
				{
					// Does this flag have a value?
					const size_t separator = flag.find('=');
					if (separator == std::string::npos)
					{
						flags[flag];
						continue;
					}

					// The flag has a value!
					const std::string key = flag.substr(0, separator);
					const std::string value = flag.substr(separator + 1);
					flags[key] = value;
				}
			}

			// Inform modules about the WebIRC attempt.
			webircevprov.Call(&WebIRC::EventListener::OnWebIRCAuth, user, (hasflags ? &flags : nullptr));

			// Set the IP address sent via WEBIRC. We ignore the hostname and lookup
			// instead do our own DNS lookups because of unreliable gateways.
			user->SetClientIP(ipaddr);
			return CmdResult::SUCCESS;
		}

		WriteLog("Connecting user %s (%s) tried to use WEBIRC but didn't match any configured WebIRC hosts.",
			user->uuid.c_str(), user->GetIPString().c_str());
		ServerInstance->Users.QuitUser(user, "WEBIRC: you don't match any configured WebIRC hosts.");
		return CmdResult::FAILURE;
	}

	void WriteLog(const char* message, ...) CUSTOM_PRINTF(2, 3)
	{
		std::string buffer;
		VAFORMAT(buffer, message, message);

		// If we are sending a snotice then the message will already be
		// written to the logfile.
		if (notify)
			ServerInstance->SNO.WriteGlobalSno('w', buffer);
		else
			ServerInstance->Logs.Log(MODNAME, LOG_DEFAULT, buffer);
	}
};

class ModuleCgiIRC
	: public Module
	, public WebIRC::EventListener
	, public Whois::EventListener
{
 private:
	CommandWebIRC cmd;
	std::vector<IdentHost> hosts;

	static bool ParseIdent(LocalUser* user, irc::sockets::sockaddrs& out)
	{
		const char* ident = NULL;
		if (user->ident.length() == 8)
		{
			// The ident is an IPv4 address encoded in hexadecimal with two characters
			// per address segment.
			ident = user->ident.c_str();
		}
		else if (user->ident.length() == 9 && user->ident[0] == '~')
		{
			// The same as above but m_ident got to this user before we did. Strip the
			// ident prefix and continue as normal.
			ident = user->ident.c_str() + 1;
		}
		else
		{
			// The user either does not have an IPv4 in their ident or the gateway server
			// is also running an identd. In the latter case there isn't really a lot we
			// can do so we just assume that the client in question is not connecting via
			// an ident gateway.
			return false;
		}

		// Try to convert the IP address to a string. If this fails then the user
		// does not have an IPv4 address in their ident.
		errno = 0;
		unsigned long address = strtoul(ident, NULL, 16);
		if (errno)
			return false;

		out.in4.sin_family = AF_INET;
		out.in4.sin_addr.s_addr = htonl(address);
		return true;
	}

 public:
	ModuleCgiIRC()
		: Module(VF_VENDOR, "Adds the ability for IRC gateways to forward the real IP address of users connecting through them.")
		, WebIRC::EventListener(this)
		, Whois::EventListener(this)
		, cmd(this)
	{
	}

	void init() override
	{
		ServerInstance->SNO.EnableSnomask('w', "CGIIRC");
	}

	void ReadConfig(ConfigStatus& status) override
	{
		std::vector<IdentHost> identhosts;
		std::vector<WebIRCHost> webirchosts;

		for (auto& [_, tag] : ServerInstance->Config->ConfTags("cgihost"))
		{
<<<<<<< HEAD
			// Ensure that we have the <cgihost:mask> parameter.
			const std::string mask = tag->getString("mask");
			if (mask.empty())
				throw ModuleException("<cgihost:mask> is a mandatory field, at " + tag->source.str());
=======
			ConfigTag* tag = i->second;

			MaskList masks;
			irc::spacesepstream maskstream(tag->getString("mask"));
			for (std::string mask; maskstream.GetToken(mask); )
				masks.push_back(mask);

			// Ensure that we have the <cgihost:mask> parameter.
			if (masks.empty())
				throw ModuleException("<cgihost:mask> is a mandatory field, at " + tag->getTagLocation());
>>>>>>> 8d6b550e

			// Determine what lookup type this host uses.
			const std::string type = tag->getString("type");
			if (stdalgo::string::equalsci(type, "ident"))
			{
				// The IP address should be looked up from the hex IP address.
				const std::string newident = tag->getString("newident", "gateway", ServerInstance->IsIdent);
				identhosts.push_back(IdentHost(masks, newident));
			}
			else if (stdalgo::string::equalsci(type, "webirc"))
			{
				// The IP address will be received via the WEBIRC command.
				const std::string fingerprint = tag->getString("fingerprint");
				const std::string password = tag->getString("password");
				const std::string passwordhash = tag->getString("hash", "plaintext", 1);

				// WebIRC blocks require a password.
				if (fingerprint.empty() && password.empty())
					throw ModuleException("When using <cgihost type=\"webirc\"> either the fingerprint or password field is required, at " + tag->source.str());

				if (!password.empty() && stdalgo::string::equalsci(passwordhash, "plaintext"))
				{
					ServerInstance->Logs.Log(MODNAME, LOG_DEFAULT, "<cgihost> tag at %s contains an plain text password, this is insecure!",
						tag->source.str().c_str());
				}

				webirchosts.push_back(WebIRCHost(masks, fingerprint, password, passwordhash));
			}
			else
			{
				throw ModuleException(type + " is an invalid <cgihost:mask> type, at " + tag->source.str());
			}
		}

		// The host configuration was valid so we can apply it.
		hosts.swap(identhosts);
		cmd.hosts.swap(webirchosts);

		// Do we send an oper notice when a m_cgiirc client has their IP changed?
		cmd.notify = ServerInstance->Config->ConfValue("cgiirc")->getBool("opernotice", true);
	}

	ModResult OnSetConnectClass(LocalUser* user, std::shared_ptr<ConnectClass> myclass) override
	{
		// If <connect:webirc> is not set then we have nothing to do.
		const std::string webirc = myclass->config->getString("webirc");
		if (webirc.empty())
			return MOD_RES_PASSTHRU;

		// If the user is not connecting via a WebIRC gateway then they
		// cannot match this connect class.
		const std::string* gateway = cmd.gateway.get(user);
		if (!gateway)
		{
			ServerInstance->Logs.Log("CONNECTCLASS", LOG_DEBUG, "The %s connect class is not suitable as it requires a connection via a WebIRC gateway",
					myclass->GetName().c_str());
			return MOD_RES_DENY;
		}

		// If the gateway matches the <connect:webirc> constraint then
		// allow the check to continue. Otherwise, reject it.
		if (!InspIRCd::Match(*gateway, webirc))
		{
			ServerInstance->Logs.Log("CONNECTCLASS", LOG_DEBUG, "The %s connect class is not suitable as the WebIRC gateway name (%s) does not match %s",
					myclass->GetName().c_str(), gateway->c_str(), webirc.c_str());
			return MOD_RES_DENY;
		}

		return MOD_RES_PASSTHRU;
	}

	ModResult OnUserRegister(LocalUser* user) override
	{
		// There is no need to check for gateways if one is already being used.
		if (cmd.realhost.get(user))
			return MOD_RES_PASSTHRU;

		for (std::vector<IdentHost>::const_iterator iter = hosts.begin(); iter != hosts.end(); ++iter)
		{
			// If we don't match the host then skip to the next host.
			if (!iter->Matches(user))
				continue;

			// We have matched an <cgihost> block! Try to parse the encoded IPv4 address
			// out of the ident.
			irc::sockets::sockaddrs address(user->client_sa);
			if (!ParseIdent(user, address))
				return MOD_RES_PASSTHRU;

			// Store the hostname and IP of the gateway for later use.
			cmd.realhost.set(user, user->GetRealHost());
			cmd.realip.set(user, user->GetIPString());

			const std::string& newident = iter->GetIdent();
			cmd.WriteLog("Connecting user %s is using an ident gateway; changing their IP from %s to %s and their ident from %s to %s.",
				user->uuid.c_str(), user->GetIPString().c_str(), address.addr().c_str(), user->ident.c_str(), newident.c_str());

			user->ChangeIdent(newident);
			user->SetClientIP(address);
			break;
		}
		return MOD_RES_PASSTHRU;
	}

	void OnWebIRCAuth(LocalUser* user, const WebIRC::FlagMap* flags) override
	{
		// We are only interested in connection flags. If none have been
		// given then we have nothing to do.
		if (!flags)
			return;

		WebIRC::FlagMap::const_iterator cport = flags->find("remote-port");
		if (cport != flags->end())
		{
			// If we can't parse the port then just give up.
			uint16_t port = ConvToNum<uint16_t>(cport->second);
			if (port)
			{
				switch (user->client_sa.family())
				{
					case AF_INET:
						user->client_sa.in4.sin_port = htons(port);
						break;

					case AF_INET6:
						user->client_sa.in6.sin6_port = htons(port);
						break;

					default:
						// If we have reached this point then we have encountered a bug.
						ServerInstance->Logs.Log(MODNAME, LOG_DEBUG, "BUG: OnWebIRCAuth(%s): socket type %d is unknown!",
							user->uuid.c_str(), user->client_sa.family());
						return;
				}
			}
		}

		WebIRC::FlagMap::const_iterator sport = flags->find("local-port");
		if (sport != flags->end())
		{
			// If we can't parse the port then just give up.
			uint16_t port = ConvToNum<uint16_t>(sport->second);
			if (port)
			{
				switch (user->server_sa.family())
				{
					case AF_INET:
						user->server_sa.in4.sin_port = htons(port);
						break;

					case AF_INET6:
						user->server_sa.in6.sin6_port = htons(port);
						break;

					default:
						// If we have reached this point then we have encountered a bug.
						ServerInstance->Logs.Log(MODNAME, LOG_DEBUG, "BUG: OnWebIRCAuth(%s): socket type %d is unknown!",
							user->uuid.c_str(), user->server_sa.family());
						return;
				}
			}
		}
	}

	void OnWhois(Whois::Context& whois) override
	{
		if (!whois.IsSelfWhois() && !whois.GetSource()->HasPrivPermission("users/auspex"))
			return;

		// If these fields are not set then the client is not using a gateway.
		const std::string* realhost = cmd.realhost.get(whois.GetTarget());
		const std::string* realip = cmd.realip.get(whois.GetTarget());
		if (!realhost || !realip)
			return;

		const std::string* gateway = cmd.gateway.get(whois.GetTarget());
		if (gateway)
			whois.SendLine(RPL_WHOISGATEWAY, *realhost, *realip, "is connected via the " + *gateway + " WebIRC gateway");
		else
			whois.SendLine(RPL_WHOISGATEWAY, *realhost, *realip, "is connected via an ident gateway");
	}
};

MODULE_INIT(ModuleCgiIRC)<|MERGE_RESOLUTION|>--- conflicted
+++ resolved
@@ -295,14 +295,6 @@
 
 		for (auto& [_, tag] : ServerInstance->Config->ConfTags("cgihost"))
 		{
-<<<<<<< HEAD
-			// Ensure that we have the <cgihost:mask> parameter.
-			const std::string mask = tag->getString("mask");
-			if (mask.empty())
-				throw ModuleException("<cgihost:mask> is a mandatory field, at " + tag->source.str());
-=======
-			ConfigTag* tag = i->second;
-
 			MaskList masks;
 			irc::spacesepstream maskstream(tag->getString("mask"));
 			for (std::string mask; maskstream.GetToken(mask); )
@@ -310,8 +302,7 @@
 
 			// Ensure that we have the <cgihost:mask> parameter.
 			if (masks.empty())
-				throw ModuleException("<cgihost:mask> is a mandatory field, at " + tag->getTagLocation());
->>>>>>> 8d6b550e
+				throw ModuleException("<cgihost:mask> is a mandatory field, at " + tag->source.str());
 
 			// Determine what lookup type this host uses.
 			const std::string type = tag->getString("type");
