/*
 * InspIRCd -- Internet Relay Chat Daemon
 *
 *   Copyright (C) 2013, 2017-2019 Sadie Powell <sadie@witchery.services>
 *   Copyright (C) 2012-2014, 2016 Attila Molnar <attilamolnar@hush.com>
 *   Copyright (C) 2012, 2019 Robby <robby@chatbelgie.be>
 *   Copyright (C) 2009 Daniel De Graaf <danieldg@inspircd.org>
 *   Copyright (C) 2007-2008 Robin Burchell <robin+git@viroteck.net>
 *   Copyright (C) 2007 John Brooks <special@inspircd.org>
 *   Copyright (C) 2007 Dennis Friis <peavey@inspircd.org>
 *   Copyright (C) 2006, 2008, 2010 Craig Edwards <brain@inspircd.org>
 *
 * This file is part of InspIRCd.  InspIRCd is free software: you can
 * redistribute it and/or modify it under the terms of the GNU General Public
 * License as published by the Free Software Foundation, version 2.
 *
 * This program is distributed in the hope that it will be useful, but WITHOUT
 * ANY WARRANTY; without even the implied warranty of MERCHANTABILITY or FITNESS
 * FOR A PARTICULAR PURPOSE.  See the GNU General Public License for more
 * details.
 *
 * You should have received a copy of the GNU General Public License
 * along with this program.  If not, see <http://www.gnu.org/licenses/>.
 */


#include "inspircd.h"
#include "modules/ctctags.h"
#include "modules/exemption.h"

/** Holds flood settings and state for mode +f
 */
class floodsettings final
{
 public:
	bool ban;
	unsigned int secs;
	unsigned int lines;
	time_t reset;
	insp::flat_map<User*, double> counters;

	floodsettings(bool a, unsigned int b, unsigned int c)
		: ban(a)
		, secs(b)
		, lines(c)
	{
		reset = ServerInstance->Time() + secs;
	}

	bool addmessage(User* who, double weight)
	{
		if (ServerInstance->Time() > reset)
		{
			counters.clear();
			reset = ServerInstance->Time() + secs;
		}

		counters[who] += weight;
		return (counters[who] >= this->lines);
	}

	void clear(User* who)
	{
		counters.erase(who);
	}
};

/** Handles channel mode +f
 */
class MsgFlood final
	: public ParamMode<MsgFlood, SimpleExtItem<floodsettings>>
{
 public:
	MsgFlood(Module* Creator)
		: ParamMode<MsgFlood, SimpleExtItem<floodsettings> >(Creator, "flood", 'f')
	{
		syntax = "[*]<messages>:<seconds>";
	}

	ModeAction OnSet(User* source, Channel* channel, std::string& parameter) override
	{
		std::string::size_type colon = parameter.find(':');
		if ((colon == std::string::npos) || (parameter.find('-') != std::string::npos))
		{
			source->WriteNumeric(Numerics::InvalidModeParameter(channel, this, parameter));
			return MODEACTION_DENY;
		}

		/* Set up the flood parameters for this channel */
		bool ban = (parameter[0] == '*');
		unsigned int nlines = ConvToNum<unsigned int>(parameter.substr(ban ? 1 : 0, ban ? colon-1 : colon));
		unsigned int nsecs = ConvToNum<unsigned int>(parameter.substr(colon+1));

		if ((nlines<2) || (nsecs<1))
		{
			source->WriteNumeric(Numerics::InvalidModeParameter(channel, this, parameter));
			return MODEACTION_DENY;
		}

		ext.Set(channel, ban, nsecs, nlines);
		return MODEACTION_ALLOW;
	}

	void SerializeParam(Channel* chan, const floodsettings* fs, std::string& out)
	{
		if (fs->ban)
			out.push_back('*');
		out.append(ConvToStr(fs->lines)).push_back(':');
		out.append(ConvToStr(fs->secs));
	}
};

class ModuleMsgFlood final
	: public Module
	, public CTCTags::EventListener
{
private:
	ChanModeReference banmode;
	CheckExemption::EventProvider exemptionprov;
	MsgFlood mf;
	double notice;
	double privmsg;
	double tagmsg;

 public:
	ModuleMsgFlood()
<<<<<<< HEAD
		: Module(VF_VENDOR, "Adds channel mode f (flood) which helps protect against spammers which mass-message channels.")
		, CTCTags::EventListener(this)
=======
		: CTCTags::EventListener(this)
		, banmode(this, "ban")
>>>>>>> 04747342
		, exemptionprov(this)
		, mf(this)
	{
	}

	void ReadConfig(ConfigStatus&) override
	{
		auto tag = ServerInstance->Config->ConfValue("messageflood");
		notice = tag->getFloat("notice", 1.0);
		privmsg = tag->getFloat("privmsg", 1.0);
		tagmsg = tag->getFloat("tagmsg", 0.2);
	}

	ModResult HandleMessage(User* user, const MessageTarget& target, double weight)
	{
		if (target.type != MessageTarget::TYPE_CHANNEL)
			return MOD_RES_PASSTHRU;

		Channel* dest = target.Get<Channel>();
		if ((!IS_LOCAL(user)) || !dest->IsModeSet(mf))
			return MOD_RES_PASSTHRU;

		ModResult res = CheckExemption::Call(exemptionprov, user, dest, "flood");
		if (res == MOD_RES_ALLOW)
			return MOD_RES_PASSTHRU;

		floodsettings *f = mf.ext.Get(dest);
		if (f)
		{
			if (f->addmessage(user, weight))
			{
				/* You're outttta here! */
				f->clear(user);
				if (f->ban)
				{
					Modes::ChangeList changelist;
<<<<<<< HEAD
					changelist.push_add(ServerInstance->Modes.FindMode('b', MODETYPE_CHANNEL), "*!*@" + user->GetDisplayedHost());
					ServerInstance->Modes.Process(ServerInstance->FakeClient, dest, NULL, changelist);
=======
					changelist.push_add(*banmode, "*!*@" + user->GetDisplayedHost());
					ServerInstance->Modes->Process(ServerInstance->FakeClient, dest, NULL, changelist);
>>>>>>> 04747342
				}

				const std::string kickMessage = "Channel flood triggered (trigger is " + ConvToStr(f->lines) +
					" lines in " + ConvToStr(f->secs) + " secs)";

				dest->KickUser(ServerInstance->FakeClient, user, kickMessage);

				return MOD_RES_DENY;
			}
		}

		return MOD_RES_PASSTHRU;
	}

	ModResult OnUserPreMessage(User* user, const MessageTarget& target, MessageDetails& details) override
	{
		return HandleMessage(user, target, (details.type == MSG_PRIVMSG ? privmsg : notice));
	}

	ModResult OnUserPreTagMessage(User* user, const MessageTarget& target, CTCTags::TagMessageDetails& details) override
	{
		return HandleMessage(user, target, tagmsg);
	}

	void Prioritize() override
	{
		// we want to be after all modules that might deny the message (e.g. m_muteban, m_noctcp, m_blockcolor, etc.)
		ServerInstance->Modules.SetPriority(this, I_OnUserPreMessage, PRIORITY_LAST);
	}
};

MODULE_INIT(ModuleMsgFlood)<|MERGE_RESOLUTION|>--- conflicted
+++ resolved
@@ -124,13 +124,9 @@
 
  public:
 	ModuleMsgFlood()
-<<<<<<< HEAD
 		: Module(VF_VENDOR, "Adds channel mode f (flood) which helps protect against spammers which mass-message channels.")
 		, CTCTags::EventListener(this)
-=======
-		: CTCTags::EventListener(this)
 		, banmode(this, "ban")
->>>>>>> 04747342
 		, exemptionprov(this)
 		, mf(this)
 	{
@@ -167,13 +163,8 @@
 				if (f->ban)
 				{
 					Modes::ChangeList changelist;
-<<<<<<< HEAD
-					changelist.push_add(ServerInstance->Modes.FindMode('b', MODETYPE_CHANNEL), "*!*@" + user->GetDisplayedHost());
-					ServerInstance->Modes.Process(ServerInstance->FakeClient, dest, NULL, changelist);
-=======
 					changelist.push_add(*banmode, "*!*@" + user->GetDisplayedHost());
-					ServerInstance->Modes->Process(ServerInstance->FakeClient, dest, NULL, changelist);
->>>>>>> 04747342
+					ServerInstance->Modes.Process(ServerInstance->FakeClient, dest, nullptr, changelist);
 				}
 
 				const std::string kickMessage = "Channel flood triggered (trigger is " + ConvToStr(f->lines) +
