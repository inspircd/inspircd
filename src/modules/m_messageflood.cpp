--- conflicted
+++ resolved
@@ -122,11 +122,7 @@
 	{
 	}
 
-<<<<<<< HEAD
-	ModResult OnUserPreMessage(User* user, const MessageTarget& target, MessageDetails& details) override
-=======
-	ModResult HandleMessage(User* user, const MessageTarget& target)
->>>>>>> a55ca005
+	ModResult HandleMessage(User* user, const MessageTarget& target)	
 	{
 		if (target.type != MessageTarget::TYPE_CHANNEL)
 			return MOD_RES_PASSTHRU;
@@ -165,21 +161,17 @@
 		return MOD_RES_PASSTHRU;
 	}
 
-<<<<<<< HEAD
-	void Prioritize() override
-=======
-	ModResult OnUserPreMessage(User* user, const MessageTarget& target, MessageDetails& details) CXX11_OVERRIDE
+	ModResult OnUserPreMessage(User* user, const MessageTarget& target, MessageDetails& details) override
 	{
 		return HandleMessage(user, target);
 	}
 
-	ModResult OnUserPreTagMessage(User* user, const MessageTarget& target, CTCTags::TagMessageDetails& details) CXX11_OVERRIDE
+	ModResult OnUserPreTagMessage(User* user, const MessageTarget& target, CTCTags::TagMessageDetails& details) override
 	{
 		return HandleMessage(user, target);
 	}
 
-	void Prioritize() CXX11_OVERRIDE
->>>>>>> a55ca005
+	void Prioritize() override
 	{
 		// we want to be after all modules that might deny the message (e.g. m_muteban, m_noctcp, m_blockcolor, etc.)
 		ServerInstance->Modules.SetPriority(this, I_OnUserPreMessage, PRIORITY_LAST);
