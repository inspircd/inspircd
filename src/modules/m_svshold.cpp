--- conflicted
+++ resolved
@@ -81,14 +81,7 @@
  public:
 	SVSHoldFactory() : XLineFactory("SVSHOLD") { }
 
-	/** Generate an SVSHOLD
-<<<<<<< HEAD
- 	*/
 	XLine* Generate(time_t set_time, unsigned long duration, const std::string& source, const std::string& reason, const std::string& xline_specific_mask) override
-=======
-	*/
-	XLine* Generate(time_t set_time, unsigned long duration, const std::string& source, const std::string& reason, const std::string& xline_specific_mask) CXX11_OVERRIDE
->>>>>>> 1288e9e5
 	{
 		return new SVSHold(set_time, duration, source, reason, xline_specific_mask);
 	}
