/*
 * InspIRCd -- Internet Relay Chat Daemon
 *
 *   Copyright (C) 2018-2019 linuxdaemon <linuxdaemon.irc@gmail.com>
 *   Copyright (C) 2013 Sadie Powell <sadie@witchery.services>
 *   Copyright (C) 2013 Attila Molnar <attilamolnar@hush.com>
 *   Copyright (C) 2012 Robby <robby@chatbelgie.be>
 *   Copyright (C) 2009 Daniel De Graaf <danieldg@inspircd.org>
 *   Copyright (C) 2007, 2010 Craig Edwards <brain@inspircd.org>
 *   Copyright (C) 2007 Dennis Friis <peavey@inspircd.org>
 *
 * This file is part of InspIRCd.  InspIRCd is free software: you can
 * redistribute it and/or modify it under the terms of the GNU General Public
 * License as published by the Free Software Foundation, version 2.
 *
 * This program is distributed in the hope that it will be useful, but WITHOUT
 * ANY WARRANTY; without even the implied warranty of MERCHANTABILITY or FITNESS
 * FOR A PARTICULAR PURPOSE.  See the GNU General Public License for more
 * details.
 *
 * You should have received a copy of the GNU General Public License
 * along with this program.  If not, see <http://www.gnu.org/licenses/>.
 */


#include "inspircd.h"
#include "modules/account.h"

typedef insp::flat_set<std::string, irc::insensitive_swo> AllowChans;

class ModuleRestrictChans : public Module
{
 private:
	AllowChans allowchans;
	bool allowregistered = false;

	bool CanCreateChannel(LocalUser* user, const std::string& name)
	{
		const AccountExtItem* accountext = GetAccountExtItem();
		if (allowregistered && accountext && accountext->get(user))
			return true;

		if (user->HasPrivPermission("channels/restricted-create"))
			return true;

		for (AllowChans::const_iterator it = allowchans.begin(), it_end = allowchans.end(); it != it_end; ++it)
		{
			if (InspIRCd::Match(name, *it))
				return true;
		}

		return false;
	}

 public:
	ModuleRestrictChans()
		: Module(VF_VENDOR, "Allows restricting who can create channels")
	{
	}

	void ReadConfig(ConfigStatus& status) override
	{
		AllowChans newallows;
		ConfigTagList tags = ServerInstance->Config->ConfTags("allowchannel");
		for (ConfigIter i = tags.first; i != tags.second; ++i)
		{
			const std::string name = i->second->getString("name");
			if (name.empty())
				throw ModuleException("Empty <allowchannel:name> at " + i->second->getTagLocation());

			newallows.insert(name);
		}
		allowchans.swap(newallows);

		// Global config
		ConfigTag* tag = ServerInstance->Config->ConfValue("restrictchans");
		allowregistered = tag->getBool("allowregistered", false);
	}

	ModResult OnUserPreJoin(LocalUser* user, Channel* chan, const std::string& cname, std::string& privs, const std::string& keygiven) override
	{
		// channel does not yet exist (record is null, about to be created IF we were to allow it)
		if (!chan && !CanCreateChannel(user, cname))
		{
			user->WriteNumeric(ERR_BANNEDFROMCHAN, cname, "You are not allowed to create new channels.");
			return MOD_RES_DENY;
		}

		return MOD_RES_PASSTHRU;
	}
<<<<<<< HEAD
=======

	Version GetVersion() CXX11_OVERRIDE
	{
		return Version("Prevents unprivileged users from creating new channels.", VF_VENDOR);
	}
>>>>>>> c5680d64
};

MODULE_INIT(ModuleRestrictChans)<|MERGE_RESOLUTION|>--- conflicted
+++ resolved
@@ -54,7 +54,7 @@
 
  public:
 	ModuleRestrictChans()
-		: Module(VF_VENDOR, "Allows restricting who can create channels")
+		: Module(VF_VENDOR, "Prevents unprivileged users from creating new channels.")
 	{
 	}
 
@@ -88,14 +88,6 @@
 
 		return MOD_RES_PASSTHRU;
 	}
-<<<<<<< HEAD
-=======
-
-	Version GetVersion() CXX11_OVERRIDE
-	{
-		return Version("Prevents unprivileged users from creating new channels.", VF_VENDOR);
-	}
->>>>>>> c5680d64
 };
 
 MODULE_INIT(ModuleRestrictChans)