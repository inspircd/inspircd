--- conflicted
+++ resolved
@@ -188,11 +188,7 @@
 	}
 
  private:
-<<<<<<< HEAD
- 	typedef std::unordered_map<std::string, Entry, irc::insensitive, irc::StrHashComp> NickHash;
-=======
-	typedef TR1NS::unordered_map<std::string, Entry, irc::insensitive, irc::StrHashComp> NickHash;
->>>>>>> 1288e9e5
+	typedef std::unordered_map<std::string, Entry, irc::insensitive, irc::StrHashComp> NickHash;
 
 	Entry* Find(const std::string& nick)
 	{
