--- conflicted
+++ resolved
@@ -53,7 +53,7 @@
 
  public:
 	ModuleInviteException()
-		: Module(VF_VENDOR, "Adds channel mode I (invex) which allows channel operators to exempt user masks from the i (inviteonly) channel mode.")
+		: Module(VF_VENDOR, "Adds channel mode I (invex) which allows channel operators to exempt user masks from channel mode i (inviteonly).")
 		, ISupport::EventListener(this)
 		, ie(this)
 	{
@@ -93,14 +93,6 @@
 		ie.DoRehash();
 		invite_bypass_key = ServerInstance->Config->ConfValue("inviteexception")->getBool("bypasskey", true);
 	}
-<<<<<<< HEAD
-=======
-
-	Version GetVersion() CXX11_OVERRIDE
-	{
-		return Version("Adds channel mode I (invex) which allows channel operators to exempt user masks from channel mode i (inviteonly).", VF_VENDOR);
-	}
->>>>>>> 15f6b631
 };
 
 MODULE_INIT(ModuleInviteException)