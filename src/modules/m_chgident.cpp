--- conflicted
+++ resolved
@@ -31,13 +31,8 @@
 	{
 		allow_empty_last_param = false;
 		flags_needed = 'o';
-<<<<<<< HEAD
-		syntax = "<nick> <newident>";
+		syntax = "<nick> <ident>";
 		translation = { TR_NICK, TR_TEXT };
-=======
-		syntax = "<nick> <ident>";
-		TRANSLATE2(TR_NICK, TR_TEXT);
->>>>>>> bdded70a
 	}
 
 	CmdResult Handle(User* user, const Params& parameters) override
