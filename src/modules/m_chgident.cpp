--- conflicted
+++ resolved
@@ -86,13 +86,9 @@
 
  public:
 	ModuleChgIdent()
-		: Module(VF_VENDOR | VF_OPTCOMMON, "Provides the CHGIDENT command")
+		: Module(VF_VENDOR | VF_OPTCOMMON, "Adds the /CHGIDENT command which allows server operators to change the username (ident) of a user.")
 		, cmd(this)
 	{
-<<<<<<< HEAD
-=======
-		return Version("Adds the /CHGIDENT command which allows server operators to change the username (ident) of a user.", VF_OPTCOMMON | VF_VENDOR);
->>>>>>> c5680d64
 	}
 };
 
