/*
 * InspIRCd -- Internet Relay Chat Daemon
 *
 *   Copyright (C) 2017-2019 Sadie Powell <sadie@witchery.services>
 *   Copyright (C) 2014, 2018 Attila Molnar <attilamolnar@hush.com>
 *   Copyright (C) 2013-2014 Adam <Adam@anope.org>
 *
 * This file is part of InspIRCd.  InspIRCd is free software: you can
 * redistribute it and/or modify it under the terms of the GNU General Public
 * License as published by the Free Software Foundation, version 2.
 *
 * This program is distributed in the hope that it will be useful, but WITHOUT
 * ANY WARRANTY; without even the implied warranty of MERCHANTABILITY or FITNESS
 * FOR A PARTICULAR PURPOSE.  See the GNU General Public License for more
 * details.
 *
 * You should have received a copy of the GNU General Public License
 * along with this program.  If not, see <http://www.gnu.org/licenses/>.
 */


#include "inspircd.h"
#include "modules/ldap.h"

namespace
{
	Module* me;
}

class LDAPOperBase : public LDAPInterface
{
 protected:
	const std::string uid;
	const std::string opername;
	const std::string password;

	void Fallback(User* user)
	{
		if (!user)
			return;

		Command* oper_command = ServerInstance->Parser.GetHandler("OPER");
		if (!oper_command)
			return;

		CommandBase::Params params;
		params.push_back(opername);
		params.push_back(password);
		ClientProtocol::TagMap tags;
		oper_command->Handle(user, CommandBase::Params(params, tags));
	}

	void Fallback()
	{
		User* user = ServerInstance->Users.FindUUID(uid);
		Fallback(user);
	}

 public:
	LDAPOperBase(Module* mod, const std::string& uuid, const std::string& oper, const std::string& pass)
		: LDAPInterface(mod)
		, uid(uuid), opername(oper), password(pass)
	{
	}

	void OnError(const LDAPResult& err) override
	{
		ServerInstance->SNO.WriteToSnoMask('a', "Error searching LDAP server: %s", err.getError().c_str());
		Fallback();
		delete this;
	}
};

class BindInterface : public LDAPOperBase
{
 public:
	BindInterface(Module* mod, const std::string& uuid, const std::string& oper, const std::string& pass)
		: LDAPOperBase(mod, uuid, oper, pass)
	{
	}

	void OnResult(const LDAPResult& r) override
	{
		User* user = ServerInstance->Users.FindUUID(uid);
		ServerConfig::OperIndex::const_iterator iter = ServerInstance->Config->oper_blocks.find(opername);

		if (!user || iter == ServerInstance->Config->oper_blocks.end())
		{
			Fallback();
			delete this;
			return;
		}

		OperInfo* ifo = iter->second;
		user->Oper(ifo);
		delete this;
	}
};

class SearchInterface : public LDAPOperBase
{
	const std::string provider;

	bool HandleResult(const LDAPResult& result)
	{
		dynamic_reference<LDAPProvider> LDAP(me, provider);
		if (!LDAP || result.empty())
			return false;

		try
		{
			const LDAPAttributes& attr = result.get(0);
			std::string bindDn = attr.get("dn");
			if (bindDn.empty())
				return false;

			LDAP->Bind(new BindInterface(this->creator, uid, opername, password), bindDn, password);
		}
		catch (LDAPException& ex)
		{
			ServerInstance->SNO.WriteToSnoMask('a', "Error searching LDAP server: " + ex.GetReason());
		}

		return true;
	}

 public:
	SearchInterface(Module* mod, const std::string& prov, const std::string &uuid, const std::string& oper, const std::string& pass)
		: LDAPOperBase(mod, uuid, oper, pass)
		, provider(prov)
	{
	}

	void OnResult(const LDAPResult& result) override
	{
		if (!HandleResult(result))
			Fallback();
		delete this;
	}
};

class AdminBindInterface : public LDAPInterface
{
	const std::string provider;
	const std::string user;
	const std::string opername;
	const std::string password;
	const std::string base;
	const std::string what;

 public:
	AdminBindInterface(Module* c, const std::string& p, const std::string& u, const std::string& o, const std::string& pa, const std::string& b, const std::string& w)
		: LDAPInterface(c), provider(p), user(u), opername(p), password(pa), base(b), what(w)
	{
	}

	void OnResult(const LDAPResult& r) override
	{
		dynamic_reference<LDAPProvider> LDAP(me, provider);
		if (LDAP)
		{
			try
			{
				LDAP->Search(new SearchInterface(this->creator, provider, user, opername, password), base, what);
			}
			catch (LDAPException& ex)
			{
				ServerInstance->SNO.WriteToSnoMask('a', "Error searching LDAP server: " + ex.GetReason());
			}
		}
		delete this;
	}

	void OnError(const LDAPResult& err) override
	{
		ServerInstance->SNO.WriteToSnoMask('a', "Error binding as manager to LDAP server: " + err.getError());
		delete this;
	}
};

class ModuleLDAPOper : public Module
{
	dynamic_reference<LDAPProvider> LDAP;
	std::string base;
	std::string attribute;

 public:
	ModuleLDAPOper()
		: Module(VF_VENDOR, "Adds the ability to authenticate opers via LDAP")
		, LDAP(this, "LDAP")
	{
		me = this;
	}

	void ReadConfig(ConfigStatus& status) override
	{
		ConfigTag* tag = ServerInstance->Config->ConfValue("ldapoper");

		LDAP.SetProvider("LDAP/" + tag->getString("dbid"));
		base = tag->getString("baserdn");
		attribute = tag->getString("attribute");
	}

	ModResult OnPreCommand(std::string& command, CommandBase::Params& parameters, LocalUser* user, bool validated) override
	{
		if (validated && command == "OPER" && parameters.size() >= 2)
		{
			const std::string& opername = parameters[0];
			const std::string& password = parameters[1];

			ServerConfig::OperIndex::const_iterator it = ServerInstance->Config->oper_blocks.find(opername);
			if (it == ServerInstance->Config->oper_blocks.end())
				return MOD_RES_PASSTHRU;

			ConfigTag* tag = it->second->oper_block;
			if (!tag)
				return MOD_RES_PASSTHRU;

			std::string acceptedhosts = tag->getString("host");
			std::string hostname = user->ident + "@" + user->GetRealHost();
			if (!InspIRCd::MatchMask(acceptedhosts, hostname, user->GetIPString()))
				return MOD_RES_PASSTHRU;

			if (!LDAP)
				return MOD_RES_PASSTHRU;

			try
			{
				std::string what = attribute + "=" + opername;
				LDAP->BindAsManager(new AdminBindInterface(this, LDAP.GetProvider(), user->uuid, opername, password, base, what));
				return MOD_RES_DENY;
			}
			catch (LDAPException& ex)
			{
				ServerInstance->SNO.WriteToSnoMask('a', "LDAP exception: " + ex.GetReason());
			}
		}

		return MOD_RES_PASSTHRU;
	}
<<<<<<< HEAD
=======

	Version GetVersion() CXX11_OVERRIDE
	{
		return Version("Allows server operators to be authenticated against an LDAP database.", VF_VENDOR);
	}
>>>>>>> c5680d64
};

MODULE_INIT(ModuleLDAPOper)<|MERGE_RESOLUTION|>--- conflicted
+++ resolved
@@ -186,7 +186,7 @@
 
  public:
 	ModuleLDAPOper()
-		: Module(VF_VENDOR, "Adds the ability to authenticate opers via LDAP")
+		: Module(VF_VENDOR, "Allows server operators to be authenticated against an LDAP database.")
 		, LDAP(this, "LDAP")
 	{
 		me = this;
@@ -238,14 +238,6 @@
 
 		return MOD_RES_PASSTHRU;
 	}
-<<<<<<< HEAD
-=======
-
-	Version GetVersion() CXX11_OVERRIDE
-	{
-		return Version("Allows server operators to be authenticated against an LDAP database.", VF_VENDOR);
-	}
->>>>>>> c5680d64
 };
 
 MODULE_INIT(ModuleLDAPOper)