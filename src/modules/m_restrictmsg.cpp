/*
 * InspIRCd -- Internet Relay Chat Daemon
 *
 *   Copyright (C) 2015-2016 Attila Molnar <attilamolnar@hush.com>
 *   Copyright (C) 2013, 2015, 2017, 2019 Sadie Powell <sadie@witchery.services>
 *   Copyright (C) 2012, 2019 Robby <robby@chatbelgie.be>
 *   Copyright (C) 2009 Daniel De Graaf <danieldg@inspircd.org>
 *   Copyright (C) 2008 Robin Burchell <robin+git@viroteck.net>
 *   Copyright (C) 2007 Dennis Friis <peavey@inspircd.org>
 *   Copyright (C) 2006, 2010 Craig Edwards <brain@inspircd.org>
 *
 * This file is part of InspIRCd.  InspIRCd is free software: you can
 * redistribute it and/or modify it under the terms of the GNU General Public
 * License as published by the Free Software Foundation, version 2.
 *
 * This program is distributed in the hope that it will be useful, but WITHOUT
 * ANY WARRANTY; without even the implied warranty of MERCHANTABILITY or FITNESS
 * FOR A PARTICULAR PURPOSE.  See the GNU General Public License for more
 * details.
 *
 * You should have received a copy of the GNU General Public License
 * along with this program.  If not, see <http://www.gnu.org/licenses/>.
 */


#include "inspircd.h"
#include "modules/ctctags.h"

class ModuleRestrictMsg
	: public Module
	, public CTCTags::EventListener
{
 private:
	ModResult HandleMessage(User* user, const MessageTarget& target)
	{
		if ((target.type == MessageTarget::TYPE_USER) && (IS_LOCAL(user)))
		{
			User* u = target.Get<User>();

			// message allowed if:
			// (1) the sender is opered
			// (2) the recipient is opered
			// (3) the recipient is on a ulined server
			// anything else, blocked.
			if (u->IsOper() || user->IsOper() || u->server->IsULine())
				return MOD_RES_PASSTHRU;

			user->WriteNumeric(Numerics::CannotSendTo(u, "You cannot send messages to this user."));
			return MOD_RES_DENY;
		}

		// however, we must allow channel messages...
		return MOD_RES_PASSTHRU;
	}

 public:
	ModuleRestrictMsg()
		: Module(VF_VENDOR, "Forbids users from messaging each other, but users may still message opers and opers may message other opers")
		, CTCTags::EventListener(this)
	{
	}

	ModResult OnUserPreMessage(User* user, const MessageTarget& target, MessageDetails& details) override
	{
		return HandleMessage(user, target);
	}

	ModResult OnUserPreTagMessage(User* user, const MessageTarget& target, CTCTags::TagMessageDetails& details) override
	{
		return HandleMessage(user, target);
	}
<<<<<<< HEAD
=======

	Version GetVersion() CXX11_OVERRIDE
	{
		return Version("Prevents users who are not server operators from messaging each other.", VF_VENDOR);
	}
>>>>>>> c5680d64
};

MODULE_INIT(ModuleRestrictMsg)<|MERGE_RESOLUTION|>--- conflicted
+++ resolved
@@ -55,7 +55,7 @@
 
  public:
 	ModuleRestrictMsg()
-		: Module(VF_VENDOR, "Forbids users from messaging each other, but users may still message opers and opers may message other opers")
+		: Module(VF_VENDOR, "Prevents users who are not server operators from messaging each other.")
 		, CTCTags::EventListener(this)
 	{
 	}
@@ -69,14 +69,6 @@
 	{
 		return HandleMessage(user, target);
 	}
-<<<<<<< HEAD
-=======
-
-	Version GetVersion() CXX11_OVERRIDE
-	{
-		return Version("Prevents users who are not server operators from messaging each other.", VF_VENDOR);
-	}
->>>>>>> c5680d64
 };
 
 MODULE_INIT(ModuleRestrictMsg)