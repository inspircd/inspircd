/*
 * InspIRCd -- Internet Relay Chat Daemon
 *
 *   Copyright (C) 2019 Robby <robby@chatbelgie.be>
 *   Copyright (C) 2013-2014, 2016 Attila Molnar <attilamolnar@hush.com>
 *   Copyright (C) 2013, 2017-2018 Sadie Powell <sadie@witchery.services>
 *   Copyright (C) 2013 Daniel Vassdal <shutter@canternet.org>
 *
 * This file is part of InspIRCd.  InspIRCd is free software: you can
 * redistribute it and/or modify it under the terms of the GNU General Public
 * License as published by the Free Software Foundation, version 2.
 *
 * This program is distributed in the hope that it will be useful, but WITHOUT
 * ANY WARRANTY; without even the implied warranty of MERCHANTABILITY or FITNESS
 * FOR A PARTICULAR PURPOSE.  See the GNU General Public License for more
 * details.
 *
 * You should have received a copy of the GNU General Public License
 * along with this program.  If not, see <http://www.gnu.org/licenses/>.
 */


#include "inspircd.h"
#include "listmode.h"

/** Handle /RMODE
 */
class CommandRMode : public Command
{
 public:
	CommandRMode(Module* Creator) : Command(Creator,"RMODE", 2, 3)
	{
		allow_empty_last_param = false;
		syntax = "<channel> <mode> [<pattern>]";
	}

	CmdResult Handle(User* user, const Params& parameters) override
	{
		ModeHandler* mh;
		Channel* chan = ServerInstance->FindChan(parameters[0]);
		char modeletter = parameters[1][0];

		if (chan == NULL)
		{
			user->WriteNotice("The channel " + parameters[0] + " does not exist.");
			return CMD_FAILURE;
		}

		mh = ServerInstance->Modes.FindMode(modeletter, MODETYPE_CHANNEL);
		if (mh == NULL || parameters[1].size() > 1)
		{
			user->WriteNotice(parameters[1] + " is not a valid channel mode.");
			return CMD_FAILURE;
		}

		if (chan->GetPrefixValue(user) < mh->GetLevelRequired(false))
		{
			user->WriteNotice("You do not have access to unset " + ConvToStr(modeletter) + " on " +  chan->name + ".");
			return CMD_FAILURE;
		}

		std::string pattern = parameters.size() > 2 ? parameters[2] : "*";
		PrefixMode* pm;
		ListModeBase* lm;
		ListModeBase::ModeList* ml;
		Modes::ChangeList changelist;

		if ((pm = mh->IsPrefixMode()))
		{
			// As user prefix modes don't have a GetList() method, let's iterate through the channel's users.
			const Channel::MemberMap& users = chan->GetUsers();
			for (Channel::MemberMap::const_iterator it = users.begin(); it != users.end(); ++it)
			{
				if (!InspIRCd::Match(it->first->nick, pattern))
					continue;
				if (it->second->HasMode(pm) && !((it->first == user) && (pm->GetPrefixRank() > VOICE_VALUE)))
					changelist.push_remove(mh, it->first->nick);
			}
		}
		else if ((lm = mh->IsListModeBase()) && ((ml = lm->GetList(chan)) != NULL))
		{
			for (ListModeBase::ModeList::iterator it = ml->begin(); it != ml->end(); ++it)
			{
				if (!InspIRCd::Match(it->mask, pattern))
					continue;
				changelist.push_remove(mh, it->mask);
			}
		}
		else
		{
			if (chan->IsModeSet(mh))
				changelist.push_remove(mh);
		}

		ServerInstance->Modes.Process(user, chan, NULL, changelist);
		return CMD_SUCCESS;
	}
};

class ModuleRMode : public Module
{
 private:
	CommandRMode cmd;

 public:
	ModuleRMode()
		: Module(VF_VENDOR, "Allows glob-based removal of list modes")
		, cmd(this)
	{
<<<<<<< HEAD
=======
		return Version("Allows removal of channel list modes using glob patterns.", VF_VENDOR);
>>>>>>> c5680d64
	}
};

MODULE_INIT(ModuleRMode)<|MERGE_RESOLUTION|>--- conflicted
+++ resolved
@@ -104,13 +104,9 @@
 
  public:
 	ModuleRMode()
-		: Module(VF_VENDOR, "Allows glob-based removal of list modes")
+		: Module(VF_VENDOR, "Allows removal of channel list modes using glob patterns.")
 		, cmd(this)
 	{
-<<<<<<< HEAD
-=======
-		return Version("Allows removal of channel list modes using glob patterns.", VF_VENDOR);
->>>>>>> c5680d64
 	}
 };
 
