/*
 * InspIRCd -- Internet Relay Chat Daemon
 *
 *   Copyright (C) 2009-2010 Daniel De Graaf <danieldg@inspircd.org>
 *   Copyright (C) 2008 Craig Edwards <craigedwards@brainbox.cc>
 *
 * This file is part of InspIRCd.  InspIRCd is free software: you can
 * redistribute it and/or modify it under the terms of the GNU General Public
 * License as published by the Free Software Foundation, version 2.
 *
 * This program is distributed in the hope that it will be useful, but WITHOUT
 * ANY WARRANTY; without even the implied warranty of MERCHANTABILITY or FITNESS
 * FOR A PARTICULAR PURPOSE.  See the GNU General Public License for more
 * details.
 *
 * You should have received a copy of the GNU General Public License
 * along with this program.  If not, see <http://www.gnu.org/licenses/>.
 */


#include "inspircd.h"
#include "modules/httpd.h"

class HTTPACL
{
 public:
	std::string path;
	std::string username;
	std::string password;
	std::string whitelist;
	std::string blacklist;

	HTTPACL(const std::string &set_path, const std::string &set_username, const std::string &set_password,
		const std::string &set_whitelist, const std::string &set_blacklist)
		: path(set_path), username(set_username), password(set_password), whitelist(set_whitelist),
		blacklist(set_blacklist) { }
};

class ModuleHTTPAccessList : public Module, public HTTPACLEventListener
{
	std::string stylesheet;
	std::vector<HTTPACL> acl_list;
	HTTPdAPI API;

 public:
 	ModuleHTTPAccessList()
		: HTTPACLEventListener(this)
		, API(this)
	{
	}

	void ReadConfig(ConfigStatus& status) override
	{
		std::vector<HTTPACL> new_acls;
		ConfigTagList acls = ServerInstance->Config->ConfTags("httpdacl");
		for (ConfigIter i = acls.first; i != acls.second; i++)
		{
			ConfigTag* c = i->second;
			std::string path = c->getString("path");
			std::string types = c->getString("types");
			irc::commasepstream sep(types);
			std::string type;
			std::string username;
			std::string password;
			std::string whitelist;
			std::string blacklist;

			while (sep.GetToken(type))
			{
				if (stdalgo::string::equalsci(type, "password"))
				{
					username = c->getString("username");
					password = c->getString("password");
				}
				else if (stdalgo::string::equalsci(type, "whitelist"))
				{
					whitelist = c->getString("whitelist");
				}
				else if (stdalgo::string::equalsci(type, "blacklist"))
				{
					blacklist = c->getString("blacklist");
				}
				else
				{
					throw ModuleException("Invalid HTTP ACL type '" + type + "'");
				}
			}

			ServerInstance->Logs.Log(MODNAME, LOG_DEBUG, "Read ACL: path=%s pass=%s whitelist=%s blacklist=%s", path.c_str(),
					password.c_str(), whitelist.c_str(), blacklist.c_str());

			new_acls.push_back(HTTPACL(path, username, password, whitelist, blacklist));
		}
		acl_list.swap(new_acls);
	}

	void BlockAccess(HTTPRequest* http, unsigned int returnval, const std::string &extraheaderkey = "", const std::string &extraheaderval="")
	{
		ServerInstance->Logs.Log(MODNAME, LOG_DEBUG, "BlockAccess (%u)", returnval);

		std::stringstream data("Access to this resource is denied by an access control list. Please contact your IRC administrator.");
		HTTPDocumentResponse response(this, *http, &data, returnval);
		response.headers.SetHeader("X-Powered-By", MODNAME);
		if (!extraheaderkey.empty())
			response.headers.SetHeader(extraheaderkey, extraheaderval);
		API->SendResponse(response);
	}

	bool IsAccessAllowed(HTTPRequest* http)
	{
		{
			ServerInstance->Logs.Log(MODNAME, LOG_DEBUG, "Handling httpd acl event");

			for (std::vector<HTTPACL>::const_iterator this_acl = acl_list.begin(); this_acl != acl_list.end(); ++this_acl)
			{
				if (InspIRCd::Match(http->GetPath(), this_acl->path, ascii_case_insensitive_map))
				{
					if (!this_acl->blacklist.empty())
					{
						/* Blacklist */
						irc::commasepstream sep(this_acl->blacklist);
						std::string entry;

						while (sep.GetToken(entry))
						{
							if (InspIRCd::Match(http->GetIP(), entry, ascii_case_insensitive_map))
							{
<<<<<<< HEAD
								ServerInstance->Logs.Log(MODNAME, LOG_DEBUG, "Denying access to blacklisted resource %s (matched by pattern %s) from ip %s (matched by entry %s)",
										http->GetURI().c_str(), this_acl->path.c_str(), http->GetIP().c_str(), entry.c_str());
=======
								ServerInstance->Logs->Log(MODNAME, LOG_DEBUG, "Denying access to blacklisted resource %s (matched by pattern %s) from ip %s (matched by entry %s)",
										http->GetPath().c_str(), this_acl->path.c_str(), http->GetIP().c_str(), entry.c_str());
>>>>>>> 27e26178
								BlockAccess(http, 403);
								return false;
							}
						}
					}
					if (!this_acl->whitelist.empty())
					{
						/* Whitelist */
						irc::commasepstream sep(this_acl->whitelist);
						std::string entry;
						bool allow_access = false;

						while (sep.GetToken(entry))
						{
							if (InspIRCd::Match(http->GetIP(), entry, ascii_case_insensitive_map))
								allow_access = true;
						}

						if (!allow_access)
						{
<<<<<<< HEAD
							ServerInstance->Logs.Log(MODNAME, LOG_DEBUG, "Denying access to whitelisted resource %s (matched by pattern %s) from ip %s (Not in whitelist)",
									http->GetURI().c_str(), this_acl->path.c_str(), http->GetIP().c_str());
=======
							ServerInstance->Logs->Log(MODNAME, LOG_DEBUG, "Denying access to whitelisted resource %s (matched by pattern %s) from ip %s (Not in whitelist)",
									http->GetPath().c_str(), this_acl->path.c_str(), http->GetIP().c_str());
>>>>>>> 27e26178
							BlockAccess(http, 403);
							return false;
						}
					}
					if (!this_acl->password.empty() && !this_acl->username.empty())
					{
						/* Password auth, first look to see if we have a basic authentication header */
<<<<<<< HEAD
						ServerInstance->Logs.Log(MODNAME, LOG_DEBUG, "Checking HTTP auth password for resource %s (matched by pattern %s) from ip %s, against username %s",
								http->GetURI().c_str(), this_acl->path.c_str(), http->GetIP().c_str(), this_acl->username.c_str());
=======
						ServerInstance->Logs->Log(MODNAME, LOG_DEBUG, "Checking HTTP auth password for resource %s (matched by pattern %s) from ip %s, against username %s",
								http->GetPath().c_str(), this_acl->path.c_str(), http->GetIP().c_str(), this_acl->username.c_str());
>>>>>>> 27e26178

						if (http->headers->IsSet("Authorization"))
						{
							/* Password has been given, validate it */
							std::string authorization = http->headers->GetHeader("Authorization");
							irc::spacesepstream sep(authorization);
							std::string authtype;
							std::string base64;

							sep.GetToken(authtype);
							if (authtype == "Basic")
							{
								std::string user;
								std::string pass;

								sep.GetToken(base64);
								std::string userpass = Base64ToBin(base64);
								ServerInstance->Logs.Log(MODNAME, LOG_DEBUG, "HTTP authorization: %s (%s)", userpass.c_str(), base64.c_str());

								irc::sepstream userpasspair(userpass, ':');
								if (userpasspair.GetToken(user))
								{
									userpasspair.GetToken(pass);

									/* Access granted if username and password are correct */
									if (user == this_acl->username && pass == this_acl->password)
									{
										ServerInstance->Logs.Log(MODNAME, LOG_DEBUG, "HTTP authorization: password and username match");
										return true;
									}
									else
										/* Invalid password */
										BlockAccess(http, 401, "WWW-Authenticate", "Basic realm=\"Restricted Object\"");
								}
								else
									/* Malformed user:pass pair */
									BlockAccess(http, 401, "WWW-Authenticate", "Basic realm=\"Restricted Object\"");
							}
							else
								/* Unsupported authentication type */
								BlockAccess(http, 401, "WWW-Authenticate", "Basic realm=\"Restricted Object\"");
						}
						else
						{
							/* No password given at all, access denied */
							BlockAccess(http, 401, "WWW-Authenticate", "Basic realm=\"Restricted Object\"");
						}
						return false;
					}

					/* A path may only match one ACL (the first it finds in the config file) */
					break;
				}
			}
		}
		return true;
	}

	ModResult OnHTTPACLCheck(HTTPRequest& req) override
	{
		if (IsAccessAllowed(&req))
			return MOD_RES_PASSTHRU;
		return MOD_RES_DENY;
	}

	Version GetVersion() override
	{
		return Version("Provides access control lists (passwording of resources, ip restrictions etc) to m_httpd dependent modules", VF_VENDOR);
	}
};

MODULE_INIT(ModuleHTTPAccessList)<|MERGE_RESOLUTION|>--- conflicted
+++ resolved
@@ -125,13 +125,8 @@
 						{
 							if (InspIRCd::Match(http->GetIP(), entry, ascii_case_insensitive_map))
 							{
-<<<<<<< HEAD
 								ServerInstance->Logs.Log(MODNAME, LOG_DEBUG, "Denying access to blacklisted resource %s (matched by pattern %s) from ip %s (matched by entry %s)",
-										http->GetURI().c_str(), this_acl->path.c_str(), http->GetIP().c_str(), entry.c_str());
-=======
-								ServerInstance->Logs->Log(MODNAME, LOG_DEBUG, "Denying access to blacklisted resource %s (matched by pattern %s) from ip %s (matched by entry %s)",
 										http->GetPath().c_str(), this_acl->path.c_str(), http->GetIP().c_str(), entry.c_str());
->>>>>>> 27e26178
 								BlockAccess(http, 403);
 								return false;
 							}
@@ -152,13 +147,8 @@
 
 						if (!allow_access)
 						{
-<<<<<<< HEAD
 							ServerInstance->Logs.Log(MODNAME, LOG_DEBUG, "Denying access to whitelisted resource %s (matched by pattern %s) from ip %s (Not in whitelist)",
-									http->GetURI().c_str(), this_acl->path.c_str(), http->GetIP().c_str());
-=======
-							ServerInstance->Logs->Log(MODNAME, LOG_DEBUG, "Denying access to whitelisted resource %s (matched by pattern %s) from ip %s (Not in whitelist)",
 									http->GetPath().c_str(), this_acl->path.c_str(), http->GetIP().c_str());
->>>>>>> 27e26178
 							BlockAccess(http, 403);
 							return false;
 						}
@@ -166,13 +156,8 @@
 					if (!this_acl->password.empty() && !this_acl->username.empty())
 					{
 						/* Password auth, first look to see if we have a basic authentication header */
-<<<<<<< HEAD
 						ServerInstance->Logs.Log(MODNAME, LOG_DEBUG, "Checking HTTP auth password for resource %s (matched by pattern %s) from ip %s, against username %s",
-								http->GetURI().c_str(), this_acl->path.c_str(), http->GetIP().c_str(), this_acl->username.c_str());
-=======
-						ServerInstance->Logs->Log(MODNAME, LOG_DEBUG, "Checking HTTP auth password for resource %s (matched by pattern %s) from ip %s, against username %s",
 								http->GetPath().c_str(), this_acl->path.c_str(), http->GetIP().c_str(), this_acl->username.c_str());
->>>>>>> 27e26178
 
 						if (http->headers->IsSet("Authorization"))
 						{
