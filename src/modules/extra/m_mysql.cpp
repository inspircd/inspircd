--- conflicted
+++ resolved
@@ -443,7 +443,7 @@
 }
 
 ModuleSQL::ModuleSQL()
-	: Module(VF_VENDOR, "Provides MySQL support")
+	: Module(VF_VENDOR, "Provides the ability for SQL modules to query a MySQL database.")
 {
 }
 
@@ -540,16 +540,7 @@
 	Dispatcher->OnNotify();
 }
 
-<<<<<<< HEAD
 void DispatcherThread::OnStart()
-=======
-Version ModuleSQL::GetVersion()
-{
-	return Version("Provides the ability for SQL modules to query a MySQL database.", VF_VENDOR);
-}
-
-void DispatcherThread::Run()
->>>>>>> c5680d64
 {
 	this->LockQueue();
 	while (!this->IsStopping())
