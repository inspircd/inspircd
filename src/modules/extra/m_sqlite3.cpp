/*
 * InspIRCd -- Internet Relay Chat Daemon
 *
 *   Copyright (C) 2019 linuxdaemon <linuxdaemon.irc@gmail.com>
 *   Copyright (C) 2015 Daniel Vassdal <shutter@canternet.org>
 *   Copyright (C) 2013-2014, 2016-2019 Sadie Powell <sadie@witchery.services>
 *   Copyright (C) 2013-2014, 2016 Attila Molnar <attilamolnar@hush.com>
 *   Copyright (C) 2012, 2019 Robby <robby@chatbelgie.be>
 *   Copyright (C) 2012, 2016 Adam <Adam@anope.org>
 *   Copyright (C) 2012 ChrisTX <xpipe@hotmail.de>
 *   Copyright (C) 2010 Daniel De Graaf <danieldg@inspircd.org>
 *   Copyright (C) 2007, 2009 Craig Edwards <brain@inspircd.org>
 *   Copyright (C) 2007 Dennis Friis <peavey@inspircd.org>
 *
 * This file is part of InspIRCd.  InspIRCd is free software: you can
 * redistribute it and/or modify it under the terms of the GNU General Public
 * License as published by the Free Software Foundation, version 2.
 *
 * This program is distributed in the hope that it will be useful, but WITHOUT
 * ANY WARRANTY; without even the implied warranty of MERCHANTABILITY or FITNESS
 * FOR A PARTICULAR PURPOSE.  See the GNU General Public License for more
 * details.
 *
 * You should have received a copy of the GNU General Public License
 * along with this program.  If not, see <http://www.gnu.org/licenses/>.
 */

/// $CompilerFlags: find_compiler_flags("sqlite3")
/// $LinkerFlags: find_linker_flags("sqlite3")

/// $PackageInfo: require_system("arch") pkgconf sqlite
/// $PackageInfo: require_system("centos") pkgconfig sqlite-devel
/// $PackageInfo: require_system("darwin") pkg-config sqlite3
/// $PackageInfo: require_system("debian") libsqlite3-dev pkg-config
/// $PackageInfo: require_system("ubuntu") libsqlite3-dev pkg-config

#include "inspircd.h"
#include "modules/sql.h"

#include <sqlite3.h>

#ifdef _WIN32
# pragma comment(lib, "sqlite3.lib")
#endif

class SQLConn;
typedef insp::flat_map<std::string, SQLConn*> ConnMap;

class SQLite3Result : public SQL::Result
{
 public:
	int currentrow = 0;
	int rows = 0;
	std::vector<std::string> columns;
	std::vector<SQL::Row> fieldlists;

	int Rows() override
	{
		return rows;
	}

	bool GetRow(SQL::Row& result) override
	{
		if (currentrow < rows)
		{
			result.assign(fieldlists[currentrow].begin(), fieldlists[currentrow].end());
			currentrow++;
			return true;
		}
		else
		{
			result.clear();
			return false;
		}
	}

	void GetCols(std::vector<std::string>& result) override
	{
		result.assign(columns.begin(), columns.end());
	}

	bool HasColumn(const std::string& column, size_t& index) override
	{
		for (size_t i = 0; i < columns.size(); ++i)
		{
			if (columns[i] == column)
			{
				index = i;
				return true;
			}
		}
		return false;
	}
};

class SQLConn : public SQL::Provider
{
	sqlite3* conn;
	reference<ConfigTag> config;

 public:
	SQLConn(Module* Parent, ConfigTag* tag)
		: SQL::Provider(Parent, tag->getString("id"))
		, config(tag)
	{
		std::string host = tag->getString("hostname");
		if (sqlite3_open_v2(host.c_str(), &conn, SQLITE_OPEN_READWRITE, 0) != SQLITE_OK)
		{
			// Even in case of an error conn must be closed
			sqlite3_close(conn);
			conn = NULL;
			ServerInstance->Logs.Log(MODNAME, LOG_DEFAULT, "WARNING: Could not open DB with id: " + tag->getString("id"));
		}
	}

	~SQLConn()
	{
		if (conn)
		{
			sqlite3_interrupt(conn);
			sqlite3_close(conn);
		}
	}

	void Query(SQL::Query* query, const std::string& q)
	{
		SQLite3Result res;
		sqlite3_stmt *stmt;
		int err = sqlite3_prepare_v2(conn, q.c_str(), q.length(), &stmt, NULL);
		if (err != SQLITE_OK)
		{
			SQL::Error error(SQL::QSEND_FAIL, sqlite3_errmsg(conn));
			query->OnError(error);
			return;
		}
		int cols = sqlite3_column_count(stmt);
		res.columns.resize(cols);
		for(int i=0; i < cols; i++)
		{
			res.columns[i] = sqlite3_column_name(stmt, i);
		}
		while (1)
		{
			err = sqlite3_step(stmt);
			if (err == SQLITE_ROW)
			{
				// Add the row
				res.fieldlists.resize(res.rows + 1);
				res.fieldlists[res.rows].resize(cols);
				for(int i=0; i < cols; i++)
				{
					const char* txt = (const char*)sqlite3_column_text(stmt, i);
					if (txt)
						res.fieldlists[res.rows][i] = SQL::Field(txt);
				}
				res.rows++;
			}
			else if (err == SQLITE_DONE)
			{
				query->OnResult(res);
				break;
			}
			else
			{
				SQL::Error error(SQL::QREPLY_FAIL, sqlite3_errmsg(conn));
				query->OnError(error);
				break;
			}
		}
		sqlite3_finalize(stmt);
	}

	void Submit(SQL::Query* query, const std::string& q) override
	{
		ServerInstance->Logs.Log(MODNAME, LOG_DEBUG, "Executing SQLite3 query: " + q);
		Query(query, q);
		delete query;
	}

	void Submit(SQL::Query* query, const std::string& q, const SQL::ParamList& p) override
	{
		std::string res;
		unsigned int param = 0;
		for(std::string::size_type i = 0; i < q.length(); i++)
		{
			if (q[i] != '?')
				res.push_back(q[i]);
			else
			{
				if (param < p.size())
				{
					char* escaped = sqlite3_mprintf("%q", p[param++].c_str());
					res.append(escaped);
					sqlite3_free(escaped);
				}
			}
		}
		Submit(query, res);
	}

	void Submit(SQL::Query* query, const std::string& q, const SQL::ParamMap& p) override
	{
		std::string res;
		for(std::string::size_type i = 0; i < q.length(); i++)
		{
			if (q[i] != '$')
				res.push_back(q[i]);
			else
			{
				std::string field;
				i++;
				while (i < q.length() && isalnum(q[i]))
					field.push_back(q[i++]);
				i--;

				SQL::ParamMap::const_iterator it = p.find(field);
				if (it != p.end())
				{
					char* escaped = sqlite3_mprintf("%q", it->second.c_str());
					res.append(escaped);
					sqlite3_free(escaped);
				}
			}
		}
		Submit(query, res);
	}
};

class ModuleSQLite3 : public Module
{
 private:
	ConnMap conns;

 public:
	ModuleSQLite3()
		: Module(VF_VENDOR, "Provides SQLite3 support")
	{
	}

	~ModuleSQLite3()
	{
		ClearConns();
	}

	void ClearConns()
	{
		for(ConnMap::iterator i = conns.begin(); i != conns.end(); i++)
		{
			SQLConn* conn = i->second;
			ServerInstance->Modules.DelService(*conn);
			delete conn;
		}
		conns.clear();
	}

	void ReadConfig(ConfigStatus& status) override
	{
		ClearConns();
		ConfigTagList tags = ServerInstance->Config->ConfTags("database");
		for(ConfigIter i = tags.first; i != tags.second; i++)
		{
			if (!stdalgo::string::equalsci(i->second->getString("module"), "sqlite"))
				continue;
			SQLConn* conn = new SQLConn(this, i->second);
			conns.insert(std::make_pair(i->second->getString("id"), conn));
			ServerInstance->Modules.AddService(*conn);
		}
	}
<<<<<<< HEAD
=======

	Version GetVersion() CXX11_OVERRIDE
	{
		return Version("Provides the ability for SQL modules to query a SQLite 3 database.", VF_VENDOR);
	}
>>>>>>> c5680d64
};

MODULE_INIT(ModuleSQLite3)<|MERGE_RESOLUTION|>--- conflicted
+++ resolved
@@ -233,7 +233,7 @@
 
  public:
 	ModuleSQLite3()
-		: Module(VF_VENDOR, "Provides SQLite3 support")
+		: Module(VF_VENDOR, "Provides the ability for SQL modules to query a SQLite 3 database.")
 	{
 	}
 
@@ -266,14 +266,6 @@
 			ServerInstance->Modules.AddService(*conn);
 		}
 	}
-<<<<<<< HEAD
-=======
-
-	Version GetVersion() CXX11_OVERRIDE
-	{
-		return Version("Provides the ability for SQL modules to query a SQLite 3 database.", VF_VENDOR);
-	}
->>>>>>> c5680d64
 };
 
 MODULE_INIT(ModuleSQLite3)