/*
 * InspIRCd -- Internet Relay Chat Daemon
 *
 *   Copyright (C) 2020 Matt Schatz <genius3000@g3k.solutions>
 *   Copyright (C) 2019 linuxdaemon <linuxdaemon.irc@gmail.com>
 *   Copyright (C) 2013-2014, 2016-2022 Sadie Powell <sadie@witchery.services>
 *   Copyright (C) 2013 Daniel Vassdal <shutter@canternet.org>
 *   Copyright (C) 2012-2017 Attila Molnar <attilamolnar@hush.com>
 *   Copyright (C) 2012-2013, 2016 Adam <Adam@anope.org>
 *   Copyright (C) 2012 Robby <robby@chatbelgie.be>
 *   Copyright (C) 2012 ChrisTX <xpipe@hotmail.de>
 *   Copyright (C) 2009-2010 Daniel De Graaf <danieldg@inspircd.org>
 *   Copyright (C) 2009 Uli Schlachter <psychon@inspircd.org>
 *   Copyright (C) 2008 Robin Burchell <robin+git@viroteck.net>
 *   Copyright (C) 2008 John Brooks <special@inspircd.org>
 *   Copyright (C) 2007-2008, 2010 Craig Edwards <brain@inspircd.org>
 *   Copyright (C) 2007 Dennis Friis <peavey@inspircd.org>
 *   Copyright (C) 2006 Oliver Lupton <om@inspircd.org>
 *
 * This file is part of InspIRCd.  InspIRCd is free software: you can
 * redistribute it and/or modify it under the terms of the GNU General Public
 * License as published by the Free Software Foundation, version 2.
 *
 * This program is distributed in the hope that it will be useful, but WITHOUT
 * ANY WARRANTY; without even the implied warranty of MERCHANTABILITY or FITNESS
 * FOR A PARTICULAR PURPOSE.  See the GNU General Public License for more
 * details.
 *
 * You should have received a copy of the GNU General Public License
 * along with this program.  If not, see <http://www.gnu.org/licenses/>.
 */

/// $CompilerFlags: find_compiler_flags("gnutls")
/// $LinkerFlags: find_linker_flags("gnutls")

/// $PackageInfo: require_system("arch") gnutls pkgconf
/// $PackageInfo: require_system("centos") gnutls-devel pkgconfig
/// $PackageInfo: require_system("darwin") gnutls pkg-config
/// $PackageInfo: require_system("debian") gnutls-bin libgnutls28-dev pkg-config
/// $PackageInfo: require_system("ubuntu") gnutls-bin libgnutls28-dev pkg-config

#include "inspircd.h"
#include "modules/ssl.h"

#include <gnutls/gnutls.h>
#include <gnutls/crypto.h>
#include <gnutls/x509.h>

// Check if the GnuTLS library is at least version major.minor.patch
#define INSPIRCD_GNUTLS_HAS_VERSION(major, minor, patch) (GNUTLS_VERSION_NUMBER >= ((major << 16) | (minor << 8) | patch))

#if !INSPIRCD_GNUTLS_HAS_VERSION(3, 3, 5)
# error GnuTLS 3.3.5 or newer is required by the ssl_openssl module.
#elif INSPIRCD_GNUTLS_HAS_VERSION(3, 6, 0)
# define GNUTLS_AUTO_DH
#endif

#ifdef _WIN32
# pragma comment(lib, "libgnutls-30.lib")
#endif

static Module* thismod;

namespace GnuTLS
{
	void GenRandom(char* buffer, size_t len)
	{
		gnutls_rnd(GNUTLS_RND_RANDOM, buffer, len);
	}

	class Init final
	{
	public:
		Init() { gnutls_global_init(); }
		~Init() { gnutls_global_deinit(); }
	};

	class Exception final
		: public ModuleException
	{
	public:
		Exception(const std::string& msg)
			: ModuleException(thismod, msg)
		{
		}
	};

	void ThrowOnError(int errcode, const char* msg)
	{
		if (errcode < 0)
		{
			std::string reason = msg;
			reason.append(" :").append(gnutls_strerror(errcode));
			throw Exception(reason);
		}
	}

	/** Used to create a gnutls_datum_t* from a std::string
	 */
	class Datum final
	{
		gnutls_datum_t datum;

	public:
		Datum(const std::string& dat)
		{
			datum.data = (unsigned char*)dat.data();
			datum.size = static_cast<unsigned int>(dat.length());
		}

		const gnutls_datum_t* get() const { return &datum; }
	};

	class Hash final
	{
		gnutls_digest_algorithm_t hash;

	public:
		// Nothing to deallocate, constructor may throw freely
		Hash(const std::string& hashname)
		{
<<<<<<< HEAD
=======
			// As older versions of gnutls can't do this, let's disable it where needed.
#ifdef GNUTLS_HAS_MAC_GET_ID
# if INSPIRCD_GNUTLS_HAS_VERSION(3, 2, 2)
			hash = gnutls_digest_get_id(hashname.c_str());
# else
>>>>>>> 894e9d8d
			// As gnutls_digest_algorithm_t and gnutls_mac_algorithm_t are mapped 1:1, we can do this
			hash = (gnutls_digest_algorithm_t)gnutls_mac_get_id(hashname.c_str());
# endif
			if (hash == GNUTLS_DIG_UNKNOWN)
				throw Exception("Unknown hash type " + hashname);

			// Check if the user is giving us something that is a valid MAC but not digest
			gnutls_hash_hd_t is_digest;
			if (gnutls_hash_init(&is_digest, hash) < 0)
				throw Exception("Unknown hash type " + hashname);
			gnutls_hash_deinit(is_digest, nullptr);
		}

		gnutls_digest_algorithm_t get() const { return hash; }
	};

#ifndef GNUTLS_AUTO_DH
	class DHParams final
	{
		gnutls_dh_params_t dh_params;

		DHParams()
		{
			ThrowOnError(gnutls_dh_params_init(&dh_params), "gnutls_dh_params_init() failed");
		}

	public:
		/** Import */
		static std::shared_ptr<DHParams> Import(const std::string& dhstr)
		{
			std::shared_ptr<DHParams> dh(new DHParams);
			int ret = gnutls_dh_params_import_pkcs3(dh->dh_params, Datum(dhstr).get(), GNUTLS_X509_FMT_PEM);
			ThrowOnError(ret, "Unable to import DH params");
			return dh;
		}

		~DHParams()
		{
			gnutls_dh_params_deinit(dh_params);
		}

		const gnutls_dh_params_t& get() const { return dh_params; }
	};
#endif

	class X509Key final
	{
		/** Ensure that the key is deinited in case the constructor of X509Key throws
		 */
		class RAIIKey final
		{
		public:
			gnutls_x509_privkey_t key;

			RAIIKey()
			{
				ThrowOnError(gnutls_x509_privkey_init(&key), "gnutls_x509_privkey_init() failed");
			}

			~RAIIKey()
			{
				gnutls_x509_privkey_deinit(key);
			}
		} key;

	public:
		/** Import */
		X509Key(const std::string& keystr)
		{
			int ret = gnutls_x509_privkey_import(key.key, Datum(keystr).get(), GNUTLS_X509_FMT_PEM);
			ThrowOnError(ret, "Unable to import private key");
		}

		gnutls_x509_privkey_t& get() { return key.key; }
	};

	class X509CertList final
	{
		std::vector<gnutls_x509_crt_t> certs;

	public:
		/** Import */
		X509CertList(const std::string& certstr)
		{
			unsigned int certcount = 3;
			certs.resize(certcount);
			Datum datum(certstr);

			int ret = gnutls_x509_crt_list_import(raw(), &certcount, datum.get(), GNUTLS_X509_FMT_PEM, GNUTLS_X509_CRT_LIST_IMPORT_FAIL_IF_EXCEED);
			if (ret == GNUTLS_E_SHORT_MEMORY_BUFFER)
			{
				// the buffer wasn't big enough to hold all certs but gnutls changed certcount to the number of available certs,
				// try again with a bigger buffer
				certs.resize(certcount);
				ret = gnutls_x509_crt_list_import(raw(), &certcount, datum.get(), GNUTLS_X509_FMT_PEM, GNUTLS_X509_CRT_LIST_IMPORT_FAIL_IF_EXCEED);
			}

			ThrowOnError(ret, "Unable to load certificates");

			// Resize the vector to the actual number of certs because we rely on its size being correct
			// when deallocating the certs
			certs.resize(certcount);
		}

		~X509CertList()
		{
			for (const auto& cert : certs)
				gnutls_x509_crt_deinit(cert);
		}

		gnutls_x509_crt_t* raw() { return certs.data(); }
		size_t size() const { return certs.size(); }
	};

	class X509CRL final
	{
		class RAIICRL final
		{
		public:
			gnutls_x509_crl_t crl;

			RAIICRL()
			{
				ThrowOnError(gnutls_x509_crl_init(&crl), "gnutls_x509_crl_init() failed");
			}

			~RAIICRL()
			{
				gnutls_x509_crl_deinit(crl);
			}
		} crl;

	public:
		/** Import */
		X509CRL(const std::string& crlstr)
		{
			int ret = gnutls_x509_crl_import(get(), Datum(crlstr).get(), GNUTLS_X509_FMT_PEM);
			ThrowOnError(ret, "Unable to load certificate revocation list");
		}

		gnutls_x509_crl_t& get() { return crl.crl; }
	};

	class Priority final
	{
		gnutls_priority_t priority;

	public:
		Priority(const std::string& priorities)
		{
			// Try to set the priorities for ciphers, kex methods etc. to the user supplied string
			// If the user did not supply anything then the string is already set to "NORMAL"
			const char* priocstr = priorities.c_str();
			const char* prioerror;

			int ret = gnutls_priority_init(&priority, priocstr, &prioerror);
			if (ret < 0)
			{
				// gnutls did not understand the user supplied string
				throw Exception("Unable to initialize priorities to \"" + priorities + "\": " + gnutls_strerror(ret) + " Syntax error at position " + ConvToStr((unsigned int) (prioerror - priocstr)));
			}
		}

		~Priority()
		{
			gnutls_priority_deinit(priority);
		}

		void SetupSession(gnutls_session_t sess)
		{
			gnutls_priority_set(sess, priority);
		}

		static const char* GetDefault()
		{
			return "NORMAL:%SERVER_PRECEDENCE:-VERS-SSL3.0";
		}

		static std::string RemoveUnknownTokens(const std::string& prio)
		{
			std::string ret;
			irc::sepstream ss(prio, ':');
			for (std::string token; ss.GetToken(token); )
			{
				// Save current position so we can revert later if needed
				const std::string::size_type prevpos = ret.length();
				// Append next token
				if (!ret.empty())
					ret.push_back(':');
				ret.append(token);

				gnutls_priority_t test;
				if (gnutls_priority_init(&test, ret.c_str(), nullptr) < 0)
				{
					// The new token broke the priority string, revert to the previously working one
					ServerInstance->Logs.Debug(MODNAME, "Priority string token not recognized: \"%s\"", token.c_str());
					ret.erase(prevpos);
				}
				else
				{
					// Worked
					gnutls_priority_deinit(test);
				}
			}
			return ret;
		}
	};

	class CertCredentials
	{
#ifndef GNUTLS_AUTO_DH
		/** DH parameters associated with these credentials
		 */
		std::shared_ptr<DHParams> dh;
#endif

	protected:
		gnutls_certificate_credentials_t cred;

	public:
		CertCredentials()
		{
			ThrowOnError(gnutls_certificate_allocate_credentials(&cred), "Cannot allocate certificate credentials");
		}

		~CertCredentials()
		{
			gnutls_certificate_free_credentials(cred);
		}

		/** Associates these credentials with the session
		 */
		void SetupSession(gnutls_session_t sess)
		{
			gnutls_credentials_set(sess, GNUTLS_CRD_CERTIFICATE, cred);
		}

#ifndef GNUTLS_AUTO_DH
		/** Set the given DH parameters to be used with these credentials
		 */
		void SetDH(std::shared_ptr<DHParams>& DH)
		{
			dh = DH;
			gnutls_certificate_set_dh_params(cred, dh->get());
		}
#endif
	};

	class X509Credentials final
		: public CertCredentials
	{
		/** Private key
		 */
		X509Key key;

		/** Certificate list, presented to the peer
		 */
		X509CertList certs;

		/** Trusted CA, may be NULL
		 */
		std::shared_ptr<X509CertList> trustedca;

		/** Certificate revocation list, may be NULL
		 */
		std::shared_ptr<X509CRL> crl;

		static int cert_callback(gnutls_session_t session, const gnutls_datum_t* req_ca_rdn, int nreqs, const gnutls_pk_algorithm_t* sign_algos, int sign_algos_length, gnutls_retr2_st* st);

	public:
		X509Credentials(const std::string& certstr, const std::string& keystr)
			: key(keystr)
			, certs(certstr)
		{
			// Throwing is ok here, the destructor of Credentials is called in that case
			int ret = gnutls_certificate_set_x509_key(cred, certs.raw(), static_cast<int>(certs.size()), key.get());
			ThrowOnError(ret, "Unable to set cert/key pair");

			gnutls_certificate_set_retrieve_function(cred, cert_callback);
		}

		/** Sets the trusted CA and the certificate revocation list
		 * to use when verifying certificates
		 */
		void SetCA(std::shared_ptr<X509CertList>& certlist, std::shared_ptr<X509CRL>& CRL)
		{
			// Do nothing if certlist is NULL
			if (certlist.get())
			{
				int ret = gnutls_certificate_set_x509_trust(cred, certlist->raw(), static_cast<int>(certlist->size()));
				ThrowOnError(ret, "gnutls_certificate_set_x509_trust() failed");

				if (CRL.get())
				{
					ret = gnutls_certificate_set_x509_crl(cred, &CRL->get(), 1);
					ThrowOnError(ret, "gnutls_certificate_set_x509_crl() failed");
				}

				trustedca = certlist;
				crl = CRL;
			}
		}
	};

	class DataReader final
	{
		ssize_t retval;
		gnutls_packet_t packet;

	public:
		DataReader(gnutls_session_t sess)
		{
			// Using the packet API avoids the final copy of the data which GnuTLS does if we supply
			// our own buffer. Instead, we get the buffer containing the data from GnuTLS and copy it
			// to the recvq directly from there in appendto().
			retval = gnutls_record_recv_packet(sess, &packet);
		}

		void appendto(std::string& recvq)
		{
			// Copy data from GnuTLS buffers to recvq
			gnutls_datum_t datum;
			gnutls_packet_get(packet, &datum, nullptr);
			recvq.append(reinterpret_cast<const char*>(datum.data), datum.size);

			gnutls_packet_deinit(packet);
		}

		ssize_t ret() const { return retval; }
	};

	class Profile final
	{
		/** Name of this profile
		 */
		const std::string name;

		/** X509 certificate(s) and key
		 */
		X509Credentials x509cred;

		/** The minimum length in bits for the DH prime to be accepted as a client
		 */
		unsigned int min_dh_bits;

		/** Hashing algorithm to use when generating certificate fingerprints
		 */
		Hash hash;

		/** Priorities for ciphers, compression methods, etc.
		 */
		Priority priority;

		/** Rough max size of records to send
		 */
		const unsigned int outrecsize;

		/** True to request a client certificate as a server
		 */
		const bool requestclientcert;

		static std::string ReadFile(const std::string& filename)
		{
			FileReader reader(filename);
			std::string ret = reader.GetString();
			if (ret.empty())
				throw Exception("Cannot read file " + filename);
			return ret;
		}

		static std::string GetPrioStr(const std::string& profilename, std::shared_ptr<ConfigTag> tag)
		{
			// Use default priority string if this tag does not specify one
			std::string priostr = GnuTLS::Priority::GetDefault();
			bool found = tag->readString("priority", priostr);
			// If the prio string isn't set in the config don't be strict about the default one because it doesn't work on all versions of GnuTLS
			if (!tag->getBool("strictpriority", found))
			{
				std::string stripped = GnuTLS::Priority::RemoveUnknownTokens(priostr);
				if (stripped.empty())
				{
					// Stripping failed, act as if a prio string wasn't set
					stripped = GnuTLS::Priority::RemoveUnknownTokens(GnuTLS::Priority::GetDefault());
					ServerInstance->Logs.Normal(MODNAME, "Priority string for profile \"%s\" contains unknown tokens and stripping it didn't yield a working one either, falling back to \"%s\"", profilename.c_str(), stripped.c_str());
				}
				else if ((found) && (stripped != priostr))
				{
					// Prio string was set in the config and we ended up with something that works but different
					ServerInstance->Logs.Normal(MODNAME, "Priority string for profile \"%s\" contains unknown tokens, stripped to \"%s\"", profilename.c_str(), stripped.c_str());
				}
				priostr.swap(stripped);
			}
			return priostr;
		}

	public:
		struct Config final
		{
			std::string name;

			std::shared_ptr<X509CertList> ca;
			std::shared_ptr<X509CRL> crl;

			std::string certstr;
			std::string keystr;
#ifndef GNUTLS_AUTO_DH
			std::shared_ptr<DHParams> dh;
#endif

			std::string priostr;
			unsigned int mindh;
			std::string hashstr;

			unsigned int outrecsize;
			bool requestclientcert;

			Config(const std::string& profilename, std::shared_ptr<ConfigTag> tag)
				: name(profilename)
				, certstr(ReadFile(tag->getString("certfile", "cert.pem", 1)))
				, keystr(ReadFile(tag->getString("keyfile", "key.pem", 1)))
#ifndef GNUTLS_AUTO_DH
				, dh(DHParams::Import(ReadFile(tag->getString("dhfile", "dhparams.pem", 1))))
#endif
				, priostr(GetPrioStr(profilename, tag))
				, mindh(static_cast<unsigned int>(tag->getUInt("mindhbits", 1024, 0, UINT32_MAX)))
				, hashstr(tag->getString("hash", "sha256", 1))
				, requestclientcert(tag->getBool("requestclientcert", true))
			{
				// Load trusted CA and revocation list, if set
				std::string filename = tag->getString("cafile");
				if (!filename.empty())
				{
					ca.reset(new X509CertList(ReadFile(filename)));

					filename = tag->getString("crlfile");
					if (!filename.empty())
						crl.reset(new X509CRL(ReadFile(filename)));
				}

				outrecsize = static_cast<unsigned int>(tag->getUInt("outrecsize", 2048, 512, UINT32_MAX));
			}
		};

		Profile(Config& config)
			: name(config.name)
			, x509cred(config.certstr, config.keystr)
			, min_dh_bits(config.mindh)
			, hash(config.hashstr)
			, priority(config.priostr)
			, outrecsize(config.outrecsize)
			, requestclientcert(config.requestclientcert)
		{
#ifndef GNUTLS_AUTO_DH
			x509cred.SetDH(config.dh);
#endif
			x509cred.SetCA(config.ca, config.crl);
		}
		/** Set up the given session with the settings in this profile
		 */
		void SetupSession(gnutls_session_t sess)
		{
			priority.SetupSession(sess);
			x509cred.SetupSession(sess);
			gnutls_dh_set_prime_bits(sess, min_dh_bits);

			// Request client certificate if enabled and we are a server, no-op if we're a client
			if (requestclientcert)
				gnutls_certificate_server_set_request(sess, GNUTLS_CERT_REQUEST);
		}

		const std::string& GetName() const { return name; }
		X509Credentials& GetX509Credentials() { return x509cred; }
		gnutls_digest_algorithm_t GetHash() const { return hash.get(); }
		unsigned int GetOutgoingRecordSize() const { return outrecsize; }
	};
}

class GnuTLSIOHook final
	: public SSLIOHook
{
private:
	gnutls_session_t sess = nullptr;
	size_t gbuffersize = 0;

	void CloseSession()
	{
		if (this->sess)
		{
			gnutls_bye(this->sess, GNUTLS_SHUT_WR);
			gnutls_deinit(this->sess);
		}
		sess = nullptr;
		certificate = nullptr;
		status = STATUS_NONE;
	}

	// Returns 1 if handshake succeeded, 0 if it is still in progress, -1 if it failed
	int Handshake(StreamSocket* user)
	{
		int ret = gnutls_handshake(this->sess);

		if (ret < 0)
		{
			if(ret == GNUTLS_E_AGAIN || ret == GNUTLS_E_INTERRUPTED)
			{
				// Handshake needs resuming later, read() or write() would have blocked.
				this->status = STATUS_HANDSHAKING;

				if (gnutls_record_get_direction(this->sess) == 0)
				{
					// gnutls_handshake() wants to read() again.
					SocketEngine::ChangeEventMask(user, FD_WANT_POLL_READ | FD_WANT_NO_WRITE);
				}
				else
				{
					// gnutls_handshake() wants to write() again.
					SocketEngine::ChangeEventMask(user, FD_WANT_NO_READ | FD_WANT_SINGLE_WRITE);
				}

				return 0;
			}
			else
			{
				user->SetError("Handshake Failed - " + std::string(gnutls_strerror(ret)));
				CloseSession();
				return -1;
			}
		}
		else
		{
			// Change the session state
			this->status = STATUS_OPEN;

			VerifyCertificate();

			// Finish writing, if any left
			SocketEngine::ChangeEventMask(user, FD_WANT_POLL_READ | FD_WANT_NO_WRITE | FD_ADD_TRIAL_WRITE);

			return 1;
		}
	}

	void VerifyCertificate()
	{
		auto certinfo = new ssl_cert();
		this->certificate = certinfo;

		unsigned int certstatus;
		int ret = gnutls_certificate_verify_peers2(this->sess, &certstatus);
		if (ret < 0)
		{
			certinfo->error = gnutls_strerror(ret);
			return;
		}

		certinfo->invalid = (certstatus & GNUTLS_CERT_INVALID);
		certinfo->unknownsigner = (certstatus & GNUTLS_CERT_SIGNER_NOT_FOUND);
		certinfo->revoked = (certstatus & GNUTLS_CERT_REVOKED);
		certinfo->trusted = !(certstatus & GNUTLS_CERT_SIGNER_NOT_CA);

		if (gnutls_certificate_type_get(this->sess) != GNUTLS_CRT_X509)
		{
			certinfo->error = "No X509 keys sent";
			return;
		}

		gnutls_x509_crt_t cert;
		ret = gnutls_x509_crt_init(&cert);
		if (ret < 0)
		{
			certinfo->error = gnutls_strerror(ret);
			return;
		}

		char buffer[512];
		size_t buffer_size = sizeof(buffer);

		unsigned int cert_list_size = 0;
		const gnutls_datum_t* cert_list = gnutls_certificate_get_peers(this->sess, &cert_list_size);
		if (!cert_list)
		{
			certinfo->error = "No certificate was found";
			goto info_done_dealloc;
		}

		ret = gnutls_x509_crt_import(cert, &cert_list[0], GNUTLS_X509_FMT_DER);
		if (ret < 0)
		{
			certinfo->error = gnutls_strerror(ret);
			goto info_done_dealloc;
		}

		if (gnutls_x509_crt_get_dn(cert, buffer, &buffer_size) == 0)
			ProcessDNString(buffer, buffer_size, certinfo->dn);

		buffer_size = sizeof(buffer);
		if (gnutls_x509_crt_get_issuer_dn(cert, buffer, &buffer_size) == 0)
			ProcessDNString(buffer, buffer_size, certinfo->issuer);

		buffer_size = sizeof(buffer);
		if ((ret = gnutls_x509_crt_get_fingerprint(cert, GetProfile().GetHash(), buffer, &buffer_size)) < 0)
		{
			certinfo->error = gnutls_strerror(ret);
		}
		else
		{
			certinfo->fingerprint = Hex::Encode(buffer, buffer_size);
		}

		/* Beware here we do not check for errors.
		 */
		if ((gnutls_x509_crt_get_expiration_time(cert) < ServerInstance->Time()) || (gnutls_x509_crt_get_activation_time(cert) > ServerInstance->Time()))
		{
			certinfo->error = "Not activated, or expired certificate";
		}

info_done_dealloc:
		gnutls_x509_crt_deinit(cert);
	}

	static void ProcessDNString(const char* buffer, size_t buffer_size, std::string& out)
	{
		out.assign(buffer, buffer_size);
		for (size_t pos = 0; ((pos = out.find_first_of("\r\n", pos)) != std::string::npos); )
			out[pos] = ' ';
	}

	// Returns 1 if application I/O should proceed, 0 if it must wait for the underlying protocol to progress, -1 on fatal error
	int PrepareIO(StreamSocket* sock)
	{
		if (status == STATUS_OPEN)
			return 1;
		else if (status == STATUS_HANDSHAKING)
		{
			// The handshake isn't finished, try to finish it
			return Handshake(sock);
		}

		CloseSession();
		sock->SetError("No TLS session");
		return -1;
	}

	int FlushBuffer(StreamSocket* sock)
	{
		// If GnuTLS has some data buffered, write it
		if (gbuffersize)
			return HandleWriteRet(sock, gnutls_record_uncork(this->sess, 0));
		return 1;
	}

	int HandleWriteRet(StreamSocket* sock, int ret)
	{
		if (ret > 0)
		{
			gbuffersize -= ret;
			if (gbuffersize)
			{
				SocketEngine::ChangeEventMask(sock, FD_WANT_SINGLE_WRITE);
				return 0;
			}
			return ret;
		}
		else if (ret == GNUTLS_E_AGAIN || ret == GNUTLS_E_INTERRUPTED || ret == 0)
		{
			SocketEngine::ChangeEventMask(sock, FD_WANT_SINGLE_WRITE);
			return 0;
		}
		else // (ret < 0)
		{
			sock->SetError(gnutls_strerror(ret));
			CloseSession();
			return -1;
		}
	}

	static const char* UnknownIfNULL(const char* str)
	{
		return str ? str : "UNKNOWN";
	}

	static ssize_t gnutls_pull_wrapper(gnutls_transport_ptr_t session_wrap, void* buffer, size_t size)
	{
		StreamSocket* sock = reinterpret_cast<StreamSocket*>(session_wrap);
#ifdef _WIN32
		GnuTLSIOHook* session = static_cast<GnuTLSIOHook*>(sock->GetModHook(thismod));
#endif

		if (sock->GetEventMask() & FD_READ_WILL_BLOCK)
		{
#ifdef _WIN32
			gnutls_transport_set_errno(session->sess, EAGAIN);
#else
			errno = EAGAIN;
#endif
			return -1;
		}

		ssize_t rv = SocketEngine::Recv(sock, reinterpret_cast<char *>(buffer), size, 0);

#ifdef _WIN32
		if (rv < 0)
		{
			/* Windows doesn't use errno, but gnutls does, so check SocketEngine::IgnoreError()
			 * and then set errno appropriately.
			 * The gnutls library may also have a different errno variable than us, see
			 * gnutls_transport_set_errno(3).
			 */
			gnutls_transport_set_errno(session->sess, SocketEngine::IgnoreError() ? EAGAIN : errno);
		}
#endif

		if (rv < 0 || size_t(rv) < size)
			SocketEngine::ChangeEventMask(sock, FD_READ_WILL_BLOCK);
		return rv;
	}
	static ssize_t VectorPush(gnutls_transport_ptr_t transportptr, const giovec_t* iov, int iovcnt)
	{
		StreamSocket* sock = reinterpret_cast<StreamSocket*>(transportptr);
#ifdef _WIN32
		GnuTLSIOHook* session = static_cast<GnuTLSIOHook*>(sock->GetModHook(thismod));
#endif

		if (sock->GetEventMask() & FD_WRITE_WILL_BLOCK)
		{
#ifdef _WIN32
			gnutls_transport_set_errno(session->sess, EAGAIN);
#else
			errno = EAGAIN;
#endif
			return -1;
		}

		// Cast the giovec_t to iovec not to IOVector so the correct function is called on Windows
		ssize_t ret = SocketEngine::WriteV(sock, reinterpret_cast<const iovec*>(iov), iovcnt);
#ifdef _WIN32
		// See the function above for more info about the usage of gnutls_transport_set_errno() on Windows
		if (ret < 0)
			gnutls_transport_set_errno(session->sess, SocketEngine::IgnoreError() ? EAGAIN : errno);
#endif

		ssize_t size = 0;
		for (int i = 0; i < iovcnt; i++)
			size += iov[i].iov_len;

		if (ret < size)
			SocketEngine::ChangeEventMask(sock, FD_WRITE_WILL_BLOCK);
		return ret;
	}

public:
	GnuTLSIOHook(std::shared_ptr<IOHookProvider> hookprov, StreamSocket* sock, unsigned int flags)
		: SSLIOHook(hookprov)
	{
		gnutls_init(&sess, flags);
		gnutls_transport_set_ptr(sess, reinterpret_cast<gnutls_transport_ptr_t>(sock));
		gnutls_transport_set_vec_push_function(sess, VectorPush);
		gnutls_transport_set_pull_function(sess, gnutls_pull_wrapper);
		GetProfile().SetupSession(sess);

		sock->AddIOHook(this);
		Handshake(sock);
	}

	void OnStreamSocketClose(StreamSocket* user) override
	{
		CloseSession();
	}

	int OnStreamSocketRead(StreamSocket* user, std::string& recvq) override
	{
		// Finish handshake if needed
		int prepret = PrepareIO(user);
		if (prepret <= 0)
			return prepret;

		// If we resumed the handshake then this->status will be STATUS_OPEN.
		{
			GnuTLS::DataReader reader(sess);
			ssize_t ret = reader.ret();
			if (ret > 0)
			{
				reader.appendto(recvq);
				// Schedule a read if there is still data in the GnuTLS buffer
				if (gnutls_record_check_pending(sess) > 0)
					SocketEngine::ChangeEventMask(user, FD_ADD_TRIAL_READ);
				return 1;
			}
			else if (ret == GNUTLS_E_AGAIN || ret == GNUTLS_E_INTERRUPTED)
			{
				return 0;
			}
			else if (ret == 0)
			{
				user->SetError("Connection closed");
				CloseSession();
				return -1;
			}
			else
			{
				user->SetError(gnutls_strerror(int(ret)));
				CloseSession();
				return -1;
			}
		}
	}

	ssize_t OnStreamSocketWrite(StreamSocket* user, StreamSocket::SendQueue& sendq) override
	{
		// Finish handshake if needed
		int prepret = PrepareIO(user);
		if (prepret <= 0)
			return prepret;

		// Session is ready for transferring application data

		while (true)
		{
			// If there is something in the GnuTLS buffer try to send() it
			ssize_t ret = FlushBuffer(user);
			if (ret <= 0)
				return ret; // Couldn't flush entire buffer, retry later (or close on error)

			// GnuTLS buffer is empty, if the sendq is empty as well then break to set FD_WANT_NO_WRITE
			if (sendq.empty())
				break;

			// GnuTLS buffer is empty but sendq is not, begin sending data from the sendq
			gnutls_record_cork(this->sess);
			while ((!sendq.empty()) && (gbuffersize < GetProfile().GetOutgoingRecordSize()))
			{
				const StreamSocket::SendQueue::Element& elem = sendq.front();
				gbuffersize += elem.length();
				ret = gnutls_record_send(this->sess, elem.data(), elem.length());
				if (ret < 0)
				{
					CloseSession();
					return -1;
				}
				sendq.pop_front();
			}
		}

		SocketEngine::ChangeEventMask(user, FD_WANT_NO_WRITE);
		return 1;
	}

	void GetCiphersuite(std::string& out) const override
	{
		if (!IsHookReady())
			return;
		out.append(UnknownIfNULL(gnutls_protocol_get_name(gnutls_protocol_get_version(sess)))).push_back('-');
		out.append(UnknownIfNULL(gnutls_kx_get_name(gnutls_kx_get(sess)))).push_back('-');
		out.append(UnknownIfNULL(gnutls_cipher_get_name(gnutls_cipher_get(sess)))).push_back('-');
		out.append(UnknownIfNULL(gnutls_mac_get_name(gnutls_mac_get(sess))));
	}

	bool GetServerName(std::string& out) const override
	{
		std::vector<char> nameBuffer(1);
		size_t nameLength = 0;
		unsigned int nameType = GNUTLS_NAME_DNS;

		// First, determine the size of the hostname.
		if (gnutls_server_name_get(sess, nameBuffer.data(), &nameLength, &nameType, 0) != GNUTLS_E_SHORT_MEMORY_BUFFER)
			return false;

		// Then retrieve the hostname.
		nameBuffer.resize(nameLength);
		if (gnutls_server_name_get(sess, nameBuffer.data(), &nameLength, &nameType, 0) != GNUTLS_E_SUCCESS)
			return false;

		out.append(nameBuffer.data());
		return true;
	}

	GnuTLS::Profile& GetProfile();
};

int GnuTLS::X509Credentials::cert_callback(gnutls_session_t sess, const gnutls_datum_t* req_ca_rdn, int nreqs, const gnutls_pk_algorithm_t* sign_algos, int sign_algos_length, gnutls_retr2_st* st)
{
	st->cert_type = GNUTLS_CRT_X509;
	st->key_type = GNUTLS_PRIVKEY_X509;

	StreamSocket* sock = reinterpret_cast<StreamSocket*>(gnutls_transport_get_ptr(sess));
	GnuTLS::X509Credentials& cred = static_cast<GnuTLSIOHook*>(sock->GetModHook(thismod))->GetProfile().GetX509Credentials();

	st->ncerts = static_cast<unsigned int>(cred.certs.size());
	st->cert.x509 = cred.certs.raw();
	st->key.x509 = cred.key.get();
	st->deinit_all = 0;

	return 0;
}

class GnuTLSIOHookProvider final
	: public SSLIOHookProvider
{
	GnuTLS::Profile profile;

public:
	GnuTLSIOHookProvider(Module* mod, GnuTLS::Profile::Config& config)
		: SSLIOHookProvider(mod, config.name)
		, profile(config)
	{
		ServerInstance->Modules.AddService(*this);
	}

	~GnuTLSIOHookProvider() override
	{
		ServerInstance->Modules.DelService(*this);
	}

	void OnAccept(StreamSocket* sock, irc::sockets::sockaddrs* client, irc::sockets::sockaddrs* server) override
	{
		new GnuTLSIOHook(shared_from_this(), sock, GNUTLS_SERVER);
	}

	void OnConnect(StreamSocket* sock) override
	{
		new GnuTLSIOHook(shared_from_this(), sock, GNUTLS_CLIENT);
	}

	GnuTLS::Profile& GetProfile() { return profile; }
};

GnuTLS::Profile& GnuTLSIOHook::GetProfile()
{
	return std::static_pointer_cast<GnuTLSIOHookProvider>(prov)->GetProfile();
}

class ModuleSSLGnuTLS final
	: public Module
{
	typedef std::vector<std::shared_ptr<GnuTLSIOHookProvider>> ProfileList;

	// First member of the class, gets constructed first and destructed last
	GnuTLS::Init libinit;
	ProfileList profiles;

	void ReadProfiles()
	{
		// First, store all profiles in a new, temporary container. If no problems occur, swap the two
		// containers; this way if something goes wrong we can go back and continue using the current profiles,
		// avoiding unpleasant situations where no new TLS connections are possible.
		ProfileList newprofiles;

		auto tags = ServerInstance->Config->ConfTags("sslprofile");
		if (tags.empty())
			throw ModuleException(this, "You have not specified any <sslprofile> tags that are usable by this module!");

		for (const auto& [_, tag] : tags)
		{
			if (!stdalgo::string::equalsci(tag->getString("provider"), "gnutls"))
			{
				ServerInstance->Logs.Normal(MODNAME, "Ignoring non-GnuTLS <sslprofile> tag at " + tag->source.str());
				continue;
			}

			std::string name = tag->getString("name");
			if (name.empty())
			{
				ServerInstance->Logs.Normal(MODNAME, "Ignoring <sslprofile> tag without name at " + tag->source.str());
				continue;
			}

			std::shared_ptr<GnuTLSIOHookProvider> prov;
			try
			{
				GnuTLS::Profile::Config profileconfig(name, tag);
				prov = std::make_shared<GnuTLSIOHookProvider>(this, profileconfig);
			}
			catch (const CoreException& ex)
			{
				throw ModuleException(this, "Error while initializing TLS profile \"" + name + "\" at " + tag->source.str() + " - " + ex.GetReason());
			}

			newprofiles.push_back(prov);
		}

		// New profiles are ok, begin using them
		// Old profiles are deleted when their refcount drops to zero
		for (const auto& profile : profiles)
			ServerInstance->Modules.DelService(*profile);

		profiles.swap(newprofiles);
	}

public:
	ModuleSSLGnuTLS()
		: Module(VF_VENDOR, "Allows TLS encrypted connections using the GnuTLS library.")
	{
		thismod = this;
	}

	void init() override
	{
		ServerInstance->Logs.Normal(MODNAME, "GnuTLS lib version %s module was compiled for " GNUTLS_VERSION, gnutls_check_version(nullptr));
		ServerInstance->GenRandom = GnuTLS::GenRandom;
	}

	void ReadConfig(ConfigStatus& status) override
	{
		auto tag = ServerInstance->Config->ConfValue("gnutls");
		if (status.initial || tag->getBool("onrehash", true))
			ReadProfiles();
	}

	void OnModuleRehash(User* user, const std::string& param) override
	{
		if (!irc::equals(param, "tls") && !irc::equals(param, "ssl"))
			return;

		try
		{
			ReadProfiles();
			ServerInstance->SNO.WriteToSnoMask('r', "GnuTLS TLS profiles have been reloaded.");
		}
		catch (const ModuleException& ex)
		{
			ServerInstance->SNO.WriteToSnoMask('r', "Failed to reload the GnuTLS TLS profiles. " + ex.GetReason());
		}
	}

	~ModuleSSLGnuTLS() override
	{
		ServerInstance->GenRandom = &InspIRCd::DefaultGenRandom;
	}

	void OnCleanup(ExtensionType type, Extensible* item) override
	{
		if (type == ExtensionType::USER)
		{
			LocalUser* user = IS_LOCAL(static_cast<User*>(item));

			if ((user) && (user->eh.GetModHook(this)))
			{
				// User is using TLS, they're a local user, and they're using one of *our* TLS ports.
				// Potentially there could be multiple TLS modules loaded at once on different ports.
				ServerInstance->Users.QuitUser(user, "GnuTLS module unloading");
			}
		}
	}

	ModResult OnCheckReady(LocalUser* user) override
	{
		const GnuTLSIOHook* const iohook = static_cast<GnuTLSIOHook*>(user->eh.GetModHook(this));
		if ((iohook) && (!iohook->IsHookReady()))
			return MOD_RES_DENY;
		return MOD_RES_PASSTHRU;
	}
};

MODULE_INIT(ModuleSSLGnuTLS)<|MERGE_RESOLUTION|>--- conflicted
+++ resolved
@@ -119,17 +119,7 @@
 		// Nothing to deallocate, constructor may throw freely
 		Hash(const std::string& hashname)
 		{
-<<<<<<< HEAD
-=======
-			// As older versions of gnutls can't do this, let's disable it where needed.
-#ifdef GNUTLS_HAS_MAC_GET_ID
-# if INSPIRCD_GNUTLS_HAS_VERSION(3, 2, 2)
 			hash = gnutls_digest_get_id(hashname.c_str());
-# else
->>>>>>> 894e9d8d
-			// As gnutls_digest_algorithm_t and gnutls_mac_algorithm_t are mapped 1:1, we can do this
-			hash = (gnutls_digest_algorithm_t)gnutls_mac_get_id(hashname.c_str());
-# endif
 			if (hash == GNUTLS_DIG_UNKNOWN)
 				throw Exception("Unknown hash type " + hashname);
 
