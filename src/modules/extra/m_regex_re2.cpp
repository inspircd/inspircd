/*
 * InspIRCd -- Internet Relay Chat Daemon
 *
 *   Copyright (C) 2019 linuxdaemon <linuxdaemon.irc@gmail.com>
 *   Copyright (C) 2013-2014, 2016-2017, 2019 Sadie Powell <sadie@witchery.services>
 *
 * This file is part of InspIRCd.  InspIRCd is free software: you can
 * redistribute it and/or modify it under the terms of the GNU General Public
 * License as published by the Free Software Foundation, version 2.
 *
 * This program is distributed in the hope that it will be useful, but WITHOUT
 * ANY WARRANTY; without even the implied warranty of MERCHANTABILITY or FITNESS
 * FOR A PARTICULAR PURPOSE.  See the GNU General Public License for more
 * details.
 *
 * You should have received a copy of the GNU General Public License
 * along with this program.  If not, see <http://www.gnu.org/licenses/>.
 */

/// $CompilerFlags: find_compiler_flags("re2") -std=c++17
/// $LinkerFlags: find_linker_flags("re2")

/// $PackageInfo: require_system("arch") pkgconf re2
/// $PackageInfo: require_system("darwin") pkg-config re2
/// $PackageInfo: require_system("debian" "8.0") libre2-dev pkg-config
/// $PackageInfo: require_system("ubuntu" "15.10") libre2-dev pkg-config


#include "inspircd.h"
#include "modules/regex.h"

#include <re2/re2.h>

class RE2Pattern final
	: public Regex::Pattern
{
 private:
	RE2 regex;

	RE2::Options BuildOptions(uint8_t options)
	{
		RE2::Options re2options;
		re2options.set_case_sensitive(!(options & Regex::OPT_CASE_INSENSITIVE));
		re2options.set_log_errors(false);
		return re2options;
	}

 public:
	RE2Pattern(const std::string& pattern, uint8_t options)
		: Regex::Pattern(pattern, options)
		, regex(pattern, BuildOptions(options))
	{
		if (!regex.ok())
			throw Regex::Exception(pattern, regex.error());
	}

	bool IsMatch(const std::string& text) override
	{
		return RE2::FullMatch(text, regex);
	}
};

class ModuleRegexRE2 : public Module
{
 private:
	Regex::SimpleEngine<RE2Pattern> regex;

 public:
	ModuleRegexRE2()
		: Module(VF_VENDOR, "Provides a regular expression engine which uses the RE2 library.")
		, regex(this, "re2")
	{
<<<<<<< HEAD
=======
		return Version("Provides the re2 regular expression engine which uses the RE2 library.", VF_VENDOR);
>>>>>>> 8a5a1c79
	}
};

MODULE_INIT(ModuleRegexRE2)<|MERGE_RESOLUTION|>--- conflicted
+++ resolved
@@ -67,13 +67,9 @@
 
  public:
 	ModuleRegexRE2()
-		: Module(VF_VENDOR, "Provides a regular expression engine which uses the RE2 library.")
+		: Module(VF_VENDOR, "Provides the re2 regular expression engine which uses the RE2 library.")
 		, regex(this, "re2")
 	{
-<<<<<<< HEAD
-=======
-		return Version("Provides the re2 regular expression engine which uses the RE2 library.", VF_VENDOR);
->>>>>>> 8a5a1c79
 	}
 };
 
