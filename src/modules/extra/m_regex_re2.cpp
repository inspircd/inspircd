--- conflicted
+++ resolved
@@ -29,22 +29,9 @@
 #include "inspircd.h"
 #include "modules/regex.h"
 
-<<<<<<< HEAD
 // Fix warnings about shadowing on GCC.
-#if defined __GNUC__
-=======
 #ifdef __GNUC__
 # pragma GCC diagnostic push
-#endif
-
-// Fix warnings about the use of `long long` on C++03 and
-// shadowing on GCC.
-#if defined __clang__
-# pragma clang diagnostic ignored "-Wc++11-long-long"
-#elif defined __GNUC__
-# pragma GCC diagnostic ignored "-Wlong-long"
->>>>>>> c7dc34b6
-# pragma GCC diagnostic ignored "-Wshadow"
 #endif
 
 #include <re2/re2.h>
