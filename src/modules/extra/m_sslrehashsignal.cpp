/*
 * InspIRCd -- Internet Relay Chat Daemon
 *
 *   Copyright (C) 2018-2019 Sadie Powell <sadie@witchery.services>
 *
 * This file is part of InspIRCd.  InspIRCd is free software: you can
 * redistribute it and/or modify it under the terms of the GNU General Public
 * License as published by the Free Software Foundation, version 2.
 *
 * This program is distributed in the hope that it will be useful, but WITHOUT
 * ANY WARRANTY; without even the implied warranty of MERCHANTABILITY or FITNESS
 * FOR A PARTICULAR PURPOSE.  See the GNU General Public License for more
 * details.
 *
 * You should have received a copy of the GNU General Public License
 * along with this program.  If not, see <http://www.gnu.org/licenses/>.
 */


#include "inspircd.h"

static volatile sig_atomic_t signaled;

class ModuleSSLRehashSignal : public Module
{
 private:
	static void SignalHandler(int)
	{
		signaled = 1;
	}

 public:
	 ModuleSSLRehashSignal()
		: Module(VF_VENDOR, "Allows the SIGUSR1 signal to be sent to the server to reload TLS (SSL) certificates.")
	{
	}

	~ModuleSSLRehashSignal()
	{
		signal(SIGUSR1, SIG_IGN);
	}

	void init() override
	{
		signal(SIGUSR1, SignalHandler);
	}

	void OnBackgroundTimer(time_t) override
	{
		if (!signaled)
			return;

<<<<<<< HEAD
		const std::string feedbackmsg = "Got SIGUSR1, reloading SSL credentials";
		ServerInstance->SNO.WriteGlobalSno('a', feedbackmsg);
		ServerInstance->Logs.Log(MODNAME, LOG_DEFAULT, feedbackmsg);
=======
		const std::string feedbackmsg = "Got SIGUSR1, reloading TLS (SSL) credentials";
		ServerInstance->SNO->WriteGlobalSno('a', feedbackmsg);
		ServerInstance->Logs->Log(MODNAME, LOG_DEFAULT, feedbackmsg);
>>>>>>> e949e224

		const std::string str = "tls";
		FOREACH_MOD(OnModuleRehash, (NULL, str));
		signaled = 0;
	}
};

MODULE_INIT(ModuleSSLRehashSignal)<|MERGE_RESOLUTION|>--- conflicted
+++ resolved
@@ -50,15 +50,9 @@
 		if (!signaled)
 			return;
 
-<<<<<<< HEAD
-		const std::string feedbackmsg = "Got SIGUSR1, reloading SSL credentials";
+		const std::string feedbackmsg = "Got SIGUSR1, reloading TLS (SSL) credentials";
 		ServerInstance->SNO.WriteGlobalSno('a', feedbackmsg);
 		ServerInstance->Logs.Log(MODNAME, LOG_DEFAULT, feedbackmsg);
-=======
-		const std::string feedbackmsg = "Got SIGUSR1, reloading TLS (SSL) credentials";
-		ServerInstance->SNO->WriteGlobalSno('a', feedbackmsg);
-		ServerInstance->Logs->Log(MODNAME, LOG_DEFAULT, feedbackmsg);
->>>>>>> e949e224
 
 		const std::string str = "tls";
 		FOREACH_MOD(OnModuleRehash, (NULL, str));
