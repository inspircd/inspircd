/*
 * InspIRCd -- Internet Relay Chat Daemon
 *
 *   Copyright (C) 2020 Matt Schatz <genius3000@g3k.solutions>
 *   Copyright (C) 2019 linuxdaemon <linuxdaemon.irc@gmail.com>
 *   Copyright (C) 2017 Wade Cline <wadecline@hotmail.com>
 *   Copyright (C) 2014, 2016 Adam <Adam@anope.org>
 *   Copyright (C) 2014 Julien Vehent <julien@linuxwall.info>
 *   Copyright (C) 2013-2014, 2016-2021 Sadie Powell <sadie@witchery.services>
 *   Copyright (C) 2012-2017 Attila Molnar <attilamolnar@hush.com>
 *   Copyright (C) 2012 Robby <robby@chatbelgie.be>
 *   Copyright (C) 2012 ChrisTX <xpipe@hotmail.de>
 *   Copyright (C) 2009-2010 Daniel De Graaf <danieldg@inspircd.org>
 *   Copyright (C) 2008 Robin Burchell <robin+git@viroteck.net>
 *   Copyright (C) 2007 Dennis Friis <peavey@inspircd.org>
 *   Copyright (C) 2006-2008, 2010 Craig Edwards <brain@inspircd.org>
 *   Copyright (C) 2006 Oliver Lupton <om@inspircd.org>
 *
 * This file is part of InspIRCd.  InspIRCd is free software: you can
 * redistribute it and/or modify it under the terms of the GNU General Public
 * License as published by the Free Software Foundation, version 2.
 *
 * This program is distributed in the hope that it will be useful, but WITHOUT
 * ANY WARRANTY; without even the implied warranty of MERCHANTABILITY or FITNESS
 * FOR A PARTICULAR PURPOSE.  See the GNU General Public License for more
 * details.
 *
 * You should have received a copy of the GNU General Public License
 * along with this program.  If not, see <http://www.gnu.org/licenses/>.
 */

/// $CompilerFlags: find_compiler_flags("openssl")
/// $LinkerFlags: find_linker_flags("openssl")

/// $PackageInfo: require_system("arch") openssl pkgconf
/// $PackageInfo: require_system("centos") openssl-devel pkgconfig
/// $PackageInfo: require_system("darwin") openssl@1.1 pkg-config
/// $PackageInfo: require_system("debian") libssl-dev openssl pkg-config
/// $PackageInfo: require_system("ubuntu") libssl-dev openssl pkg-config


#include "inspircd.h"
#include "iohook.h"
#include "modules/ssl.h"

#include <openssl/ssl.h>
#include <openssl/err.h>
#include <openssl/dh.h>

#ifdef _WIN32
# pragma comment(lib, "ssleay32.lib")
# pragma comment(lib, "libeay32.lib")
#endif

enum issl_status { ISSL_NONE, ISSL_HANDSHAKING, ISSL_OPEN };

static bool SelfSigned = false;
static int exdataindex;

char* get_error()
{
	return ERR_error_string(ERR_get_error(), NULL);
}

static int OnVerify(int preverify_ok, X509_STORE_CTX* ctx);
static void StaticSSLInfoCallback(const SSL* ssl, int where, int rc);

namespace OpenSSL
{
	class Exception : public ModuleException
	{
	 public:
		Exception(const std::string& reason)
			: ModuleException(reason) { }
	};

	class DHParams
	{
		DH* dh;

	 public:
		DHParams(const std::string& filename)
		{
			BIO* dhpfile = BIO_new_file(filename.c_str(), "r");
			if (dhpfile == NULL)
				throw Exception("Couldn't open DH file " + filename);

			dh = PEM_read_bio_DHparams(dhpfile, NULL, NULL, NULL);
			BIO_free(dhpfile);

			if (!dh)
				throw Exception("Couldn't read DH params from file " + filename);
		}

		~DHParams()
		{
			DH_free(dh);
		}

		DH* get()
		{
			return dh;
		}
	};

	class Context
	{
		SSL_CTX* const ctx;
		long ctx_options;

	 public:
		Context(SSL_CTX* context)
			: ctx(context)
		{
			// Sane default options for OpenSSL see https://www.openssl.org/docs/ssl/SSL_CTX_set_options.html
			// and when choosing a cipher, use the server's preferences instead of the client preferences.
			long opts = SSL_OP_NO_SSLv2 | SSL_OP_NO_SSLv3 | SSL_OP_NO_SESSION_RESUMPTION_ON_RENEGOTIATION | SSL_OP_CIPHER_SERVER_PREFERENCE | SSL_OP_SINGLE_DH_USE;
			// Only turn options on if they exist
#ifdef SSL_OP_SINGLE_ECDH_USE
			opts |= SSL_OP_SINGLE_ECDH_USE;
#endif
#ifdef SSL_OP_NO_TICKET
			opts |= SSL_OP_NO_TICKET;
#endif

			ctx_options = SSL_CTX_set_options(ctx, opts);

			long mode = SSL_MODE_ENABLE_PARTIAL_WRITE | SSL_MODE_ACCEPT_MOVING_WRITE_BUFFER;
#ifdef SSL_MODE_RELEASE_BUFFERS
			mode |= SSL_MODE_RELEASE_BUFFERS;
#endif
			SSL_CTX_set_mode(ctx, mode);
			SSL_CTX_set_verify(ctx, SSL_VERIFY_NONE, NULL);
			SSL_CTX_set_session_cache_mode(ctx, SSL_SESS_CACHE_OFF);
			SSL_CTX_set_info_callback(ctx, StaticSSLInfoCallback);
		}

		~Context()
		{
			SSL_CTX_free(ctx);
		}

		bool SetDH(DHParams& dh)
		{
			ERR_clear_error();
			return (SSL_CTX_set_tmp_dh(ctx, dh.get()) >= 0);
		}

#ifndef OPENSSL_NO_ECDH
		void SetECDH(const std::string& curvename)
		{
			int nid = OBJ_sn2nid(curvename.c_str());
			if (nid == 0)
				throw Exception("Unknown curve: " + curvename);

			EC_KEY* eckey = EC_KEY_new_by_curve_name(nid);
			if (!eckey)
				throw Exception("Unable to create EC key object");

			ERR_clear_error();
			bool ret = (SSL_CTX_set_tmp_ecdh(ctx, eckey) >= 0);
			EC_KEY_free(eckey);
			if (!ret)
				throw Exception("Couldn't set ECDH parameters");
		}
#endif

		bool SetCiphers(const std::string& ciphers)
		{
			ERR_clear_error();
			return SSL_CTX_set_cipher_list(ctx, ciphers.c_str());
		}

		bool SetCerts(const std::string& filename)
		{
			ERR_clear_error();
			return SSL_CTX_use_certificate_chain_file(ctx, filename.c_str());
		}

		bool SetPrivateKey(const std::string& filename)
		{
			ERR_clear_error();
			return SSL_CTX_use_PrivateKey_file(ctx, filename.c_str(), SSL_FILETYPE_PEM);
		}

		bool SetCA(const std::string& filename)
		{
			ERR_clear_error();
			return SSL_CTX_load_verify_locations(ctx, filename.c_str(), 0);
		}

		void SetCRL(const std::string& crlfile, const std::string& crlpath, const std::string& crlmode)
		{
			if (crlfile.empty() && crlpath.empty())
				return;

			/* Set CRL mode */
			unsigned long crlflags = X509_V_FLAG_CRL_CHECK;
			if (stdalgo::string::equalsci(crlmode, "chain"))
			{
				crlflags |= X509_V_FLAG_CRL_CHECK_ALL;
			}
			else if (!stdalgo::string::equalsci(crlmode, "leaf"))
			{
				throw ModuleException("Unknown mode '" + crlmode + "'; expected either 'chain' (default) or 'leaf'");
			}

			/* Load CRL files */
			X509_STORE* store = SSL_CTX_get_cert_store(ctx);
			if (!store)
			{
				throw ModuleException("Unable to get X509_STORE from TLS (SSL) context; this should never happen");
			}
			ERR_clear_error();
			if (!X509_STORE_load_locations(store,
				crlfile.empty() ? NULL : crlfile.c_str(),
				crlpath.empty() ? NULL : crlpath.c_str()))
			{
				int err = ERR_get_error();
				throw ModuleException("Unable to load CRL file '" + crlfile + "' or CRL path '" + crlpath + "': '" + (err ? ERR_error_string(err, NULL) : "unknown") + "'");
			}

			/* Set CRL mode */
			if (X509_STORE_set_flags(store, crlflags) != 1)
			{
				throw ModuleException("Unable to set X509 CRL flags");
			}
		}


		long GetDefaultContextOptions() const
		{
			return ctx_options;
		}

		long SetRawContextOptions(long setoptions, long clearoptions)
		{
			// Clear everything
			SSL_CTX_clear_options(ctx, SSL_CTX_get_options(ctx));

			// Set the default options and what is in the conf
			SSL_CTX_set_options(ctx, ctx_options | setoptions);
			return SSL_CTX_clear_options(ctx, clearoptions);
		}

		void SetVerifyCert()
		{
			SSL_CTX_set_verify(ctx, SSL_VERIFY_PEER | SSL_VERIFY_CLIENT_ONCE, OnVerify);
		}

		SSL* CreateServerSession()
		{
			SSL* sess = SSL_new(ctx);
			SSL_set_accept_state(sess); // Act as server
			return sess;
		}

		SSL* CreateClientSession()
		{
			SSL* sess = SSL_new(ctx);
			SSL_set_connect_state(sess); // Act as client
			return sess;
		}
	};

	class Profile
	{
		/** Name of this profile
		 */
		const std::string name;

		/** DH parameters in use
		 */
		DHParams dh;

		/** OpenSSL makes us have two contexts, one for servers and one for clients
		 */
		Context ctx;
		Context clictx;

		/** Digest to use when generating fingerprints
		 */
		const EVP_MD* digest;

		/** Last error, set by error_callback()
		 */
		std::string lasterr;

		/** True if renegotiations are allowed, false if not
		 */
		const bool allowrenego;

		/** Rough max size of records to send
		 */
		const unsigned int outrecsize;

		static int error_callback(const char* str, size_t len, void* u)
		{
			Profile* profile = reinterpret_cast<Profile*>(u);
			profile->lasterr = std::string(str, len - 1);
			return 0;
		}

		/** Set raw OpenSSL context (SSL_CTX) options from a config tag
		 * @param ctxname Name of the context, client or server
		 * @param tag Config tag defining this profile
		 * @param context Context object to manipulate
		 */
		void SetContextOptions(const std::string& ctxname, std::shared_ptr<ConfigTag> tag, Context& context)
		{
			long setoptions = tag->getInt(ctxname + "setoptions", 0);
			long clearoptions = tag->getInt(ctxname + "clearoptions", 0);

#ifdef SSL_OP_NO_COMPRESSION
			// Disable compression by default
			if (!tag->getBool("compression", false))
				setoptions |= SSL_OP_NO_COMPRESSION;
#endif

			// Disable TLSv1.0 by default.
			if (!tag->getBool("tlsv1", false))
				setoptions |= SSL_OP_NO_TLSv1;

#ifdef SSL_OP_NO_TLSv1_1
			// Enable TLSv1.1 by default.
			if (!tag->getBool("tlsv11", true))
				setoptions |= SSL_OP_NO_TLSv1_1;
#endif

#ifdef SSL_OP_NO_TLSv1_2
			// Enable TLSv1.2 by default.
			if (!tag->getBool("tlsv12", true))
				setoptions |= SSL_OP_NO_TLSv1_2;
#endif

			if (!setoptions && !clearoptions)
				return; // Nothing to do

			ServerInstance->Logs.Log(MODNAME, LOG_DEBUG, "Setting %s %s context options, default: %ld set: %ld clear: %ld", name.c_str(), ctxname.c_str(), ctx.GetDefaultContextOptions(), setoptions, clearoptions);
			long final = context.SetRawContextOptions(setoptions, clearoptions);
			ServerInstance->Logs.Log(MODNAME, LOG_DEFAULT, "%s %s context options: %ld", name.c_str(), ctxname.c_str(), final);
		}

	 public:
		Profile(const std::string& profilename, std::shared_ptr<ConfigTag> tag)
			: name(profilename)
			, dh(ServerInstance->Config->Paths.PrependConfig(tag->getString("dhfile", "dhparams.pem", 1)))
			, ctx(SSL_CTX_new(SSLv23_server_method()))
			, clictx(SSL_CTX_new(SSLv23_client_method()))
			, allowrenego(tag->getBool("renegotiation")) // Disallow by default
			, outrecsize(tag->getUInt("outrecsize", 2048, 512, 16384))
		{
			if ((!ctx.SetDH(dh)) || (!clictx.SetDH(dh)))
				throw Exception("Couldn't set DH parameters");

			const std::string hash = tag->getString("hash", "sha256", 1);
			digest = EVP_get_digestbyname(hash.c_str());
			if (digest == NULL)
				throw Exception("Unknown hash type " + hash);

			std::string ciphers = tag->getString("ciphers");
			if (!ciphers.empty())
			{
				if ((!ctx.SetCiphers(ciphers)) || (!clictx.SetCiphers(ciphers)))
				{
					ERR_print_errors_cb(error_callback, this);
					throw Exception("Can't set cipher list to \"" + ciphers + "\" " + lasterr);
				}
			}

#ifndef OPENSSL_NO_ECDH
			const std::string curvename = tag->getString("ecdhcurve", "prime256v1", 1);
			if (!curvename.empty())
				ctx.SetECDH(curvename);
#endif

			SetContextOptions("server", tag, ctx);
			SetContextOptions("client", tag, clictx);

			/* Load our keys and certificates
			 * NOTE: OpenSSL's error logging API sucks, don't blame us for this clusterfuck.
			 */
			std::string filename = ServerInstance->Config->Paths.PrependConfig(tag->getString("certfile", "cert.pem", 1));
			if ((!ctx.SetCerts(filename)) || (!clictx.SetCerts(filename)))
			{
				ERR_print_errors_cb(error_callback, this);
				throw Exception("Can't read certificate file: " + lasterr);
			}

			filename = ServerInstance->Config->Paths.PrependConfig(tag->getString("keyfile", "key.pem", 1));
			if ((!ctx.SetPrivateKey(filename)) || (!clictx.SetPrivateKey(filename)))
			{
				ERR_print_errors_cb(error_callback, this);
				throw Exception("Can't read key file: " + lasterr);
			}

			// Load the CAs we trust
			filename = ServerInstance->Config->Paths.PrependConfig(tag->getString("cafile", "ca.pem", 1));
			if ((!ctx.SetCA(filename)) || (!clictx.SetCA(filename)))
			{
				ERR_print_errors_cb(error_callback, this);
				ServerInstance->Logs.Log(MODNAME, LOG_DEFAULT, "Can't read CA list from %s. This is only a problem if you want to verify client certificates, otherwise it's safe to ignore this message. Error: %s", filename.c_str(), lasterr.c_str());
			}

			// Load the CRLs.
			const std::string crlfile = tag->getString("crlfile");
			const std::string crlpath = tag->getString("crlpath");
			const std::string crlmode = tag->getString("crlmode", "chain", 1);
			ctx.SetCRL(crlfile, crlpath, crlmode);

			clictx.SetVerifyCert();
			if (tag->getBool("requestclientcert", true))
				ctx.SetVerifyCert();
		}

		const std::string& GetName() const { return name; }
		SSL* CreateServerSession() { return ctx.CreateServerSession(); }
		SSL* CreateClientSession() { return clictx.CreateClientSession(); }
		const EVP_MD* GetDigest() { return digest; }
		bool AllowRenegotiation() const { return allowrenego; }
		unsigned int GetOutgoingRecordSize() const { return outrecsize; }
	};

	namespace BIOMethod
	{
		static int create(BIO* bio)
		{
			BIO_set_init(bio, 1);
			return 1;
		}

		static int destroy(BIO* bio)
		{
			// XXX: Dummy function to avoid a memory leak in OpenSSL.
			// The memory leak happens in BIO_free() (bio_lib.c) when the destroy func of the BIO is NULL.
			// This is fixed in OpenSSL but some distros still ship the unpatched version hence we provide this workaround.
			return 1;
		}

		static long ctrl(BIO* bio, int cmd, long num, void* ptr)
		{
			if (cmd == BIO_CTRL_FLUSH)
				return 1;
			return 0;
		}

		static int read(BIO* bio, char* buf, int len);
		static int write(BIO* bio, const char* buf, int len);

		static BIO_METHOD* alloc()
		{
			BIO_METHOD* meth = BIO_meth_new(100 | BIO_TYPE_SOURCE_SINK, "inspircd");
			BIO_meth_set_write(meth, OpenSSL::BIOMethod::write);
			BIO_meth_set_read(meth, OpenSSL::BIOMethod::read);
			BIO_meth_set_ctrl(meth, OpenSSL::BIOMethod::ctrl);
			BIO_meth_set_create(meth, OpenSSL::BIOMethod::create);
			BIO_meth_set_destroy(meth, OpenSSL::BIOMethod::destroy);
			return meth;
		}
	}
}

static BIO_METHOD* biomethods;

static int OnVerify(int preverify_ok, X509_STORE_CTX *ctx)
{
	/* XXX: This will allow self signed certificates.
	 * In the future if we want an option to not allow this,
	 * we can just return preverify_ok here, and openssl
	 * will boot off self-signed and invalid peer certs.
	 */
	int ve = X509_STORE_CTX_get_error(ctx);

	SelfSigned = (ve == X509_V_ERR_DEPTH_ZERO_SELF_SIGNED_CERT);

	return 1;
}

class OpenSSLIOHook : public SSLIOHook
{
 private:
	SSL* sess;
	issl_status status;
	bool data_to_write = false;

	// Returns 1 if handshake succeeded, 0 if it is still in progress, -1 if it failed
	int Handshake(StreamSocket* user)
	{
		ERR_clear_error();
		int ret = SSL_do_handshake(sess);
		if (ret < 0)
		{
			int err = SSL_get_error(sess, ret);

			if (err == SSL_ERROR_WANT_READ)
			{
				SocketEngine::ChangeEventMask(user, FD_WANT_POLL_READ | FD_WANT_NO_WRITE);
				this->status = ISSL_HANDSHAKING;
				return 0;
			}
			else if (err == SSL_ERROR_WANT_WRITE)
			{
				SocketEngine::ChangeEventMask(user, FD_WANT_NO_READ | FD_WANT_SINGLE_WRITE);
				this->status = ISSL_HANDSHAKING;
				return 0;
			}
			else
			{
				CloseSession();
				return -1;
			}
		}
		else if (ret > 0)
		{
			// Handshake complete.
			VerifyCertificate();

			status = ISSL_OPEN;

			SocketEngine::ChangeEventMask(user, FD_WANT_POLL_READ | FD_WANT_NO_WRITE | FD_ADD_TRIAL_WRITE);

			return 1;
		}
		else if (ret == 0)
		{
			CloseSession();
		}
		return -1;
	}

	void CloseSession()
	{
		if (sess)
		{
			SSL_shutdown(sess);
			SSL_free(sess);
		}
		sess = NULL;
		certificate = NULL;
		status = ISSL_NONE;
	}

	void VerifyCertificate()
	{
		X509* cert;
		ssl_cert* certinfo = new ssl_cert;
		this->certificate = certinfo;
		unsigned int n;
		unsigned char md[EVP_MAX_MD_SIZE];

		cert = SSL_get_peer_certificate(sess);

		if (!cert)
		{
			certinfo->error = "Could not get peer certificate: "+std::string(get_error());
			return;
		}

		certinfo->invalid = (SSL_get_verify_result(sess) != X509_V_OK);

		if (!SelfSigned)
		{
			certinfo->unknownsigner = false;
			certinfo->trusted = true;
		}
		else
		{
			certinfo->unknownsigner = true;
			certinfo->trusted = false;
		}

		char buf[512];
		X509_NAME_oneline(X509_get_subject_name(cert), buf, sizeof(buf));
		certinfo->dn = buf;
		// Make sure there are no chars in the string that we consider invalid
		if (certinfo->dn.find_first_of("\r\n") != std::string::npos)
			certinfo->dn.clear();

		X509_NAME_oneline(X509_get_issuer_name(cert), buf, sizeof(buf));
		certinfo->issuer = buf;
		if (certinfo->issuer.find_first_of("\r\n") != std::string::npos)
			certinfo->issuer.clear();

		if (!X509_digest(cert, GetProfile().GetDigest(), md, &n))
		{
			certinfo->error = "Out of memory generating fingerprint";
		}
		else
		{
			certinfo->fingerprint = BinToHex(md, n);
		}

		if ((ASN1_UTCTIME_cmp_time_t(X509_getm_notAfter(cert), ServerInstance->Time()) == -1) || (ASN1_UTCTIME_cmp_time_t(X509_getm_notBefore(cert), ServerInstance->Time()) == 0))
		{
			certinfo->error = "Not activated, or expired certificate";
		}

		X509_free(cert);
	}

	void SSLInfoCallback(int where, int rc)
	{
		if ((where & SSL_CB_HANDSHAKE_START) && (status == ISSL_OPEN))
		{
			if (GetProfile().AllowRenegotiation())
				return;

			// The other side is trying to renegotiate, kill the connection and change status
			// to ISSL_NONE so CheckRenego() closes the session
			status = ISSL_NONE;
			BIO* bio = SSL_get_rbio(sess);
			EventHandler* eh = static_cast<StreamSocket*>(BIO_get_data(bio));
			SocketEngine::Shutdown(eh, 2);
		}
	}

	bool CheckRenego(StreamSocket* sock)
	{
		if (status != ISSL_NONE)
			return true;

		ServerInstance->Logs.Log(MODNAME, LOG_DEBUG, "Session %p killed, attempted to renegotiate", (void*)sess);
		CloseSession();
		sock->SetError("Renegotiation is not allowed");
		return false;
	}

	// Returns 1 if application I/O should proceed, 0 if it must wait for the underlying protocol to progress, -1 on fatal error
	int PrepareIO(StreamSocket* sock)
	{
		if (status == ISSL_OPEN)
			return 1;
		else if (status == ISSL_HANDSHAKING)
		{
			// The handshake isn't finished, try to finish it
			return Handshake(sock);
		}

		CloseSession();
		return -1;
	}

	// Calls our private SSLInfoCallback()
	friend void StaticSSLInfoCallback(const SSL* ssl, int where, int rc);

 public:
	OpenSSLIOHook(IOHookProvider* hookprov, StreamSocket* sock, SSL* session)
		: SSLIOHook(hookprov)
		, sess(session)
		, status(ISSL_NONE)
	{
		// Create BIO instance and store a pointer to the socket in it which will be used by the read and write functions
		BIO* bio = BIO_new(biomethods);
		BIO_set_data(bio, sock);
		SSL_set_bio(sess, bio, bio);

		SSL_set_ex_data(sess, exdataindex, this);
		sock->AddIOHook(this);
		Handshake(sock);
	}

	void OnStreamSocketClose(StreamSocket* user) override
	{
		CloseSession();
	}

	int OnStreamSocketRead(StreamSocket* user, std::string& recvq) override
	{
		// Finish handshake if needed
		int prepret = PrepareIO(user);
		if (prepret <= 0)
			return prepret;

		// If we resumed the handshake then this->status will be ISSL_OPEN
		{
			ERR_clear_error();
			char* buffer = ServerInstance->GetReadBuffer();
			size_t bufsiz = ServerInstance->Config->NetBufferSize;
			int ret = SSL_read(sess, buffer, bufsiz);

			if (!CheckRenego(user))
				return -1;

			if (ret > 0)
			{
				recvq.append(buffer, ret);
				int mask = 0;
				// Schedule a read if there is still data in the OpenSSL buffer
				if (SSL_pending(sess) > 0)
					mask |= FD_ADD_TRIAL_READ;
				if (data_to_write)
					mask |= FD_WANT_POLL_READ | FD_WANT_SINGLE_WRITE;
				if (mask != 0)
					SocketEngine::ChangeEventMask(user, mask);
				return 1;
			}
			else if (ret == 0)
			{
				// Client closed connection.
				CloseSession();
				user->SetError("Connection closed");
				return -1;
			}
			else // if (ret < 0)
			{
				int err = SSL_get_error(sess, ret);

				if (err == SSL_ERROR_WANT_READ)
				{
					SocketEngine::ChangeEventMask(user, FD_WANT_POLL_READ);
					return 0;
				}
				else if (err == SSL_ERROR_WANT_WRITE)
				{
					SocketEngine::ChangeEventMask(user, FD_WANT_NO_READ | FD_WANT_SINGLE_WRITE);
					return 0;
				}
				else
				{
					CloseSession();
					return -1;
				}
			}
		}
	}

	int OnStreamSocketWrite(StreamSocket* user, StreamSocket::SendQueue& sendq) override
	{
		// Finish handshake if needed
		int prepret = PrepareIO(user);
		if (prepret <= 0)
			return prepret;

		data_to_write = true;

		// Session is ready for transferring application data
		while (!sendq.empty())
		{
			ERR_clear_error();
			FlattenSendQueue(sendq, GetProfile().GetOutgoingRecordSize());
			const StreamSocket::SendQueue::Element& buffer = sendq.front();
			int ret = SSL_write(sess, buffer.data(), buffer.size());

			if (!CheckRenego(user))
				return -1;

			if (ret == (int)buffer.length())
			{
				// Wrote entire record, continue sending
				sendq.pop_front();
			}
			else if (ret > 0)
			{
				sendq.erase_front(ret);
				SocketEngine::ChangeEventMask(user, FD_WANT_SINGLE_WRITE);
				return 0;
			}
			else if (ret == 0)
			{
				CloseSession();
				return -1;
			}
			else // if (ret < 0)
			{
				int err = SSL_get_error(sess, ret);

				if (err == SSL_ERROR_WANT_WRITE)
				{
					SocketEngine::ChangeEventMask(user, FD_WANT_SINGLE_WRITE);
					return 0;
				}
				else if (err == SSL_ERROR_WANT_READ)
				{
					SocketEngine::ChangeEventMask(user, FD_WANT_POLL_READ);
					return 0;
				}
				else
				{
					CloseSession();
					return -1;
				}
			}
		}

		data_to_write = false;
		SocketEngine::ChangeEventMask(user, FD_WANT_POLL_READ | FD_WANT_NO_WRITE);
		return 1;
	}

	void GetCiphersuite(std::string& out) const override
	{
		if (!IsHandshakeDone())
			return;
		out.append(SSL_get_version(sess)).push_back('-');
		out.append(SSL_get_cipher(sess));
	}

	bool GetServerName(std::string& out) const override
	{
		const char* name = SSL_get_servername(sess, TLSEXT_NAMETYPE_host_name);
		if (!name)
			return false;

		out.append(name);
		return true;
	}

	bool IsHandshakeDone() const { return (status == ISSL_OPEN); }
	OpenSSL::Profile& GetProfile();
};

static void StaticSSLInfoCallback(const SSL* ssl, int where, int rc)
{
	OpenSSLIOHook* hook = static_cast<OpenSSLIOHook*>(SSL_get_ex_data(ssl, exdataindex));
	hook->SSLInfoCallback(where, rc);
}

static int OpenSSL::BIOMethod::write(BIO* bio, const char* buffer, int size)
{
	BIO_clear_retry_flags(bio);

	StreamSocket* sock = static_cast<StreamSocket*>(BIO_get_data(bio));
	if (sock->GetEventMask() & FD_WRITE_WILL_BLOCK)
	{
		// Writes blocked earlier, don't retry syscall
		BIO_set_retry_write(bio);
		return -1;
	}

	int ret = SocketEngine::Send(sock, buffer, size, 0);
	if ((ret < size) && ((ret > 0) || (SocketEngine::IgnoreError())))
	{
		// Blocked, set retry flag for OpenSSL
		SocketEngine::ChangeEventMask(sock, FD_WRITE_WILL_BLOCK);
		BIO_set_retry_write(bio);
	}

	return ret;
}

static int OpenSSL::BIOMethod::read(BIO* bio, char* buffer, int size)
{
	BIO_clear_retry_flags(bio);

	StreamSocket* sock = static_cast<StreamSocket*>(BIO_get_data(bio));
	if (sock->GetEventMask() & FD_READ_WILL_BLOCK)
	{
		// Reads blocked earlier, don't retry syscall
		BIO_set_retry_read(bio);
		return -1;
	}

	int ret = SocketEngine::Recv(sock, buffer, size, 0);
	if ((ret < size) && ((ret > 0) || (SocketEngine::IgnoreError())))
	{
		// Blocked, set retry flag for OpenSSL
		SocketEngine::ChangeEventMask(sock, FD_READ_WILL_BLOCK);
		BIO_set_retry_read(bio);
	}

	return ret;
}

class OpenSSLIOHookProvider : public SSLIOHookProvider
{
	OpenSSL::Profile profile;

 public:
<<<<<<< HEAD
	OpenSSLIOHookProvider(Module* mod, const std::string& profilename, std::shared_ptr<ConfigTag> tag)
		: IOHookProvider(mod, "ssl/" + profilename, IOHookProvider::IOH_SSL)
=======
	OpenSSLIOHookProvider(Module* mod, const std::string& profilename, ConfigTag* tag)
		: SSLIOHookProvider(mod, profilename)
>>>>>>> e0dc7691
		, profile(profilename, tag)
	{
		ServerInstance->Modules.AddService(*this);
	}

	~OpenSSLIOHookProvider()
	{
		ServerInstance->Modules.DelService(*this);
	}

	void OnAccept(StreamSocket* sock, irc::sockets::sockaddrs* client, irc::sockets::sockaddrs* server) override
	{
		new OpenSSLIOHook(this, sock, profile.CreateServerSession());
	}

	void OnConnect(StreamSocket* sock) override
	{
		new OpenSSLIOHook(this, sock, profile.CreateClientSession());
	}

	OpenSSL::Profile& GetProfile() { return profile; }
};

OpenSSL::Profile& OpenSSLIOHook::GetProfile()
{
	IOHookProvider* hookprov = prov;
	return static_cast<OpenSSLIOHookProvider*>(hookprov)->GetProfile();
}

class ModuleSSLOpenSSL : public Module
{
	typedef std::vector<reference<OpenSSLIOHookProvider> > ProfileList;

	ProfileList profiles;

	void ReadProfiles()
	{
		ProfileList newprofiles;
		auto tags = ServerInstance->Config->ConfTags("sslprofile");
		if (tags.empty())
			throw ModuleException("You have not specified any <sslprofile> tags that are usable by this module!");

		for (auto& [_, tag] : tags)
		{
			if (!stdalgo::string::equalsci(tag->getString("provider"), "openssl"))
			{
				ServerInstance->Logs.Log(MODNAME, LOG_DEFAULT, "Ignoring non-OpenSSL <sslprofile> tag at " + tag->source.str());
				continue;
			}

			std::string name = tag->getString("name");
			if (name.empty())
			{
				ServerInstance->Logs.Log(MODNAME, LOG_DEFAULT, "Ignoring <sslprofile> tag without name at " + tag->source.str());
				continue;
			}

			reference<OpenSSLIOHookProvider> prov;
			try
			{
				prov = new OpenSSLIOHookProvider(this, name, tag);
			}
			catch (CoreException& ex)
			{
				throw ModuleException("Error while initializing TLS (SSL) profile \"" + name + "\" at " + tag->source.str() + " - " + ex.GetReason());
			}

			newprofiles.push_back(prov);
		}

		for (ProfileList::iterator i = profiles.begin(); i != profiles.end(); ++i)
		{
			OpenSSLIOHookProvider& prov = **i;
			ServerInstance->Modules.DelService(prov);
		}

		profiles.swap(newprofiles);
	}

 public:
	ModuleSSLOpenSSL()
		: Module(VF_VENDOR, "Allows TLS (SSL) encrypted connections using the OpenSSL library.")
	{
		// Initialize OpenSSL
		OPENSSL_init_ssl(0, NULL);
		biomethods = OpenSSL::BIOMethod::alloc();
	}

	~ModuleSSLOpenSSL()
	{
		BIO_meth_free(biomethods);
	}

	void init() override
	{
		ServerInstance->Logs.Log(MODNAME, LOG_DEFAULT, "OpenSSL lib version \"%s\" module was compiled for \"" OPENSSL_VERSION_TEXT "\"", OpenSSL_version(OPENSSL_VERSION));

		// Register application specific data
		char exdatastr[] = "inspircd";
		exdataindex = SSL_get_ex_new_index(0, exdatastr, NULL, NULL, NULL);
		if (exdataindex < 0)
			throw ModuleException("Failed to register application specific data");

		ReadProfiles();
	}

	void OnModuleRehash(User* user, const std::string &param) override
	{
		if (!irc::equals(param, "tls") && !irc::equals(param, "ssl"))
			return;

		try
		{
			ReadProfiles();
			ServerInstance->SNO.WriteToSnoMask('a', "OpenSSL TLS (SSL) profiles have been reloaded.");
		}
		catch (ModuleException& ex)
		{
			ServerInstance->Logs.Log(MODNAME, LOG_DEFAULT, ex.GetReason() + " Not applying settings.");
		}
	}

	void OnCleanup(ExtensionItem::ExtensibleType type, Extensible* item) override
	{
		if (type == ExtensionItem::EXT_USER)
		{
			LocalUser* user = IS_LOCAL((User*)item);

			if ((user) && (user->eh.GetModHook(this)))
			{
				// User is using TLS (SSL), they're a local user, and they're using one of *our* TLS (SSL) ports.
				// Potentially there could be multiple TLS (SSL) modules loaded at once on different ports.
				ServerInstance->Users.QuitUser(user, "OpenSSL module unloading");
			}
		}
	}

	ModResult OnCheckReady(LocalUser* user) override
	{
		const OpenSSLIOHook* const iohook = static_cast<OpenSSLIOHook*>(user->eh.GetModHook(this));
		if ((iohook) && (!iohook->IsHandshakeDone()))
			return MOD_RES_DENY;
		return MOD_RES_PASSTHRU;
	}
};

MODULE_INIT(ModuleSSLOpenSSL)<|MERGE_RESOLUTION|>--- conflicted
+++ resolved
@@ -866,13 +866,8 @@
 	OpenSSL::Profile profile;
 
  public:
-<<<<<<< HEAD
 	OpenSSLIOHookProvider(Module* mod, const std::string& profilename, std::shared_ptr<ConfigTag> tag)
-		: IOHookProvider(mod, "ssl/" + profilename, IOHookProvider::IOH_SSL)
-=======
-	OpenSSLIOHookProvider(Module* mod, const std::string& profilename, ConfigTag* tag)
 		: SSLIOHookProvider(mod, profilename)
->>>>>>> e0dc7691
 		, profile(profilename, tag)
 	{
 		ServerInstance->Modules.AddService(*this);
