/*
 * InspIRCd -- Internet Relay Chat Daemon
 *
 *   Copyright (C) 2020 Matt Schatz <genius3000@g3k.solutions>
 *   Copyright (C) 2019 linuxdaemon <linuxdaemon.irc@gmail.com>
 *   Copyright (C) 2017 Wade Cline <wadecline@hotmail.com>
 *   Copyright (C) 2014, 2016 Adam <Adam@anope.org>
 *   Copyright (C) 2014 Julien Vehent <julien@linuxwall.info>
 *   Copyright (C) 2013-2014, 2016-2021 Sadie Powell <sadie@witchery.services>
 *   Copyright (C) 2012-2017 Attila Molnar <attilamolnar@hush.com>
 *   Copyright (C) 2012 Robby <robby@chatbelgie.be>
 *   Copyright (C) 2012 ChrisTX <xpipe@hotmail.de>
 *   Copyright (C) 2009-2010 Daniel De Graaf <danieldg@inspircd.org>
 *   Copyright (C) 2008 Robin Burchell <robin+git@viroteck.net>
 *   Copyright (C) 2007 Dennis Friis <peavey@inspircd.org>
 *   Copyright (C) 2006-2008, 2010 Craig Edwards <brain@inspircd.org>
 *   Copyright (C) 2006 Oliver Lupton <om@inspircd.org>
 *
 * This file is part of InspIRCd.  InspIRCd is free software: you can
 * redistribute it and/or modify it under the terms of the GNU General Public
 * License as published by the Free Software Foundation, version 2.
 *
 * This program is distributed in the hope that it will be useful, but WITHOUT
 * ANY WARRANTY; without even the implied warranty of MERCHANTABILITY or FITNESS
 * FOR A PARTICULAR PURPOSE.  See the GNU General Public License for more
 * details.
 *
 * You should have received a copy of the GNU General Public License
 * along with this program.  If not, see <http://www.gnu.org/licenses/>.
 */

/// $CompilerFlags: find_compiler_flags("openssl")
/// $LinkerFlags: find_linker_flags("openssl")

/// $PackageInfo: require_system("arch") openssl pkgconf
/// $PackageInfo: require_system("centos") openssl-devel pkgconfig
/// $PackageInfo: require_system("darwin") openssl@1.1 pkg-config
/// $PackageInfo: require_system("debian") libssl-dev openssl pkg-config
/// $PackageInfo: require_system("ubuntu") libssl-dev openssl pkg-config


#include "inspircd.h"
#include "iohook.h"
#include "modules/ssl.h"

#include <openssl/ssl.h>
#include <openssl/err.h>
#include <openssl/dh.h>

#ifdef _WIN32
# pragma comment(lib, "ssleay32.lib")
# pragma comment(lib, "libeay32.lib")
#endif

<<<<<<< HEAD
enum issl_status { ISSL_NONE, ISSL_HANDSHAKING, ISSL_OPEN };
=======
// Compatibility layer to allow OpenSSL 1.0 to use the 1.1 API.
#if OPENSSL_VERSION_NUMBER < 0x10100000L

// BIO is opaque in OpenSSL 1.1 but the access API does not exist in 1.0.
# define BIO_get_data(BIO) BIO->ptr
# define BIO_set_data(BIO, VALUE) BIO->ptr = VALUE;
# define BIO_set_init(BIO, VALUE) BIO->init = VALUE;

// These functions have been renamed in OpenSSL 1.1.
# define OpenSSL_version SSLeay_version
# define X509_getm_notAfter X509_get_notAfter
# define X509_getm_notBefore X509_get_notBefore
# define OPENSSL_init_ssl(OPTIONS, SETTINGS) \
	SSL_library_init(); \
	SSL_load_error_strings();

// These macros have been renamed in OpenSSL 1.1.
# define OPENSSL_VERSION SSLEAY_VERSION

#else
# define INSPIRCD_OPENSSL_OPAQUE_BIO
#endif
>>>>>>> 6646c9fb

static bool SelfSigned = false;
static int exdataindex;

char* get_error()
{
	return ERR_error_string(ERR_get_error(), NULL);
}

static int OnVerify(int preverify_ok, X509_STORE_CTX* ctx);
static void StaticSSLInfoCallback(const SSL* ssl, int where, int rc);

namespace OpenSSL
{
	class Exception : public ModuleException
	{
	 public:
		Exception(const std::string& reason)
			: ModuleException(reason) { }
	};

	class DHParams
	{
		DH* dh;

	 public:
		DHParams(const std::string& filename)
		{
			BIO* dhpfile = BIO_new_file(filename.c_str(), "r");
			if (dhpfile == NULL)
				throw Exception("Couldn't open DH file " + filename);

			dh = PEM_read_bio_DHparams(dhpfile, NULL, NULL, NULL);
			BIO_free(dhpfile);

			if (!dh)
				throw Exception("Couldn't read DH params from file " + filename);
		}

		~DHParams()
		{
			DH_free(dh);
		}

		DH* get()
		{
			return dh;
		}
	};

	class Context
	{
		SSL_CTX* const ctx;
		long ctx_options;

	 public:
		Context(SSL_CTX* context)
			: ctx(context)
		{
			// Sane default options for OpenSSL see https://www.openssl.org/docs/ssl/SSL_CTX_set_options.html
			// and when choosing a cipher, use the server's preferences instead of the client preferences.
			long opts = SSL_OP_NO_SSLv2 | SSL_OP_NO_SSLv3 | SSL_OP_NO_TLSv1 | SSL_OP_NO_SESSION_RESUMPTION_ON_RENEGOTIATION | SSL_OP_CIPHER_SERVER_PREFERENCE | SSL_OP_SINGLE_DH_USE;
			// Only turn options on if they exist
#ifdef SSL_OP_SINGLE_ECDH_USE
			opts |= SSL_OP_SINGLE_ECDH_USE;
#endif
#ifdef SSL_OP_NO_TICKET
			opts |= SSL_OP_NO_TICKET;
#endif

			ctx_options = SSL_CTX_set_options(ctx, opts);

			long mode = SSL_MODE_ENABLE_PARTIAL_WRITE | SSL_MODE_ACCEPT_MOVING_WRITE_BUFFER;
#ifdef SSL_MODE_RELEASE_BUFFERS
			mode |= SSL_MODE_RELEASE_BUFFERS;
#endif
			SSL_CTX_set_mode(ctx, mode);
			SSL_CTX_set_verify(ctx, SSL_VERIFY_NONE, NULL);
			SSL_CTX_set_session_cache_mode(ctx, SSL_SESS_CACHE_OFF);
			SSL_CTX_set_info_callback(ctx, StaticSSLInfoCallback);
		}

		~Context()
		{
			SSL_CTX_free(ctx);
		}

		bool SetDH(DHParams& dh)
		{
			ERR_clear_error();
			return (SSL_CTX_set_tmp_dh(ctx, dh.get()) >= 0);
		}

#ifndef OPENSSL_NO_ECDH
		void SetECDH(const std::string& curvename)
		{
			int nid = OBJ_sn2nid(curvename.c_str());
			if (nid == 0)
				throw Exception("Unknown curve: " + curvename);

			EC_KEY* eckey = EC_KEY_new_by_curve_name(nid);
			if (!eckey)
				throw Exception("Unable to create EC key object");

			ERR_clear_error();
			bool ret = (SSL_CTX_set_tmp_ecdh(ctx, eckey) >= 0);
			EC_KEY_free(eckey);
			if (!ret)
				throw Exception("Couldn't set ECDH parameters");
		}
#endif

		bool SetCiphers(const std::string& ciphers)
		{
			// TLSv1 to TLSv1.2 ciphers.
			ERR_clear_error();
			return SSL_CTX_set_cipher_list(ctx, ciphers.c_str());
		}

#if OPENSSL_VERSION_NUMBER >= 0x10101000L
		bool SetCiphersuites(const std::string& ciphers)
		{
			// TLSv1.3+ ciphers.
			ERR_clear_error();
			return SSL_CTX_set_ciphersuites(ctx, ciphers.c_str());
		}
#endif

		bool SetCerts(const std::string& filename)
		{
			ERR_clear_error();
			return SSL_CTX_use_certificate_chain_file(ctx, filename.c_str());
		}

		bool SetPrivateKey(const std::string& filename)
		{
			ERR_clear_error();
			return SSL_CTX_use_PrivateKey_file(ctx, filename.c_str(), SSL_FILETYPE_PEM);
		}

		bool SetCA(const std::string& filename)
		{
			ERR_clear_error();
			return SSL_CTX_load_verify_locations(ctx, filename.c_str(), 0);
		}

		void SetCRL(const std::string& crlfile, const std::string& crlpath, const std::string& crlmode)
		{
			if (crlfile.empty() && crlpath.empty())
				return;

			/* Set CRL mode */
			unsigned long crlflags = X509_V_FLAG_CRL_CHECK;
			if (stdalgo::string::equalsci(crlmode, "chain"))
			{
				crlflags |= X509_V_FLAG_CRL_CHECK_ALL;
			}
			else if (!stdalgo::string::equalsci(crlmode, "leaf"))
			{
				throw ModuleException("Unknown mode '" + crlmode + "'; expected either 'chain' (default) or 'leaf'");
			}

			/* Load CRL files */
			X509_STORE* store = SSL_CTX_get_cert_store(ctx);
			if (!store)
			{
				throw ModuleException("Unable to get X509_STORE from TLS context; this should never happen");
			}
			ERR_clear_error();
			if (!X509_STORE_load_locations(store,
				crlfile.empty() ? NULL : crlfile.c_str(),
				crlpath.empty() ? NULL : crlpath.c_str()))
			{
				unsigned long err = ERR_get_error();
				throw ModuleException("Unable to load CRL file '" + crlfile + "' or CRL path '" + crlpath + "': '" + (err ? ERR_error_string(err, NULL) : "unknown") + "'");
			}

			/* Set CRL mode */
			if (X509_STORE_set_flags(store, crlflags) != 1)
			{
				throw ModuleException("Unable to set X509 CRL flags");
			}
		}

		long GetDefaultContextOptions() const
		{
			return ctx_options;
		}

		long SetRawContextOptions(long setoptions, long clearoptions)
		{
			// Clear everything
			SSL_CTX_clear_options(ctx, SSL_CTX_get_options(ctx));

			// Set the default options and what is in the conf
			SSL_CTX_set_options(ctx, ctx_options | setoptions);
			return SSL_CTX_clear_options(ctx, clearoptions);
		}

		void SetVerifyCert()
		{
			SSL_CTX_set_verify(ctx, SSL_VERIFY_PEER | SSL_VERIFY_CLIENT_ONCE, OnVerify);
		}

		SSL* CreateServerSession()
		{
			SSL* sess = SSL_new(ctx);
			SSL_set_accept_state(sess); // Act as server
			return sess;
		}

		SSL* CreateClientSession()
		{
			SSL* sess = SSL_new(ctx);
			SSL_set_connect_state(sess); // Act as client
			return sess;
		}
	};

	class Profile
	{
		/** Name of this profile
		 */
		const std::string name;

		/** DH parameters in use
		 */
		DHParams dh;

		/** OpenSSL makes us have two contexts, one for servers and one for clients
		 */
		Context ctx;
		Context clientctx;

		/** Digest to use when generating fingerprints
		 */
		const EVP_MD* digest;

		/** Last error, set by error_callback()
		 */
		std::string lasterr;

		/** True if renegotiations are allowed, false if not
		 */
		const bool allowrenego;

		/** Rough max size of records to send
		 */
		const unsigned int outrecsize;

		static int error_callback(const char* str, size_t len, void* u)
		{
			Profile* profile = reinterpret_cast<Profile*>(u);
			profile->lasterr = std::string(str, len - 1);
			return 0;
		}

		/** Set raw OpenSSL context (SSL_CTX) options from a config tag
		 * @param ctxname Name of the context, client or server
		 * @param tag Config tag defining this profile
		 * @param context Context object to manipulate
		 */
		void SetContextOptions(const std::string& ctxname, std::shared_ptr<ConfigTag> tag, Context& context)
		{
			long setoptions = tag->getInt(ctxname + "setoptions", 0);
			long clearoptions = tag->getInt(ctxname + "clearoptions", 0);

#ifdef SSL_OP_NO_COMPRESSION
			// Disable compression by default
			if (!tag->getBool("compression", false))
				setoptions |= SSL_OP_NO_COMPRESSION;
#endif

#ifdef SSL_OP_NO_TLSv1_1
			// Disable TLSv1.1 by default.
			if (!tag->getBool("tlsv11", false))
				setoptions |= SSL_OP_NO_TLSv1_1;
#endif

#ifdef SSL_OP_NO_TLSv1_2
			// Enable TLSv1.2 by default.
			if (!tag->getBool("tlsv12", true))
				setoptions |= SSL_OP_NO_TLSv1_2;
#endif

			if (!setoptions && !clearoptions)
				return; // Nothing to do

			ServerInstance->Logs.Log(MODNAME, LOG_DEBUG, "Setting %s %s context options, default: %ld set: %ld clear: %ld", name.c_str(), ctxname.c_str(), ctx.GetDefaultContextOptions(), setoptions, clearoptions);
			long final = context.SetRawContextOptions(setoptions, clearoptions);
			ServerInstance->Logs.Log(MODNAME, LOG_DEFAULT, "%s %s context options: %ld", name.c_str(), ctxname.c_str(), final);
		}

	 public:
		Profile(const std::string& profilename, std::shared_ptr<ConfigTag> tag)
			: name(profilename)
			, dh(ServerInstance->Config->Paths.PrependConfig(tag->getString("dhfile", "dhparams.pem", 1)))
			, ctx(SSL_CTX_new(TLS_server_method()))
			, clientctx(SSL_CTX_new(TLS_client_method()))
			, allowrenego(tag->getBool("renegotiation")) // Disallow by default
			, outrecsize(static_cast<unsigned int>(tag->getUInt("outrecsize", 2048, 512, 16384)))
		{
			if ((!ctx.SetDH(dh)) || (!clientctx.SetDH(dh)))
				throw Exception("Couldn't set DH parameters");

			const std::string hash = tag->getString("hash", "sha256", 1);
			digest = EVP_get_digestbyname(hash.c_str());
			if (digest == NULL)
				throw Exception("Unknown hash type " + hash);

			const std::string ciphers = tag->getString("ciphers");
			if (!ciphers.empty())
			{
				if ((!ctx.SetCiphers(ciphers)) || (!clientctx.SetCiphers(ciphers)))
				{
					ERR_print_errors_cb(error_callback, this);
					throw Exception("Can't set cipher list to \"" + ciphers + "\" " + lasterr);
				}
			}

			const std::string ciphersuites = tag->getString("ciphersuites");
			if (!ciphersuites.empty())
			{
#if OPENSSL_VERSION_NUMBER >= 0x10101000L
				if ((!ctx.SetCiphersuites(ciphersuites)) || (!clientctx.SetCiphersuites(ciphersuites)))
				{
					ERR_print_errors_cb(error_callback, this);
					throw Exception("Can't set ciphersuite list to \"" + ciphersuites + "\" " + lasterr);
				}
#else
				ServerInstance->Logs.Log(MODNAME, LOG_DEBUG, "You have configured <sslprofile:ciphersuites> but your version of OpenSSL does not support TLSv1.3+");
#endif
			}

#ifndef OPENSSL_NO_ECDH
			const std::string curvename = tag->getString("ecdhcurve", "prime256v1", 1);
			if (!curvename.empty())
				ctx.SetECDH(curvename);
#endif

			SetContextOptions("server", tag, ctx);
			SetContextOptions("client", tag, clientctx);

			/* Load our keys and certificates
			 * NOTE: OpenSSL's error logging API sucks, don't blame us for this clusterfuck.
			 */
			std::string filename = ServerInstance->Config->Paths.PrependConfig(tag->getString("certfile", "cert.pem", 1));
			if ((!ctx.SetCerts(filename)) || (!clientctx.SetCerts(filename)))
			{
				ERR_print_errors_cb(error_callback, this);
				throw Exception("Can't read certificate file: " + lasterr);
			}

			filename = ServerInstance->Config->Paths.PrependConfig(tag->getString("keyfile", "key.pem", 1));
			if ((!ctx.SetPrivateKey(filename)) || (!clientctx.SetPrivateKey(filename)))
			{
				ERR_print_errors_cb(error_callback, this);
				throw Exception("Can't read key file: " + lasterr);
			}

			// Load the CAs we trust
			filename = ServerInstance->Config->Paths.PrependConfig(tag->getString("cafile", "ca.pem", 1));
			if ((!ctx.SetCA(filename)) || (!clientctx.SetCA(filename)))
			{
				ERR_print_errors_cb(error_callback, this);
				ServerInstance->Logs.Log(MODNAME, LOG_DEFAULT, "Can't read CA list from %s. This is only a problem if you want to verify client certificates, otherwise it's safe to ignore this message. Error: %s", filename.c_str(), lasterr.c_str());
			}

			// Load the CRLs.
			const std::string crlfile = tag->getString("crlfile");
			const std::string crlpath = tag->getString("crlpath");
			const std::string crlmode = tag->getString("crlmode", "chain", 1);
			ctx.SetCRL(crlfile, crlpath, crlmode);

			clientctx.SetVerifyCert();
			if (tag->getBool("requestclientcert", true))
				ctx.SetVerifyCert();
		}

		const std::string& GetName() const { return name; }
		SSL* CreateServerSession() { return ctx.CreateServerSession(); }
		SSL* CreateClientSession() { return clientctx.CreateClientSession(); }
		const EVP_MD* GetDigest() { return digest; }
		bool AllowRenegotiation() const { return allowrenego; }
		unsigned int GetOutgoingRecordSize() const { return outrecsize; }
	};

	namespace BIOMethod
	{
		static int create(BIO* bio)
		{
			BIO_set_init(bio, 1);
			return 1;
		}

		static int destroy(BIO* bio)
		{
			// XXX: Dummy function to avoid a memory leak in OpenSSL.
			// The memory leak happens in BIO_free() (bio_lib.c) when the destroy func of the BIO is NULL.
			// This is fixed in OpenSSL but some distros still ship the unpatched version hence we provide this workaround.
			return 1;
		}

		static long ctrl(BIO* bio, int cmd, long num, void* ptr)
		{
			if (cmd == BIO_CTRL_FLUSH)
				return 1;
			return 0;
		}

		// These signatures are required by the BIO_meth_set_write|read interface
		// even though they lead to shortening issues.
		static int read(BIO* bio, char* buf, int len);
		static int write(BIO* bio, const char* buf, int len);

		static BIO_METHOD* alloc()
		{
			BIO_METHOD* meth = BIO_meth_new(100 | BIO_TYPE_SOURCE_SINK, "inspircd");
			BIO_meth_set_write(meth, OpenSSL::BIOMethod::write);
			BIO_meth_set_read(meth, OpenSSL::BIOMethod::read);
			BIO_meth_set_ctrl(meth, OpenSSL::BIOMethod::ctrl);
			BIO_meth_set_create(meth, OpenSSL::BIOMethod::create);
			BIO_meth_set_destroy(meth, OpenSSL::BIOMethod::destroy);
			return meth;
		}
	}
}

static BIO_METHOD* biomethods;

static int OnVerify(int preverify_ok, X509_STORE_CTX *ctx)
{
	/* XXX: This will allow self signed certificates.
	 * In the future if we want an option to not allow this,
	 * we can just return preverify_ok here, and openssl
	 * will boot off self-signed and invalid peer certs.
	 */
	int ve = X509_STORE_CTX_get_error(ctx);

	SelfSigned = (ve == X509_V_ERR_DEPTH_ZERO_SELF_SIGNED_CERT);

	return 1;
}

class OpenSSLIOHook : public SSLIOHook
{
 private:
	SSL* sess;
<<<<<<< HEAD
	issl_status status;
	bool data_to_write = false;
=======
	bool data_to_write;
>>>>>>> 6646c9fb

	// Returns 1 if handshake succeeded, 0 if it is still in progress, -1 if it failed
	int Handshake(StreamSocket* user)
	{
		ERR_clear_error();
		int ret = SSL_do_handshake(sess);
		if (ret < 0)
		{
			int err = SSL_get_error(sess, ret);

			if (err == SSL_ERROR_WANT_READ)
			{
				SocketEngine::ChangeEventMask(user, FD_WANT_POLL_READ | FD_WANT_NO_WRITE);
				this->status = STATUS_HANDSHAKING;
				return 0;
			}
			else if (err == SSL_ERROR_WANT_WRITE)
			{
				SocketEngine::ChangeEventMask(user, FD_WANT_NO_READ | FD_WANT_SINGLE_WRITE);
				this->status = STATUS_HANDSHAKING;
				return 0;
			}
			else
			{
				CloseSession();
				return -1;
			}
		}
		else if (ret > 0)
		{
			// Handshake complete.
			VerifyCertificate();

			status = STATUS_OPEN;

			SocketEngine::ChangeEventMask(user, FD_WANT_POLL_READ | FD_WANT_NO_WRITE | FD_ADD_TRIAL_WRITE);

			return 1;
		}
		else if (ret == 0)
		{
			CloseSession();
		}
		return -1;
	}

	void CloseSession()
	{
		if (sess)
		{
			SSL_shutdown(sess);
			SSL_free(sess);
		}
		sess = NULL;
		certificate = NULL;
		status = STATUS_NONE;
	}

	void VerifyCertificate()
	{
		X509* cert;
		ssl_cert* certinfo = new ssl_cert;
		this->certificate = certinfo;
		unsigned int n;
		unsigned char md[EVP_MAX_MD_SIZE];

		cert = SSL_get_peer_certificate(sess);

		if (!cert)
		{
			certinfo->error = "Could not get peer certificate: "+std::string(get_error());
			return;
		}

		certinfo->invalid = (SSL_get_verify_result(sess) != X509_V_OK);

		if (!SelfSigned)
		{
			certinfo->unknownsigner = false;
			certinfo->trusted = true;
		}
		else
		{
			certinfo->unknownsigner = true;
			certinfo->trusted = false;
		}

		char buf[512];
		X509_NAME_oneline(X509_get_subject_name(cert), buf, sizeof(buf));
		certinfo->dn = buf;
		// Make sure there are no chars in the string that we consider invalid
		if (certinfo->dn.find_first_of("\r\n") != std::string::npos)
			certinfo->dn.clear();

		X509_NAME_oneline(X509_get_issuer_name(cert), buf, sizeof(buf));
		certinfo->issuer = buf;
		if (certinfo->issuer.find_first_of("\r\n") != std::string::npos)
			certinfo->issuer.clear();

		if (!X509_digest(cert, GetProfile().GetDigest(), md, &n))
		{
			certinfo->error = "Out of memory generating fingerprint";
		}
		else
		{
			certinfo->fingerprint = Hex::Encode(md, n);
		}

		if ((ASN1_UTCTIME_cmp_time_t(X509_getm_notAfter(cert), ServerInstance->Time()) == -1) || (ASN1_UTCTIME_cmp_time_t(X509_getm_notBefore(cert), ServerInstance->Time()) == 0))
		{
			certinfo->error = "Not activated, or expired certificate";
		}

		X509_free(cert);
	}

	void SSLInfoCallback(int where, int rc)
	{
		if ((where & SSL_CB_HANDSHAKE_START) && (status == STATUS_OPEN))
		{
			if (GetProfile().AllowRenegotiation())
				return;

			// The other side is trying to renegotiate, kill the connection and change status
			// to STATUS_NONE so CheckRenego() closes the session
			status = STATUS_NONE;
			BIO* bio = SSL_get_rbio(sess);
			EventHandler* eh = static_cast<StreamSocket*>(BIO_get_data(bio));
			SocketEngine::Shutdown(eh, 2);
		}
	}

	bool CheckRenego(StreamSocket* sock)
	{
		if (status != STATUS_NONE)
			return true;

		ServerInstance->Logs.Log(MODNAME, LOG_DEBUG, "Session %p killed, attempted to renegotiate", (void*)sess);
		CloseSession();
		sock->SetError("Renegotiation is not allowed");
		return false;
	}

	// Returns 1 if application I/O should proceed, 0 if it must wait for the underlying protocol to progress, -1 on fatal error
	int PrepareIO(StreamSocket* sock)
	{
		if (status == STATUS_OPEN)
			return 1;
		else if (status == STATUS_HANDSHAKING)
		{
			// The handshake isn't finished, try to finish it
			return Handshake(sock);
		}

		CloseSession();
		return -1;
	}

	// Calls our private SSLInfoCallback()
	friend void StaticSSLInfoCallback(const SSL* ssl, int where, int rc);

 public:
	OpenSSLIOHook(std::shared_ptr<IOHookProvider> hookprov, StreamSocket* sock, SSL* session)
		: SSLIOHook(hookprov)
		, sess(session)
<<<<<<< HEAD
		, status(ISSL_NONE)
=======
		, data_to_write(false)
>>>>>>> 6646c9fb
	{
		// Create BIO instance and store a pointer to the socket in it which will be used by the read and write functions
		BIO* bio = BIO_new(biomethods);
		BIO_set_data(bio, sock);
		SSL_set_bio(sess, bio, bio);

		SSL_set_ex_data(sess, exdataindex, this);
		sock->AddIOHook(this);
		Handshake(sock);
	}

	void OnStreamSocketClose(StreamSocket* user) override
	{
		CloseSession();
	}

	int OnStreamSocketRead(StreamSocket* user, std::string& recvq) override
	{
		// Finish handshake if needed
		int prepret = PrepareIO(user);
		if (prepret <= 0)
			return prepret;

		// If we resumed the handshake then this->status will be STATUS_OPEN
		{
			ERR_clear_error();
			char* buffer = ServerInstance->GetReadBuffer();
			// This cast may be unsafe but an int is expected by SSL_read.
			int bufsiz = static_cast<int>(ServerInstance->Config->NetBufferSize);
			int ret = SSL_read(sess, buffer, bufsiz);

			if (!CheckRenego(user))
				return -1;

			if (ret > 0)
			{
				recvq.append(buffer, ret);
				int mask = 0;
				// Schedule a read if there is still data in the OpenSSL buffer
				if (SSL_pending(sess) > 0)
					mask |= FD_ADD_TRIAL_READ;
				if (data_to_write)
					mask |= FD_WANT_POLL_READ | FD_WANT_SINGLE_WRITE;
				if (mask != 0)
					SocketEngine::ChangeEventMask(user, mask);
				return 1;
			}
			else if (ret == 0)
			{
				// Client closed connection.
				CloseSession();
				user->SetError("Connection closed");
				return -1;
			}
			else // if (ret < 0)
			{
				int err = SSL_get_error(sess, ret);

				if (err == SSL_ERROR_WANT_READ)
				{
					SocketEngine::ChangeEventMask(user, FD_WANT_POLL_READ);
					return 0;
				}
				else if (err == SSL_ERROR_WANT_WRITE)
				{
					SocketEngine::ChangeEventMask(user, FD_WANT_NO_READ | FD_WANT_SINGLE_WRITE);
					return 0;
				}
				else
				{
					CloseSession();
					return -1;
				}
			}
		}
	}

	ssize_t OnStreamSocketWrite(StreamSocket* user, StreamSocket::SendQueue& sendq) override
	{
		// Finish handshake if needed
		int prepret = PrepareIO(user);
		if (prepret <= 0)
			return prepret;

		data_to_write = true;

		// Session is ready for transferring application data
		while (!sendq.empty())
		{
			ERR_clear_error();
			FlattenSendQueue(sendq, GetProfile().GetOutgoingRecordSize());
			const StreamSocket::SendQueue::Element& buffer = sendq.front();
			int ret = SSL_write(sess, buffer.data(), static_cast<int>(buffer.size()));

			if (!CheckRenego(user))
				return -1;

			if (ret == (int)buffer.length())
			{
				// Wrote entire record, continue sending
				sendq.pop_front();
			}
			else if (ret > 0)
			{
				sendq.erase_front(ret);
				SocketEngine::ChangeEventMask(user, FD_WANT_SINGLE_WRITE);
				return 0;
			}
			else if (ret == 0)
			{
				CloseSession();
				return -1;
			}
			else // if (ret < 0)
			{
				int err = SSL_get_error(sess, ret);

				if (err == SSL_ERROR_WANT_WRITE)
				{
					SocketEngine::ChangeEventMask(user, FD_WANT_SINGLE_WRITE);
					return 0;
				}
				else if (err == SSL_ERROR_WANT_READ)
				{
					SocketEngine::ChangeEventMask(user, FD_WANT_POLL_READ);
					return 0;
				}
				else
				{
					CloseSession();
					return -1;
				}
			}
		}

		data_to_write = false;
		SocketEngine::ChangeEventMask(user, FD_WANT_POLL_READ | FD_WANT_NO_WRITE);
		return 1;
	}

	void GetCiphersuite(std::string& out) const override
	{
		if (!IsHookReady())
			return;
		out.append(SSL_get_version(sess)).push_back('-');
		out.append(SSL_get_cipher(sess));
	}

	bool GetServerName(std::string& out) const override
	{
		const char* name = SSL_get_servername(sess, TLSEXT_NAMETYPE_host_name);
		if (!name)
			return false;

		out.append(name);
		return true;
	}

	OpenSSL::Profile& GetProfile();
};

static void StaticSSLInfoCallback(const SSL* ssl, int where, int rc)
{
	OpenSSLIOHook* hook = static_cast<OpenSSLIOHook*>(SSL_get_ex_data(ssl, exdataindex));
	hook->SSLInfoCallback(where, rc);
}

static int OpenSSL::BIOMethod::write(BIO* bio, const char* buffer, int size)
{
	BIO_clear_retry_flags(bio);

	StreamSocket* sock = static_cast<StreamSocket*>(BIO_get_data(bio));
	if (sock->GetEventMask() & FD_WRITE_WILL_BLOCK)
	{
		// Writes blocked earlier, don't retry syscall
		BIO_set_retry_write(bio);
		return -1;
	}

	ssize_t ret = SocketEngine::Send(sock, buffer, size, 0);
	if ((ret < size) && ((ret > 0) || (SocketEngine::IgnoreError())))
	{
		// Blocked, set retry flag for OpenSSL
		SocketEngine::ChangeEventMask(sock, FD_WRITE_WILL_BLOCK);
		BIO_set_retry_write(bio);
	}

	return static_cast<int>(ret);
}

static int OpenSSL::BIOMethod::read(BIO* bio, char* buffer, int size)
{
	BIO_clear_retry_flags(bio);

	StreamSocket* sock = static_cast<StreamSocket*>(BIO_get_data(bio));
	if (sock->GetEventMask() & FD_READ_WILL_BLOCK)
	{
		// Reads blocked earlier, don't retry syscall
		BIO_set_retry_read(bio);
		return -1;
	}

	ssize_t ret = SocketEngine::Recv(sock, buffer, size, 0);
	if ((ret < size) && ((ret > 0) || (SocketEngine::IgnoreError())))
	{
		// Blocked, set retry flag for OpenSSL
		SocketEngine::ChangeEventMask(sock, FD_READ_WILL_BLOCK);
		BIO_set_retry_read(bio);
	}

	return static_cast<int>(ret);
}

class OpenSSLIOHookProvider : public SSLIOHookProvider
{
	OpenSSL::Profile profile;

 public:
	OpenSSLIOHookProvider(Module* mod, const std::string& profilename, std::shared_ptr<ConfigTag> tag)
		: SSLIOHookProvider(mod, profilename)
		, profile(profilename, tag)
	{
		ServerInstance->Modules.AddService(*this);
	}

	~OpenSSLIOHookProvider() override
	{
		ServerInstance->Modules.DelService(*this);
	}

	void OnAccept(StreamSocket* sock, irc::sockets::sockaddrs* client, irc::sockets::sockaddrs* server) override
	{
		new OpenSSLIOHook(shared_from_this(), sock, profile.CreateServerSession());
	}

	void OnConnect(StreamSocket* sock) override
	{
		new OpenSSLIOHook(shared_from_this(), sock, profile.CreateClientSession());
	}

	OpenSSL::Profile& GetProfile() { return profile; }
};

OpenSSL::Profile& OpenSSLIOHook::GetProfile()
{
	return std::static_pointer_cast<OpenSSLIOHookProvider>(prov)->GetProfile();
}

class ModuleSSLOpenSSL : public Module
{
	typedef std::vector<std::shared_ptr<OpenSSLIOHookProvider>> ProfileList;

	ProfileList profiles;

	void ReadProfiles()
	{
		ProfileList newprofiles;
		auto tags = ServerInstance->Config->ConfTags("sslprofile");
		if (tags.empty())
			throw ModuleException("You have not specified any <sslprofile> tags that are usable by this module!");

		for (const auto& [_, tag] : tags)
		{
			if (!stdalgo::string::equalsci(tag->getString("provider"), "openssl"))
			{
				ServerInstance->Logs.Log(MODNAME, LOG_DEFAULT, "Ignoring non-OpenSSL <sslprofile> tag at " + tag->source.str());
				continue;
			}

			std::string name = tag->getString("name");
			if (name.empty())
			{
				ServerInstance->Logs.Log(MODNAME, LOG_DEFAULT, "Ignoring <sslprofile> tag without name at " + tag->source.str());
				continue;
			}

			std::shared_ptr<OpenSSLIOHookProvider> prov;
			try
			{
				prov = std::make_shared<OpenSSLIOHookProvider>(this, name, tag);
			}
			catch (CoreException& ex)
			{
				throw ModuleException("Error while initializing TLS profile \"" + name + "\" at " + tag->source.str() + " - " + ex.GetReason());
			}

			newprofiles.push_back(prov);
		}

		for (const auto& profile : profiles)
			ServerInstance->Modules.DelService(*profile);

		profiles.swap(newprofiles);
	}

 public:
	ModuleSSLOpenSSL()
		: Module(VF_VENDOR, "Allows TLS encrypted connections using the OpenSSL library.")
	{
		// Initialize OpenSSL
		OPENSSL_init_ssl(0, NULL);
		biomethods = OpenSSL::BIOMethod::alloc();
	}

	~ModuleSSLOpenSSL() override
	{
		BIO_meth_free(biomethods);
	}

	void init() override
	{
		ServerInstance->Logs.Log(MODNAME, LOG_DEFAULT, "OpenSSL lib version \"%s\" module was compiled for \"" OPENSSL_VERSION_TEXT "\"", OpenSSL_version(OPENSSL_VERSION));

		// Register application specific data
		char exdatastr[] = "inspircd";
		exdataindex = SSL_get_ex_new_index(0, exdatastr, NULL, NULL, NULL);
		if (exdataindex < 0)
			throw ModuleException("Failed to register application specific data");
	}

	void ReadConfig(ConfigStatus& status) override
	{
		auto tag = ServerInstance->Config->ConfValue("openssl");
		if (status.initial || tag->getBool("onrehash", true))
			ReadProfiles();
	}

	void OnModuleRehash(User* user, const std::string &param) override
	{
		if (!irc::equals(param, "tls") && !irc::equals(param, "ssl"))
			return;

		try
		{
			ReadProfiles();
			ServerInstance->SNO.WriteToSnoMask('a', "OpenSSL TLS profiles have been reloaded.");
		}
		catch (ModuleException& ex)
		{
<<<<<<< HEAD
			ServerInstance->Logs.Log(MODNAME, LOG_DEFAULT, ex.GetReason() + " Not applying settings.");
=======
			ServerInstance->SNO->WriteToSnoMask('a', "Failed to reload the OpenSSL TLS (SSL) profiles. " + ex.GetReason());
>>>>>>> 6646c9fb
		}
	}

	void OnCleanup(ExtensionItem::ExtensibleType type, Extensible* item) override
	{
		if (type == ExtensionItem::EXT_USER)
		{
			LocalUser* user = IS_LOCAL((User*)item);

			if ((user) && (user->eh.GetModHook(this)))
			{
				// User is using TLS, they're a local user, and they're using one of *our* TLS ports.
				// Potentially there could be multiple TLS modules loaded at once on different ports.
				ServerInstance->Users.QuitUser(user, "OpenSSL module unloading");
			}
		}
	}

	ModResult OnCheckReady(LocalUser* user) override
	{
		const OpenSSLIOHook* const iohook = static_cast<OpenSSLIOHook*>(user->eh.GetModHook(this));
		if ((iohook) && (!iohook->IsHookReady()))
			return MOD_RES_DENY;
		return MOD_RES_PASSTHRU;
	}
};

MODULE_INIT(ModuleSSLOpenSSL)<|MERGE_RESOLUTION|>--- conflicted
+++ resolved
@@ -52,33 +52,6 @@
 # pragma comment(lib, "libeay32.lib")
 #endif
 
-<<<<<<< HEAD
-enum issl_status { ISSL_NONE, ISSL_HANDSHAKING, ISSL_OPEN };
-=======
-// Compatibility layer to allow OpenSSL 1.0 to use the 1.1 API.
-#if OPENSSL_VERSION_NUMBER < 0x10100000L
-
-// BIO is opaque in OpenSSL 1.1 but the access API does not exist in 1.0.
-# define BIO_get_data(BIO) BIO->ptr
-# define BIO_set_data(BIO, VALUE) BIO->ptr = VALUE;
-# define BIO_set_init(BIO, VALUE) BIO->init = VALUE;
-
-// These functions have been renamed in OpenSSL 1.1.
-# define OpenSSL_version SSLeay_version
-# define X509_getm_notAfter X509_get_notAfter
-# define X509_getm_notBefore X509_get_notBefore
-# define OPENSSL_init_ssl(OPTIONS, SETTINGS) \
-	SSL_library_init(); \
-	SSL_load_error_strings();
-
-// These macros have been renamed in OpenSSL 1.1.
-# define OPENSSL_VERSION SSLEAY_VERSION
-
-#else
-# define INSPIRCD_OPENSSL_OPAQUE_BIO
-#endif
->>>>>>> 6646c9fb
-
 static bool SelfSigned = false;
 static int exdataindex;
 
@@ -526,12 +499,7 @@
 {
  private:
 	SSL* sess;
-<<<<<<< HEAD
-	issl_status status;
 	bool data_to_write = false;
-=======
-	bool data_to_write;
->>>>>>> 6646c9fb
 
 	// Returns 1 if handshake succeeded, 0 if it is still in progress, -1 if it failed
 	int Handshake(StreamSocket* user)
@@ -697,11 +665,7 @@
 	OpenSSLIOHook(std::shared_ptr<IOHookProvider> hookprov, StreamSocket* sock, SSL* session)
 		: SSLIOHook(hookprov)
 		, sess(session)
-<<<<<<< HEAD
-		, status(ISSL_NONE)
-=======
 		, data_to_write(false)
->>>>>>> 6646c9fb
 	{
 		// Create BIO instance and store a pointer to the socket in it which will be used by the read and write functions
 		BIO* bio = BIO_new(biomethods);
@@ -1041,11 +1005,7 @@
 		}
 		catch (ModuleException& ex)
 		{
-<<<<<<< HEAD
-			ServerInstance->Logs.Log(MODNAME, LOG_DEFAULT, ex.GetReason() + " Not applying settings.");
-=======
-			ServerInstance->SNO->WriteToSnoMask('a', "Failed to reload the OpenSSL TLS (SSL) profiles. " + ex.GetReason());
->>>>>>> 6646c9fb
+			ServerInstance->SNO.WriteToSnoMask('a', "Failed to reload the OpenSSL TLS (SSL) profiles. " + ex.GetReason());
 		}
 	}
 
