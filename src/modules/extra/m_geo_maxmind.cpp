--- conflicted
+++ resolved
@@ -43,17 +43,13 @@
 	{
 	}
 
-<<<<<<< HEAD
-	void Delete(Extensible* container, void* item) override
-=======
-	std::string ToHuman(const Extensible* container, void* item) const CXX11_OVERRIDE
+	std::string ToHuman(const Extensible* container, void* item) const override
 	{
 		Geolocation::Location* location = static_cast<Geolocation::Location*>(item);
 		return location->GetName() + " [" + location->GetCode() + "]";
 	}
 
-	void free(Extensible* container, void* item) CXX11_OVERRIDE
->>>>>>> 0144c236
+	void Delete(Extensible* container, void* item) override
 	{
 		Geolocation::Location* old = static_cast<Geolocation::Location*>(item);
 		if (old)
