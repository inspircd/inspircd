/*
 * InspIRCd -- Internet Relay Chat Daemon
 *
 *   Copyright (C) 2013 Sadie Powell <sadie@witchery.services>
 *   Copyright (C) 2012-2013 Attila Molnar <attilamolnar@hush.com>
 *   Copyright (C) 2012 Robby <robby@chatbelgie.be>
 *   Copyright (C) 2009-2010 Daniel De Graaf <danieldg@inspircd.org>
 *   Copyright (C) 2009 Uli Schlachter <psychon@inspircd.org>
 *   Copyright (C) 2008 Thomas Stagner <aquanight@inspircd.org>
 *
 * This file is part of InspIRCd.  InspIRCd is free software: you can
 * redistribute it and/or modify it under the terms of the GNU General Public
 * License as published by the Free Software Foundation, version 2.
 *
 * This program is distributed in the hope that it will be useful, but WITHOUT
 * ANY WARRANTY; without even the implied warranty of MERCHANTABILITY or FITNESS
 * FOR A PARTICULAR PURPOSE.  See the GNU General Public License for more
 * details.
 *
 * You should have received a copy of the GNU General Public License
 * along with this program.  If not, see <http://www.gnu.org/licenses/>.
 */


#include "inspircd.h"
#include "modules/regex.h"

#include <regex.h>
#include <sys/types.h>

class POSIXPattern final
	: public Regex::Pattern
{
 private:
	regex_t regex;

 public:
	POSIXPattern(const std::string& pattern, uint8_t options)
		: Regex::Pattern(pattern, options)
	{
		int flags = REG_EXTENDED | REG_NOSUB;
		if (options & Regex::OPT_CASE_INSENSITIVE)
			flags &= REG_ICASE;

		int error = regcomp(&regex, pattern.c_str(), flags);
		if (!error)
			return;

		// Retrieve the size of the error message and allocate a buffer.
		size_t errorsize = regerror(error, &regex, NULL, 0);
		std::vector<char> errormsg(errorsize);

		// Retrieve the error message and free the buffer.
		regerror(error, &regex, &errormsg[0], errormsg.size());
		regfree(&regex);

		throw Regex::Exception(pattern, std::string(&errormsg[0], errormsg.size()));
	}

	~POSIXPattern() override
	{
		regfree(&regex);
	}

	bool IsMatch(const std::string& text) override
	{
		return !regexec(&regex, text.c_str(), 0, NULL, 0);
	}
};

class ModuleRegexPOSIX : public Module
{
 private:
	Regex::SimpleEngine<POSIXPattern> regex;

 public:
<<<<<<< HEAD
	ModuleRegexPOSIX()
		: Module(VF_VENDOR, "Provides a regular expression engine which uses the POSIX.2 regular expression matching system.")
		, regex(this, "posix")
=======
	ModuleRegexPOSIX() : ref(this)
	{
	}

	Version GetVersion() CXX11_OVERRIDE
	{
		return Version("Provides the posix regular expression engine which uses the POSIX.2 regular expression matching system.", VF_VENDOR);
	}

	void ReadConfig(ConfigStatus& status) CXX11_OVERRIDE
>>>>>>> 8a5a1c79
	{
	}
};

MODULE_INIT(ModuleRegexPOSIX)<|MERGE_RESOLUTION|>--- conflicted
+++ resolved
@@ -74,22 +74,9 @@
 	Regex::SimpleEngine<POSIXPattern> regex;
 
  public:
-<<<<<<< HEAD
 	ModuleRegexPOSIX()
-		: Module(VF_VENDOR, "Provides a regular expression engine which uses the POSIX.2 regular expression matching system.")
+		: Module(VF_VENDOR, "Provides the posix regular expression engine which uses the POSIX.2 regular expression matching system.")
 		, regex(this, "posix")
-=======
-	ModuleRegexPOSIX() : ref(this)
-	{
-	}
-
-	Version GetVersion() CXX11_OVERRIDE
-	{
-		return Version("Provides the posix regular expression engine which uses the POSIX.2 regular expression matching system.", VF_VENDOR);
-	}
-
-	void ReadConfig(ConfigStatus& status) CXX11_OVERRIDE
->>>>>>> 8a5a1c79
 	{
 	}
 };
