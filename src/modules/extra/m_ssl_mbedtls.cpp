--- conflicted
+++ resolved
@@ -951,11 +951,7 @@
 		try
 		{
 			ReadProfiles();
-<<<<<<< HEAD
-			ServerInstance->SNO.WriteToSnoMask('a', "SSL module %s rehashed.", MODNAME);
-=======
-			ServerInstance->SNO->WriteToSnoMask('a', "TLS (SSL) module mbedTLS rehashed.");
->>>>>>> e949e224
+			ServerInstance->SNO.WriteToSnoMask('a', "TLS (SSL) module mbedTLS rehashed.");
 		}
 		catch (ModuleException& ex)
 		{
