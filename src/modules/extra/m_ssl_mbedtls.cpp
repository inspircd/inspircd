--- conflicted
+++ resolved
@@ -877,7 +877,10 @@
 		{
 			ConfigTag* tag = i->second;
 			if (!stdalgo::string::equalsci(tag->getString("provider"), "mbedtls"))
+			{
+				ServerInstance->Logs.Log(MODNAME, LOG_DEFAULT, "Ignoring non-mbedTLS <sslprofile> tag at " + tag->getTagLocation());
 				continue;
+			}
 
 			std::string name = tag->getString("name");
 			if (name.empty())
@@ -896,28 +899,6 @@
 			{
 				throw ModuleException("Error while initializing TLS (SSL) profile \"" + name + "\" at " + tag->getTagLocation() + " - " + ex.GetReason());
 			}
-<<<<<<< HEAD
-=======
-		}
-		else
-		{
-			ServerInstance->Logs->Log(MODNAME, LOG_DEFAULT, "You have defined an <sslprofile> tag; you should use this in place of \"mbedtls\" when configuring TLS (SSL) connections in <bind:ssl> or <link:ssl>");
-			for (ConfigIter i = tags.first; i != tags.second; ++i)
-			{
-				ConfigTag* tag = i->second;
-				if (!stdalgo::string::equalsci(tag->getString("provider"), "mbedtls"))
-				{
-					ServerInstance->Logs->Log(MODNAME, LOG_DEFAULT, "Ignoring non-mbedTLS <sslprofile> tag at " + tag->getTagLocation());
-					continue;
-				}
-
-				std::string name = tag->getString("name");
-				if (name.empty())
-				{
-					ServerInstance->Logs->Log(MODNAME, LOG_DEFAULT, "Ignoring <sslprofile> tag without name at " + tag->getTagLocation());
-					continue;
-				}
->>>>>>> 07b12e72
 
 			newprofiles.push_back(prov);
 		}
