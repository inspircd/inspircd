--- conflicted
+++ resolved
@@ -37,14 +37,6 @@
 
 	CmdResult Handle (const std::vector<std::string>& parameters, User *user)
 	{
-<<<<<<< HEAD
-		User* target = ServerInstance->FindNick(parameters[0]);
-		if ((target) && (target != user))
-		{
-			if (!user->HasPrivPermission("users/samode-usermodes", true))
-				return CMD_FAILURE;
-		}
-=======
 		if (parameters[0].c_str()[0] != '#')
 		{
 			User* target = ServerInstance->FindNickOnly(parameters[0]);
@@ -54,8 +46,12 @@
 				return CMD_FAILURE;
 			}
 		}
-
->>>>>>> 493ff75f
+		User* target = ServerInstance->FindNick(parameters[0]);
+		if ((target) && (target != user))
+		{
+			if (!user->HasPrivPermission("users/samode-usermodes", true))
+				return CMD_FAILURE;
+		}
 		this->active = true;
 		ServerInstance->Modes->Process(parameters, user);
 		if (ServerInstance->Modes->GetLastParse().length())
