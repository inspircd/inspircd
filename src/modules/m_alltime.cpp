--- conflicted
+++ resolved
@@ -58,19 +58,10 @@
 
  public:
 	Modulealltime()
-		: Module(VF_VENDOR | VF_OPTCOMMON, "Provides the ALLTIME command, displays timestamps from all servers connected to the network")
+		: Module(VF_VENDOR | VF_OPTCOMMON, "Adds the /ALLTIME command which allows server operators to see the current UTC time on all of the servers on the network.")
 		, mycommand(this)
 	{
 	}
-<<<<<<< HEAD
-=======
-
-	Version GetVersion() CXX11_OVERRIDE
-	{
-		return Version("Adds the /ALLTIME command which allows server operators to see the current UTC time on all of the servers on the network.", VF_OPTCOMMON | VF_VENDOR);
-	}
-
->>>>>>> c5680d64
 };
 
 MODULE_INIT(Modulealltime)