/*
 * InspIRCd -- Internet Relay Chat Daemon
 *
 *   Copyright (C) 2018 linuxdaemon <linuxdaemon.irc@gmail.com>
 *   Copyright (C) 2017-2018 Sadie Powell <sadie@witchery.services>
 *   Copyright (C) 2014, 2016 Attila Molnar <attilamolnar@hush.com>
 *
 * This file is part of InspIRCd.  InspIRCd is free software: you can
 * redistribute it and/or modify it under the terms of the GNU General Public
 * License as published by the Free Software Foundation, version 2.
 *
 * This program is distributed in the hope that it will be useful, but WITHOUT
 * ANY WARRANTY; without even the implied warranty of MERCHANTABILITY or FITNESS
 * FOR A PARTICULAR PURPOSE.  See the GNU General Public License for more
 * details.
 *
 * You should have received a copy of the GNU General Public License
 * along with this program.  If not, see <http://www.gnu.org/licenses/>.
 */


#include "inspircd.h"

class ListWatcher : public ModeWatcher
{
	// Minimum rank required to view the list
	const unsigned int minrank;

 public:
	ListWatcher(Module* mod, const std::string& modename, unsigned int rank)
		: ModeWatcher(mod, modename, MODETYPE_CHANNEL)
		, minrank(rank)
	{
	}

	bool BeforeMode(User* user, User* destuser, Channel* chan, std::string& param, bool adding) override
	{
		// Only handle listmode list requests
		if (!param.empty())
			return true;

		// If the user requesting the list is a member of the channel see if they have the
		// rank required to view the list
		Membership* memb = chan->GetUser(user);
		if ((memb) && (memb->getRank() >= minrank))
			return true;

		if (user->HasPrivPermission("channels/auspex"))
			return true;

		user->WriteNumeric(ERR_CHANOPRIVSNEEDED, chan->name, InspIRCd::Format("You do not have access to view the %s list", GetModeName().c_str()));
		return false;
	}
};

class ModuleHideList : public Module
{
	std::vector<ListWatcher*> watchers;

 public:
	void ReadConfig(ConfigStatus& status) override
	{
		ConfigTagList tags = ServerInstance->Config->ConfTags("hidelist");
		typedef std::vector<std::pair<std::string, unsigned int> > NewConfigs;
		NewConfigs newconfigs;
		for (ConfigIter i = tags.first; i != tags.second; ++i)
		{
			ConfigTag* tag = i->second;
			std::string modename = tag->getString("mode");
			if (modename.empty())
				throw ModuleException("Empty <hidelist:mode> at " + tag->getTagLocation());
			// If rank is set to 0 everyone inside the channel can view the list,
			// but non-members may not
			unsigned int rank = tag->getUInt("rank", HALFOP_VALUE);
			newconfigs.push_back(std::make_pair(modename, rank));
		}

		stdalgo::delete_all(watchers);
		watchers.clear();

		for (NewConfigs::const_iterator i = newconfigs.begin(); i != newconfigs.end(); ++i)
			watchers.push_back(new ListWatcher(this, i->first, i->second));
	}

	ModuleHideList()
		: Module(VF_VENDOR, "Provides support for hiding the list of listmodes")
	{
	}

	~ModuleHideList()
	{
<<<<<<< HEAD
		stdalgo::delete_all(watchers);
=======
		return Version("Allows list mode lists to be hidden from users without a prefix mode ranked equal to or higher than a defined level.", VF_VENDOR);
>>>>>>> c5680d64
	}
};

MODULE_INIT(ModuleHideList)<|MERGE_RESOLUTION|>--- conflicted
+++ resolved
@@ -83,17 +83,13 @@
 	}
 
 	ModuleHideList()
-		: Module(VF_VENDOR, "Provides support for hiding the list of listmodes")
+		: Module(VF_VENDOR, "Allows list mode lists to be hidden from users without a prefix mode ranked equal to or higher than a defined level.")
 	{
 	}
 
 	~ModuleHideList()
 	{
-<<<<<<< HEAD
 		stdalgo::delete_all(watchers);
-=======
-		return Version("Allows list mode lists to be hidden from users without a prefix mode ranked equal to or higher than a defined level.", VF_VENDOR);
->>>>>>> c5680d64
 	}
 };
 
