--- conflicted
+++ resolved
@@ -109,13 +109,8 @@
 
 	void OnError(SQL::Error& error) override
 	{
-<<<<<<< HEAD
 		ServerInstance->Logs.Log(MODNAME, LOG_DEFAULT, "query failed (%s)", error.ToString());
-		ServerInstance->SNO.WriteGlobalSno('a', "m_sqloper: failed to update blocks from database");
-=======
-		ServerInstance->Logs->Log(MODNAME, LOG_DEFAULT, "query failed (%s)", error.ToString());
-		ServerInstance->SNO->WriteGlobalSno('a', "m_sqloper: Failed to update blocks from database");
->>>>>>> a55ca005
+		ServerInstance->SNO.WriteGlobalSno('a', "m_sqloper: Failed to update blocks from database");
 		if (!uid.empty())
 		{
 			// Fallback. We don't want to block a netadmin from /OPER
