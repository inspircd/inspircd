--- conflicted
+++ resolved
@@ -388,7 +388,7 @@
 
 public:
 	ModuleCallerID()
-		: Module(VF_VENDOR | VF_COMMON, "Implementation of callerid, provides user mode +g and the ACCEPT command")
+		: Module(VF_VENDOR | VF_COMMON, "Provides user mode g (bot) which allows users to require that other users are on their whitelist before messaging them.")
 		, CTCTags::EventListener(this)
 		, ISupport::EventListener(this)
 		, cmd(this)
@@ -397,16 +397,7 @@
 	{
 	}
 
-<<<<<<< HEAD
 	void OnBuildISupport(ISupport::TokenMap& tokens) override
-=======
-	Version GetVersion() CXX11_OVERRIDE
-	{
-		return Version("Provides user mode g (bot) which allows users to require that other users are on their whitelist before messaging them.", VF_COMMON | VF_VENDOR);
-	}
-
-	void On005Numeric(std::map<std::string, std::string>& tokens) CXX11_OVERRIDE
->>>>>>> c5680d64
 	{
 		tokens["ACCEPT"] = ConvToStr(cmd.maxaccepts);
 		tokens["CALLERID"] = ConvToStr(myumode.GetModeChar());
