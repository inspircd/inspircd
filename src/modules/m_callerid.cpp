/*
 * InspIRCd -- Internet Relay Chat Daemon
 *
 *   Copyright (C) 2013, 2017-2019, 2021 Sadie Powell <sadie@witchery.services>
 *   Copyright (C) 2013 Adam <Adam@anope.org>
 *   Copyright (C) 2012-2016 Attila Molnar <attilamolnar@hush.com>
 *   Copyright (C) 2012, 2019 Robby <robby@chatbelgie.be>
 *   Copyright (C) 2009-2010 Daniel De Graaf <danieldg@inspircd.org>
 *   Copyright (C) 2009 Uli Schlachter <psychon@inspircd.org>
 *   Copyright (C) 2009 John Brooks <special@inspircd.org>
 *   Copyright (C) 2008-2009 Robin Burchell <robin+git@viroteck.net>
 *   Copyright (C) 2008, 2010 Craig Edwards <brain@inspircd.org>
 *   Copyright (C) 2008 Thomas Stagner <aquanight@inspircd.org>
 *
 * This file is part of InspIRCd.  InspIRCd is free software: you can
 * redistribute it and/or modify it under the terms of the GNU General Public
 * License as published by the Free Software Foundation, version 2.
 *
 * This program is distributed in the hope that it will be useful, but WITHOUT
 * ANY WARRANTY; without even the implied warranty of MERCHANTABILITY or FITNESS
 * FOR A PARTICULAR PURPOSE.  See the GNU General Public License for more
 * details.
 *
 * You should have received a copy of the GNU General Public License
 * along with this program.  If not, see <http://www.gnu.org/licenses/>.
 */


#include "inspircd.h"
#include "modules/callerid.h"
#include "modules/ctctags.h"
#include "modules/isupport.h"

enum
{
	RPL_ACCEPTLIST = 281,
	RPL_ENDOFACCEPT = 282,
	ERR_ACCEPTFULL = 456,
	ERR_ACCEPTEXIST = 457,
	ERR_ACCEPTNOT = 458,
	ERR_TARGUMODEG = 716,
	RPL_TARGNOTIFY = 717,
	RPL_UMODEGMSG = 718
};

class callerid_data
{
 public:
	typedef insp::flat_set<User*> UserSet;
	typedef std::vector<callerid_data*> CallerIdDataSet;

	time_t lastnotify = 0;

	/** Users I accept messages from
	 */
	UserSet accepting;

	/** Users who list me as accepted
	 */
	CallerIdDataSet wholistsme;

	std::string ToString(bool human) const
	{
		std::ostringstream oss;
		oss << lastnotify;
		for (const auto& u : accepting)
		{
			if (human)
				oss << ' ' << u->nick;
			else
				oss << ',' << u->uuid;
		}
		return oss.str();
	}
};

struct CallerIDExtInfo : public ExtensionItem
{
	CallerIDExtInfo(Module* parent)
		: ExtensionItem(parent, "callerid_data", ExtensionItem::EXT_USER)
	{
	}

	std::string ToHuman(const Extensible* container, void* item) const noexcept override
	{
		callerid_data* dat = static_cast<callerid_data*>(item);
		return dat->ToString(true);
	}

	std::string ToInternal(const Extensible* container, void* item) const noexcept override
	{
		callerid_data* dat = static_cast<callerid_data*>(item);
		return dat->ToString(false);
	}

	void FromInternal(Extensible* container, const std::string& value) noexcept override
	{
		void* old = GetRaw(container);
		if (old)
			this->Delete(NULL, old);
		callerid_data* dat = new callerid_data;
		SetRaw(container, dat);

		irc::commasepstream s(value);
		std::string tok;
		if (s.GetToken(tok))
			dat->lastnotify = ConvToNum<time_t>(tok);

		while (s.GetToken(tok))
		{
			User *u = ServerInstance->Users.Find(tok);
			if ((u) && (u->registered == REG_ALL) && (!u->quitting))
			{
				if (dat->accepting.insert(u).second)
				{
					callerid_data* other = this->Get(u, true);
					other->wholistsme.push_back(dat);
				}
			}
		}
	}

	callerid_data* Get(User* user, bool create)
	{
		callerid_data* dat = static_cast<callerid_data*>(GetRaw(user));
		if (create && !dat)
		{
			dat = new callerid_data;
			SetRaw(user, dat);
		}
		return dat;
	}

	void Delete(Extensible* container, void* item) override
	{
		callerid_data* dat = static_cast<callerid_data*>(item);

		// We need to walk the list of users on our accept list, and remove ourselves from their wholistsme.
		for (const auto& user : dat->accepting)
		{
<<<<<<< HEAD
			callerid_data* targ = this->Get(user, false);
			if (!targ)
=======
			callerid_data* target = this->get(*it, false);
			if (!target)
>>>>>>> ea9a72c5
			{
				ServerInstance->Logs.Log(MODNAME, LOG_DEFAULT, "ERROR: Inconsistency detected in callerid state, please report (1)");
				continue; // shouldn't happen, but oh well.
			}

<<<<<<< HEAD
			if (!stdalgo::vector::swaperase(targ->wholistsme, dat))
				ServerInstance->Logs.Log(MODNAME, LOG_DEFAULT, "ERROR: Inconsistency detected in callerid state, please report (2)");
=======
			if (!stdalgo::vector::swaperase(target->wholistsme, dat))
				ServerInstance->Logs->Log(MODNAME, LOG_DEFAULT, "ERROR: Inconsistency detected in callerid state, please report (2)");
>>>>>>> ea9a72c5
		}
		delete dat;
	}
};

class CommandAccept : public Command
{
	/** Pair: first is the target, second is true to add, false to remove
	 */
	typedef std::pair<User*, bool> ACCEPTAction;

	static ACCEPTAction GetTargetAndAction(std::string& tok, User* cmdfrom = NULL)
	{
		bool remove = (tok[0] == '-');
		if ((remove) || (tok[0] == '+'))
			tok.erase(tok.begin());

		User* target;
		if (!cmdfrom || !IS_LOCAL(cmdfrom))
			target = ServerInstance->Users.Find(tok);
		else
			target = ServerInstance->Users.FindNick(tok);

		if ((!target) || (target->registered != REG_ALL) || (target->quitting))
			target = NULL;

		return std::make_pair(target, !remove);
	}

public:
	CallerIDExtInfo extInfo;
	unsigned long maxaccepts;
	CommandAccept(Module* Creator) : Command(Creator, "ACCEPT", 1),
		extInfo(Creator)
	{
		allow_empty_last_param = false;
		syntax = { "*|(+|-)<nick>[,(+|-)<nick>]+" };
		translation = { TR_CUSTOM };
	}

	void EncodeParameter(std::string& parameter, unsigned int index) override
	{
		// Send lists as-is (part of 2.0 compat)
		if (parameter.find(',') != std::string::npos)
			return;

		// Convert a (+|-)<nick> into a [-]<uuid>
		ACCEPTAction action = GetTargetAndAction(parameter);
		if (!action.first)
			return;

		parameter = (action.second ? "" : "-") + action.first->uuid;
	}

	/** Will take any number of nicks (up to MaxTargets), which can be separated by commas.
	 * - in front of any nick removes, and an * lists. This effectively means you can do:
	 * /accept nick1,nick2,nick3,*
	 * to add 3 nicks and then show your list
	 */
	CmdResult Handle(User* user, const Params& parameters) override
	{
		if (CommandParser::LoopCall(user, this, parameters, 0))
			return CmdResult::SUCCESS;

		/* Even if callerid mode is not set, we let them manage their ACCEPT list so that if they go +g they can
		 * have a list already setup. */

		if (parameters[0] == "*")
		{
			ListAccept(user);
			return CmdResult::SUCCESS;
		}

		std::string tok = parameters[0];
		ACCEPTAction action = GetTargetAndAction(tok, user);
		if (!action.first)
		{
			user->WriteNumeric(Numerics::NoSuchNick(tok));
			return CmdResult::FAILURE;
		}

		if ((!IS_LOCAL(user)) && (!IS_LOCAL(action.first)))
			// Neither source nor target is local, forward the command to the server of target
			return CmdResult::SUCCESS;

		// The second item in the pair is true if the first char is a '+' (or nothing), false if it's a '-'
		if (action.second)
			return (AddAccept(user, action.first) ? CmdResult::SUCCESS : CmdResult::FAILURE);
		else
			return (RemoveAccept(user, action.first) ? CmdResult::SUCCESS : CmdResult::FAILURE);
	}

	RouteDescriptor GetRouting(User* user, const Params& parameters) override
	{
		// There is a list in parameters[0] in two cases:
		// Either when the source is remote, this happens because 2.0 servers send comma separated uuid lists,
		// we don't split those but broadcast them, as before.
		//
		// Or if the source is local then LoopCall() runs OnPostCommand() after each entry in the list,
		// meaning the linking module has sent an ACCEPT already for each entry in the list to the
		// appropriate server and the ACCEPT with the list of nicks (this) doesn't need to be sent anywhere.
		if ((!IS_LOCAL(user)) && (parameters[0].find(',') != std::string::npos))
			return ROUTE_BROADCAST;

		// Find the target
		std::string targetstring = parameters[0];
		ACCEPTAction action = GetTargetAndAction(targetstring, user);
		if (!action.first)
			// Target is a "*" or source is local and the target is a list of nicks
			return ROUTE_LOCALONLY;

		// Route to the server of the target
		return ROUTE_UNICAST(action.first->server);
	}

	void ListAccept(User* user)
	{
		callerid_data* dat = extInfo.Get(user, false);
		if (dat)
		{
			for (const auto& accepted : dat->accepting)
				user->WriteNumeric(RPL_ACCEPTLIST, accepted->nick);
		}
		user->WriteNumeric(RPL_ENDOFACCEPT, "End of ACCEPT list");
	}

	bool AddAccept(User* user, User* whotoadd)
	{
		// Add this user to my accept list first, so look me up..
		callerid_data* dat = extInfo.Get(user, true);
		if (dat->accepting.size() >= maxaccepts)
		{
			user->WriteNumeric(ERR_ACCEPTFULL, InspIRCd::Format("Accept list is full (limit is %lu)", maxaccepts));
			return false;
		}
		if (!dat->accepting.insert(whotoadd).second)
		{
			user->WriteNumeric(ERR_ACCEPTEXIST, whotoadd->nick, "is already on your accept list");
			return false;
		}

		// Now, look them up, and add me to their list
<<<<<<< HEAD
		callerid_data *targ = extInfo.Get(whotoadd, true);
		targ->wholistsme.push_back(dat);
=======
		callerid_data* target = extInfo.get(whotoadd, true);
		target->wholistsme.push_back(dat);
>>>>>>> ea9a72c5

		user->WriteNotice(whotoadd->nick + " is now on your accept list");
		return true;
	}

	bool RemoveAccept(User* user, User* whotoremove)
	{
		// Remove them from my list, so look up my list..
		callerid_data* dat = extInfo.Get(user, false);
		if (!dat)
		{
			user->WriteNumeric(ERR_ACCEPTNOT, whotoremove->nick, "is not on your accept list");
			return false;
		}
		if (!dat->accepting.erase(whotoremove))
		{
			user->WriteNumeric(ERR_ACCEPTNOT, whotoremove->nick, "is not on your accept list");
			return false;
		}

		// Look up their list to remove me.
		callerid_data *dat2 = extInfo.Get(whotoremove, false);
		if (!dat2)
		{
			// How the fuck is this possible.
			ServerInstance->Logs.Log(MODNAME, LOG_DEFAULT, "ERROR: Inconsistency detected in callerid state, please report (3)");
			return false;
		}

		if (!stdalgo::vector::swaperase(dat2->wholistsme, dat))
			ServerInstance->Logs.Log(MODNAME, LOG_DEFAULT, "ERROR: Inconsistency detected in callerid state, please report (4)");


		user->WriteNotice(whotoremove->nick + " is no longer on your accept list");
		return true;
	}
};

class CallerIDAPIImpl : public CallerID::APIBase
{
 private:
	CallerIDExtInfo& ext;

 public:
	CallerIDAPIImpl(Module* Creator, CallerIDExtInfo& Ext)
		: CallerID::APIBase(Creator)
		, ext(Ext)
	{
	}

	bool IsOnAcceptList(User* source, User* target) override
	{
		callerid_data* dat = ext.Get(target, true);
		return dat->accepting.count(source);
	}
};


class ModuleCallerID
	: public Module
	, public CTCTags::EventListener
	, public ISupport::EventListener
{
 private:
	CommandAccept cmd;
	CallerIDAPIImpl api;
	SimpleUserMode myumode;

	// Configuration variables:
	bool tracknick; // Allow ACCEPT entries to update with nick changes.
	unsigned long notify_cooldown; // Seconds between notifications.

	/** Removes a user from all accept lists
	 * @param who The user to remove from accepts
	 */
	void RemoveFromAllAccepts(User* who)
	{
		// First, find the list of people who have me on accept
		callerid_data *userdata = cmd.extInfo.Get(who, false);
		if (!userdata)
			return;

		// Iterate over the list of people who accept me, and remove all entries
		for (const auto& dat : userdata->wholistsme)
		{
			// Find me on their callerid list
			if (!dat->accepting.erase(who))
				ServerInstance->Logs.Log(MODNAME, LOG_DEFAULT, "ERROR: Inconsistency detected in callerid state, please report (5)");
		}

		userdata->wholistsme.clear();
	}

public:
	ModuleCallerID()
		: Module(VF_VENDOR | VF_COMMON, "Provides user mode g (callerid) which allows users to require that other users are on their whitelist before messaging them.")
		, CTCTags::EventListener(this)
		, ISupport::EventListener(this)
		, cmd(this)
		, api(this, cmd.extInfo)
		, myumode(this, "callerid", 'g')
	{
	}

	void OnBuildISupport(ISupport::TokenMap& tokens) override
	{
		tokens["ACCEPT"] = ConvToStr(cmd.maxaccepts);
		tokens["CALLERID"] = ConvToStr(myumode.GetModeChar());
	}

	ModResult HandleMessage(User* user, const MessageTarget& target)
	{
		if (!IS_LOCAL(user) || target.type != MessageTarget::TYPE_USER)
			return MOD_RES_PASSTHRU;

		User* dest = target.Get<User>();
		if (!dest->IsModeSet(myumode) || (user == dest))
			return MOD_RES_PASSTHRU;

		if (user->HasPrivPermission("users/ignore-callerid"))
			return MOD_RES_PASSTHRU;

		callerid_data* dat = cmd.extInfo.Get(dest, true);
		if (!dat->accepting.count(user))
		{
			time_t now = ServerInstance->Time();
			/* +g and *not* accepted */
			user->WriteNumeric(ERR_TARGUMODEG, dest->nick, "is in +g mode (server-side ignore).");
			if (now > (dat->lastnotify + long(notify_cooldown)))
			{
				user->WriteNumeric(RPL_TARGNOTIFY, dest->nick, "has been informed that you messaged them.");
				dest->WriteRemoteNumeric(RPL_UMODEGMSG, user->nick, InspIRCd::Format("%s@%s", user->ident.c_str(), user->GetDisplayedHost().c_str()), InspIRCd::Format("is messaging you, and you have user mode +g set. Use /ACCEPT +%s to allow.",
						user->nick.c_str()));
				dat->lastnotify = now;
			}
			return MOD_RES_DENY;
		}
		return MOD_RES_PASSTHRU;
	}

	ModResult OnUserPreMessage(User* user, const MessageTarget& target, MessageDetails& details) override
	{
		return HandleMessage(user, target);
	}

	ModResult OnUserPreTagMessage(User* user, const MessageTarget& target, CTCTags::TagMessageDetails& details) override
	{
		return HandleMessage(user, target);
	}

	void OnUserPostNick(User* user, const std::string& oldnick) override
	{
		if (!tracknick)
			RemoveFromAllAccepts(user);
	}

	void OnUserQuit(User* user, const std::string& message, const std::string& oper_message) override
	{
		RemoveFromAllAccepts(user);
	}

	void ReadConfig(ConfigStatus& status) override
	{
		auto tag = ServerInstance->Config->ConfValue("callerid");
		cmd.maxaccepts = tag->getUInt("maxaccepts", 30);
		tracknick = tag->getBool("tracknick");
		notify_cooldown = tag->getDuration("cooldown", 60);
	}

	void Prioritize() override
	{
		// Want to be after modules like silence or services_account
		ServerInstance->Modules.SetPriority(this, I_OnUserPreMessage, PRIORITY_LAST);
	}
};

MODULE_INIT(ModuleCallerID)<|MERGE_RESOLUTION|>--- conflicted
+++ resolved
@@ -138,25 +138,15 @@
 		// We need to walk the list of users on our accept list, and remove ourselves from their wholistsme.
 		for (const auto& user : dat->accepting)
 		{
-<<<<<<< HEAD
-			callerid_data* targ = this->Get(user, false);
-			if (!targ)
-=======
-			callerid_data* target = this->get(*it, false);
+			callerid_data* target = this->Get(user, false);
 			if (!target)
->>>>>>> ea9a72c5
 			{
 				ServerInstance->Logs.Log(MODNAME, LOG_DEFAULT, "ERROR: Inconsistency detected in callerid state, please report (1)");
 				continue; // shouldn't happen, but oh well.
 			}
 
-<<<<<<< HEAD
-			if (!stdalgo::vector::swaperase(targ->wholistsme, dat))
+			if (!stdalgo::vector::swaperase(target->wholistsme, dat))
 				ServerInstance->Logs.Log(MODNAME, LOG_DEFAULT, "ERROR: Inconsistency detected in callerid state, please report (2)");
-=======
-			if (!stdalgo::vector::swaperase(target->wholistsme, dat))
-				ServerInstance->Logs->Log(MODNAME, LOG_DEFAULT, "ERROR: Inconsistency detected in callerid state, please report (2)");
->>>>>>> ea9a72c5
 		}
 		delete dat;
 	}
@@ -299,13 +289,8 @@
 		}
 
 		// Now, look them up, and add me to their list
-<<<<<<< HEAD
-		callerid_data *targ = extInfo.Get(whotoadd, true);
-		targ->wholistsme.push_back(dat);
-=======
-		callerid_data* target = extInfo.get(whotoadd, true);
+		callerid_data* target = extInfo.Get(whotoadd, true);
 		target->wholistsme.push_back(dat);
->>>>>>> ea9a72c5
 
 		user->WriteNotice(whotoadd->nick + " is now on your accept list");
 		return true;
