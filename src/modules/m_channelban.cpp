/*
 * InspIRCd -- Internet Relay Chat Daemon
 *
 *   Copyright (C) 2013 Sadie Powell <sadie@witchery.services>
 *   Copyright (C) 2012, 2019 Robby <robby@chatbelgie.be>
 *   Copyright (C) 2012, 2014-2016 Attila Molnar <attilamolnar@hush.com>
 *   Copyright (C) 2010 Craig Edwards <brain@inspircd.org>
 *   Copyright (C) 2009 Uli Schlachter <psychon@inspircd.org>
 *   Copyright (C) 2009 Daniel De Graaf <danieldg@inspircd.org>
 *   Copyright (C) 2008 Robin Burchell <robin+git@viroteck.net>
 *
 * This file is part of InspIRCd.  InspIRCd is free software: you can
 * redistribute it and/or modify it under the terms of the GNU General Public
 * License as published by the Free Software Foundation, version 2.
 *
 * This program is distributed in the hope that it will be useful, but WITHOUT
 * ANY WARRANTY; without even the implied warranty of MERCHANTABILITY or FITNESS
 * FOR A PARTICULAR PURPOSE.  See the GNU General Public License for more
 * details.
 *
 * You should have received a copy of the GNU General Public License
 * along with this program.  If not, see <http://www.gnu.org/licenses/>.
 */


#include "inspircd.h"
#include "modules/isupport.h"

class ModuleBadChannelExtban
	: public Module
	, public ISupport::EventListener
{
 public:
	ModuleBadChannelExtban()
		: Module(VF_VENDOR | VF_OPTCOMMON, "Provides extban 'j', ban users that are present in another channel, and optionally on their status there")
		, ISupport::EventListener(this)
	{
<<<<<<< HEAD
=======
		return Version("Adds the j extended ban which checks whether users are in a channel matching the specified glob pattern.", VF_OPTCOMMON|VF_VENDOR);
>>>>>>> c5680d64
	}

	ModResult OnCheckBan(User *user, Channel *c, const std::string& mask) override
	{
		if ((mask.length() > 2) && (mask[0] == 'j') && (mask[1] == ':'))
		{
			std::string rm(mask, 2);
			char status = 0;
			const PrefixMode* const mh = ServerInstance->Modes.FindPrefix(rm[0]);
			if (mh)
			{
				rm.assign(mask, 3, std::string::npos);
				status = mh->GetModeChar();
			}
			for (User::ChanList::iterator i = user->chans.begin(); i != user->chans.end(); i++)
			{
				if (InspIRCd::Match((*i)->chan->name, rm))
				{
					if ((!status) || ((*i)->HasMode(mh)))
						return MOD_RES_DENY;
				}
			}
		}
		return MOD_RES_PASSTHRU;
	}

	void OnBuildISupport(ISupport::TokenMap& tokens) override
	{
		tokens["EXTBAN"].push_back('j');
	}
};

MODULE_INIT(ModuleBadChannelExtban)<|MERGE_RESOLUTION|>--- conflicted
+++ resolved
@@ -32,13 +32,9 @@
 {
  public:
 	ModuleBadChannelExtban()
-		: Module(VF_VENDOR | VF_OPTCOMMON, "Provides extban 'j', ban users that are present in another channel, and optionally on their status there")
+		: Module(VF_VENDOR | VF_OPTCOMMON, "Adds the j extended ban which checks whether users are in a channel matching the specified glob pattern.")
 		, ISupport::EventListener(this)
 	{
-<<<<<<< HEAD
-=======
-		return Version("Adds the j extended ban which checks whether users are in a channel matching the specified glob pattern.", VF_OPTCOMMON|VF_VENDOR);
->>>>>>> c5680d64
 	}
 
 	ModResult OnCheckBan(User *user, Channel *c, const std::string& mask) override
