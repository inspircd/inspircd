--- conflicted
+++ resolved
@@ -255,13 +255,9 @@
 
  public:
 	ModuleMD5()
-		: Module(VF_VENDOR, "Implements MD5 hashing")
+		: Module(VF_VENDOR, "Allows other modules to generate MD5 hashes.")
 		, md5(this)
 	{
-<<<<<<< HEAD
-=======
-		return Version("Allows other modules to generate MD5 hashes.",VF_VENDOR);
->>>>>>> c5680d64
 	}
 };
 
