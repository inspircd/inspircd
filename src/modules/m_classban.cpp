--- conflicted
+++ resolved
@@ -29,37 +29,23 @@
 	std::string underscore;
 
  public:
-<<<<<<< HEAD
 	ClassExtBan(Module* Creator)
 		: ExtBan::MatchingBase(Creator, "class", 'n')
-	{
-=======
-	ModuleClassBan()
-		: space(" ")
+		, space(" ")
 		, underscore("_")
 	{
-	}
-
-	ModResult OnCheckBan(User* user, Channel* c, const std::string& mask) CXX11_OVERRIDE
-	{
-		LocalUser* localUser = IS_LOCAL(user);
-		if ((localUser) && (mask.length() > 2) && (mask[0] == 'n') && (mask[1] == ':'))
-		{
-			// Replace spaces with underscores as they're prohibited in mode parameters.
-			std::string classname(localUser->GetClass()->name);
-			stdalgo::string::replace_all(classname, space, underscore);
-			if (InspIRCd::Match(classname, mask.substr(2)))
-				return MOD_RES_DENY;
-
-		}
-		return MOD_RES_PASSTHRU;
->>>>>>> 8d6b550e
 	}
 
 	bool IsMatch(User* user, Channel* channel, const std::string& text) override
 	{
 		LocalUser* luser = IS_LOCAL(user);
-		return luser && InspIRCd::Match(luser->GetClass()->name, text);
+		if (!luser)
+			return false;
+
+		// Replace spaces with underscores as they're prohibited in mode parameters.
+		std::string classname(luser->GetClass()->name);
+		stdalgo::string::replace_all(classname, space, underscore);
+		return InspIRCd::Match(classname, text);
 	}
 };
 
