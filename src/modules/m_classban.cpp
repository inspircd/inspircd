/*
 * InspIRCd -- Internet Relay Chat Daemon
 *
 *   Copyright (C) 2020 Sadie Powell <sadie@witchery.services>
 *   Copyright (C) 2016 Johanna A <johanna-a@users.noreply.github.com>
 *
 * This file is part of InspIRCd.  InspIRCd is free software: you can
 * redistribute it and/or modify it under the terms of the GNU General Public
 * License as published by the Free Software Foundation, version 2.
 *
 * This program is distributed in the hope that it will be useful, but WITHOUT
 * ANY WARRANTY; without even the implied warranty of MERCHANTABILITY or FITNESS
 * FOR A PARTICULAR PURPOSE.  See the GNU General Public License for more
 * details.
 *
 * You should have received a copy of the GNU General Public License
 * along with this program.  If not, see <http://www.gnu.org/licenses/>.
 */


#include "inspircd.h"
#include "modules/extban.h"

class ClassExtBan
	: public ExtBan::MatchingBase
{
 public:
	ClassExtBan(Module* Creator)
		: ExtBan::MatchingBase(Creator, "class", 'n')
	{
	}

	bool IsMatch(User* user, Channel* channel, const std::string& text) override
	{
		LocalUser* luser = IS_LOCAL(user);
		return luser && InspIRCd::Match(luser->GetClass()->name, text);
	}
};

class ModuleClassBan
	: public Module
{
 private:
	ClassExtBan extban;

 public:
 	ModuleClassBan()
 		: Module(VF_VENDOR | VF_OPTCOMMON, "Adds the n extended ban which check whether users are in a connect class matching the specified glob pattern.")
		, extban(this)
	{
<<<<<<< HEAD
=======
		return Version("Adds the n: extended ban which check whether users are in a connect class matching the specified glob pattern.", VF_VENDOR | VF_OPTCOMMON);
>>>>>>> 1adad7cc
	}
};

MODULE_INIT(ModuleClassBan)<|MERGE_RESOLUTION|>--- conflicted
+++ resolved
@@ -48,10 +48,6 @@
  		: Module(VF_VENDOR | VF_OPTCOMMON, "Adds the n extended ban which check whether users are in a connect class matching the specified glob pattern.")
 		, extban(this)
 	{
-<<<<<<< HEAD
-=======
-		return Version("Adds the n: extended ban which check whether users are in a connect class matching the specified glob pattern.", VF_VENDOR | VF_OPTCOMMON);
->>>>>>> 1adad7cc
 	}
 };
 
