--- conflicted
+++ resolved
@@ -137,18 +137,13 @@
 		{
 			const std::string message = InspIRCd::Format("Timed ban %s added by %s on %s lasting for %s.",
 			mask.c_str(), user->nick.c_str(), channel->name.c_str(), InspIRCd::DurationString(duration).c_str());
-<<<<<<< HEAD
-		// If halfop is loaded, send notice to halfops and above, otherwise send to ops and above
-		PrefixMode* mh = ServerInstance->Modes.FindPrefixMode('h');
-		char pfxchar = (mh && mh->name == "halfop") ? mh->GetPrefix() : '@';
-=======
+
 			// If halfop is loaded, send notice to halfops and above, otherwise send to ops and above
-			PrefixMode* mh = ServerInstance->Modes->FindPrefixMode('h');
+			PrefixMode* mh = ServerInstance->Modes.FindPrefixMode('h');
 			char pfxchar = (mh && mh->name == "halfop") ? mh->GetPrefix() : '@';
 
 			channel->WriteRemoteNotice(message, pfxchar);
 		}
->>>>>>> 88df35c7
 
 		return CMD_SUCCESS;
 	}
@@ -217,17 +212,13 @@
 	{
 	}
 
-<<<<<<< HEAD
-	void OnBackgroundTimer(time_t curtime) override
-=======
-	void ReadConfig(ConfigStatus& status) CXX11_OVERRIDE
+	void ReadConfig(ConfigStatus& status) override
 	{
 		ConfigTag* tag = ServerInstance->Config->ConfValue("timedbans");
 		cmd.sendnotice = tag->getBool("sendnotice", true);
 	}
 
-	void OnBackgroundTimer(time_t curtime) CXX11_OVERRIDE
->>>>>>> 88df35c7
+	void OnBackgroundTimer(time_t curtime) override
 	{
 		timedbans expired;
 		for (timedbans::iterator i = TimedBanList.begin(); i != TimedBanList.end();)
@@ -250,15 +241,10 @@
 			{
 				const std::string message = InspIRCd::Format("Timed ban %s set by %s on %s has expired.",
 				mask.c_str(), i->setter.c_str(), cr->name.c_str());
-<<<<<<< HEAD
-			// If halfop is loaded, send notice to halfops and above, otherwise send to ops and above
-			PrefixMode* mh = ServerInstance->Modes.FindPrefixMode('h');
-			char pfxchar = (mh && mh->name == "halfop") ? mh->GetPrefix() : '@';
-=======
+
 				// If halfop is loaded, send notice to halfops and above, otherwise send to ops and above
-				PrefixMode* mh = ServerInstance->Modes->FindPrefixMode('h');
+				PrefixMode* mh = ServerInstance->Modes.FindPrefixMode('h');
 				char pfxchar = (mh && mh->name == "halfop") ? mh->GetPrefix() : '@';
->>>>>>> 88df35c7
 
 				cr->WriteRemoteNotice(message, pfxchar);
 			}
