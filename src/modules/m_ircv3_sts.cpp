/*
 * InspIRCd -- Internet Relay Chat Daemon
 *
 *   Copyright (C) 2020 Matt Schatz <genius3000@g3k.solutions>
 *   Copyright (C) 2017-2021 Sadie Powell <sadie@witchery.services>
 *
 * This file is part of InspIRCd.  InspIRCd is free software: you can
 * redistribute it and/or modify it under the terms of the GNU General Public
 * License as published by the Free Software Foundation, version 2.
 *
 * This program is distributed in the hope that it will be useful, but WITHOUT
 * ANY WARRANTY; without even the implied warranty of MERCHANTABILITY or FITNESS
 * FOR A PARTICULAR PURPOSE.  See the GNU General Public License for more
 * details.
 *
 * You should have received a copy of the GNU General Public License
 * along with this program.  If not, see <http://www.gnu.org/licenses/>.
 */


#include "inspircd.h"
#include "modules/cap.h"
#include "modules/ssl.h"

class STSCap final
	: public Cap::Capability
{
private:
	std::string host;
	std::string plaintextpolicy;
	std::string securepolicy;
	mutable UserCertificateAPI sslapi;

	bool OnList(LocalUser* user) override
	{
		// Don't send the cap to clients that only support cap-3.1.
		if (GetProtocol(user) == Cap::CAP_LEGACY)
			return false;

		// Don't send the cap to clients in a class which has STS disabled.
		if (!user->GetClass()->config->getBool("usests", true))
			return false;

		// Plaintext listeners have their own policy.
		SSLIOHook* sslhook = SSLIOHook::IsSSL(&user->eh);
		if (!sslhook)
			return true;

		// If no hostname has been provided for the connection, an STS persistence policy SHOULD NOT be advertised.
		std::string snihost;
		if (!sslhook->GetServerName(snihost))
			return false;

		// Before advertising an STS persistence policy over a secure connection, servers SHOULD verify whether the
		// hostname provided by clients, for example, via TLS Server Name Indication (SNI), has been whitelisted by
		// administrators in the server configuration.
		return InspIRCd::Match(snihost, host, ascii_case_insensitive_map);
	}

	bool OnRequest(LocalUser* user, bool adding) override
	{
		// Clients MUST NOT request this capability with CAP REQ. Servers MAY reply with a CAP NAK message if a
		// client requests this capability.
		return false;
	}

	const std::string* GetValue(LocalUser* user) const override
	{
		if (SSLIOHook::IsSSL(&user->eh))
			return &securepolicy; // Normal SSL connection.

		if (sslapi && sslapi->GetCertificate(user))
			return &securepolicy; // Proxied SSL connection.

		return &plaintextpolicy; // Plain text connection.
	}

public:
	STSCap(Module* mod)
		: Cap::Capability(mod, "sts")
		, sslapi(mod)
	{
		DisableAutoRegister();
	}

	~STSCap() override
	{
		// TODO: Send duration=0 when STS vanishes.
	}

	void SetPolicy(const std::string& newhost, unsigned long duration, in_port_t port, bool preload)
	{
		// To enforce an STS upgrade policy, servers MUST send this key to insecurely connected clients. Servers
		// MAY send this key to securely connected clients, but it will be ignored.
		std::string newplaintextpolicy("port=");
		newplaintextpolicy.append(ConvToStr(port));

		// To enforce an STS persistence policy, servers MUST send this key to securely connected clients. Servers
		// MAY send this key to all clients, but insecurely connected clients MUST ignore it.
		std::string newsecurepolicy("duration=");
		newsecurepolicy.append(ConvToStr(duration));

		// Servers MAY send this key to all clients, but insecurely connected clients MUST ignore it.
		if (preload)
			newsecurepolicy.append(",preload");

		// Apply the new policy.
		bool changed = false;
		if (!irc::equals(host, newhost))
		{
			ServerInstance->Logs.Debug(MODNAME, "Changing STS SNI hostname from \"%s\" to \"%s\"", host.c_str(), newhost.c_str());
			host = newhost;
			changed = true;
		}

		if (plaintextpolicy != newplaintextpolicy)
		{
			ServerInstance->Logs.Debug(MODNAME, "Changing plaintext STS policy from \"%s\" to \"%s\"", plaintextpolicy.c_str(), newplaintextpolicy.c_str());
			plaintextpolicy.swap(newplaintextpolicy);
			changed = true;
		}

		if (securepolicy != newsecurepolicy)
		{
			ServerInstance->Logs.Debug(MODNAME, "Changing secure STS policy from \"%s\" to \"%s\"", securepolicy.c_str(), newsecurepolicy.c_str());
			securepolicy.swap(newsecurepolicy);
			changed = true;
		}

		// If the policy has changed then notify all clients via cap-notify.
		if (changed)
			NotifyValueChange();
	}
};

class ModuleIRCv3STS final
	: public Module
{
private:
	STSCap cap;

	// The IRCv3 STS specification requires that the server is listening using TLS using a valid certificate.
	static bool HasValidSSLPort(in_port_t port)
	{
		for (const auto& ls : ServerInstance->ports)
		{
			// Is this listener marked as providing SSL over HAProxy?
			if (!ls->bind_tag->getString("hook").empty() && ls->bind_tag->getBool("sslhook"))
				return true;

			// Is this listener on the right port?
			in_port_t saport = ls->bind_sa.port();
			if (saport != port)
				continue;

			// Is this listener using TLS?
			if (ls->bind_tag->getString("sslprofile").empty())
				continue;

			// TODO: Add a way to check if a listener's TLS cert is CA-verified.
			return true;
		}
		return false;
	}

public:
	ModuleIRCv3STS()
		: Module(VF_VENDOR | VF_OPTCOMMON, "Adds support for the IRCv3 Strict Transport Security specification.")
		, cap(this)
	{
	}

	void ReadConfig(ConfigStatus& status) override
	{
		// TODO: Multiple SNI profiles
		auto tag = ServerInstance->Config->ConfValue("sts");
		if (tag == ServerInstance->Config->EmptyTag)
			throw ModuleException(this, "You must define a STS policy!");

		const std::string host = tag->getString("host");
		if (host.empty())
			throw ModuleException(this, "<sts:host> must contain a hostname, at " + tag->source.str());

<<<<<<< HEAD
		in_port_t port = static_cast<in_port_t>(tag->getUInt("port", 0, 0, UINT16_MAX));
=======
		unsigned int port = tag->getUInt("port", 6697, 1, 65535);
>>>>>>> dea1450a
		if (!HasValidSSLPort(port))
			throw ModuleException(this, "<sts:port> must be a TLS port, at " + tag->source.str());

		unsigned long duration = tag->getDuration("duration", 5*60, 60);
		bool preload = tag->getBool("preload");
		cap.SetPolicy(host, duration, port, preload);

		if (!cap.IsRegistered())
			ServerInstance->Modules.AddService(cap);
	}
};

MODULE_INIT(ModuleIRCv3STS)<|MERGE_RESOLUTION|>--- conflicted
+++ resolved
@@ -181,11 +181,7 @@
 		if (host.empty())
 			throw ModuleException(this, "<sts:host> must contain a hostname, at " + tag->source.str());
 
-<<<<<<< HEAD
-		in_port_t port = static_cast<in_port_t>(tag->getUInt("port", 0, 0, UINT16_MAX));
-=======
-		unsigned int port = tag->getUInt("port", 6697, 1, 65535);
->>>>>>> dea1450a
+		in_port_t port = static_cast<in_port_t>(tag->getUInt("port", 6697, 1, 65535));
 		if (!HasValidSSLPort(port))
 			throw ModuleException(this, "<sts:port> must be a TLS port, at " + tag->source.str());
 
