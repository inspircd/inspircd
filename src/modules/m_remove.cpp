/*
 * InspIRCd -- Internet Relay Chat Daemon
 *
 *   Copyright (C) 2017 B00mX0r <b00mx0r@aureus.pw>
 *   Copyright (C) 2013, 2018, 2020-2021 Sadie Powell <sadie@witchery.services>
 *   Copyright (C) 2012-2014, 2016 Attila Molnar <attilamolnar@hush.com>
 *   Copyright (C) 2012, 2019 Robby <robby@chatbelgie.be>
 *   Copyright (C) 2012 Justin Crawford <Justasic@Gmail.com>
 *   Copyright (C) 2009 Uli Schlachter <psychon@inspircd.org>
 *   Copyright (C) 2009 Daniel De Graaf <danieldg@inspircd.org>
 *   Copyright (C) 2008 Thomas Stagner <aquanight@inspircd.org>
 *   Copyright (C) 2007 Robin Burchell <robin+git@viroteck.net>
 *   Copyright (C) 2007 Dennis Friis <peavey@inspircd.org>
 *   Copyright (C) 2006 Oliver Lupton <om@inspircd.org>
 *   Copyright (C) 2005-2006, 2010 Craig Edwards <brain@inspircd.org>
 *
 * This file is part of InspIRCd.  InspIRCd is free software: you can
 * redistribute it and/or modify it under the terms of the GNU General Public
 * License as published by the Free Software Foundation, version 2.
 *
 * This program is distributed in the hope that it will be useful, but WITHOUT
 * ANY WARRANTY; without even the implied warranty of MERCHANTABILITY or FITNESS
 * FOR A PARTICULAR PURPOSE.  See the GNU General Public License for more
 * details.
 *
 * You should have received a copy of the GNU General Public License
 * along with this program.  If not, see <http://www.gnu.org/licenses/>.
 */


#include "inspircd.h"
#include "modules/isupport.h"

class CommandRemove final
	: public Command
{
private:
	ChanModeReference nokicksmode;

public:
	unsigned long protectedrank;
	bool supportnokicks;

	CommandRemove(Module* Creator)
		: Command(Creator, "REMOVE", 2, 3)
		, nokicksmode(Creator, "nokick")
	{
		syntax = { "<channel> <nick> [:<reason>]" };
		translation = { TR_TEXT, TR_NICK, TR_TEXT };
	}

	CmdResult Handle(User* user, const CommandBase::Params& parameters) override
	{
		// Keep compatibility with v3 servers by allowing them to send removes with the old order.
		bool neworder = !IS_LOCAL(user) && ServerInstance->Channels.IsPrefix(parameters[0][0]);
		const std::string& channame = parameters[neworder ? 0 : 1];
		const std::string& username = parameters[neworder ? 1 : 0];

		/* Look up the user we're meant to be removing from the channel */
		User* target;
		if (IS_LOCAL(user))
			target = ServerInstance->Users.FindNick(username);
		else
			target = ServerInstance->Users.Find(username);

		/* And the channel we're meant to be removing them from */
		Channel* channel = ServerInstance->Channels.Find(channame);

		/* Fix by brain - someone needs to learn to validate their input! */
		if (!channel)
		{
			user->WriteNumeric(Numerics::NoSuchChannel(channame));
			return CmdResult::FAILURE;
		}
		if ((!target) || (target->registered != REG_ALL))
		{
			user->WriteNumeric(Numerics::NoSuchNick(username));
			return CmdResult::FAILURE;
		}

		if (!channel->HasUser(target))
		{
			user->WriteNotice(InspIRCd::Format("*** User %s is not on channel %s", target->nick.c_str(), channel->name.c_str()));
			return CmdResult::FAILURE;
		}

		if (target->server->IsService())
		{
<<<<<<< HEAD
			user->WriteNumeric(ERR_CHANOPRIVSNEEDED, channame, "Only a service may remove a service from a channel.");
			return CmdResult::FAILURE;
=======
			user->WriteNumeric(ERR_RESTRICTED, channame, "Only a U-line may remove a U-line from a channel.");
			return CMD_FAILURE;
>>>>>>> 97363d8c
		}

		/* We support the +Q channel mode via. the m_nokicks module, if the module is loaded and the mode is set then disallow the /remove */
		if ((!IS_LOCAL(user)) || (!supportnokicks) || (!channel->IsModeSet(nokicksmode)))
		{
			/* We'll let everyone remove their level and below, eg:
			 * ops can remove ops, halfops, voices, and those with no mode (no moders actually are set to 1)
			 * a services target will get a higher level than it's possible for a /remover to get..so they're safe.
			 * Nobody may remove people with >= protectedrank rank.
			 */
			unsigned int ulevel = channel->GetPrefixValue(user);
			unsigned int tlevel = channel->GetPrefixValue(target);
			if ((!IS_LOCAL(user)) || ((ulevel > VOICE_VALUE) && (ulevel >= tlevel) && ((protectedrank == 0) || (tlevel < protectedrank))))
			{
				// REMOVE will be sent to the target's server and it will reply with a PART (or do nothing if it doesn't understand the command)
				if (!IS_LOCAL(target))
				{
					CommandBase::Params p;
					p.push_back(channel->name);
					p.push_back(target->uuid);
					if (parameters.size() > 2)
						p.push_back(":" + parameters[2]);
					ServerInstance->PI->SendEncapsulatedData(target->server->GetName(), "REMOVE", p, user);

					return CmdResult::SUCCESS;
				}

				std::string reasonparam;

				/* If a reason is given, use it */
				if(parameters.size() > 2)
					reasonparam = parameters[2];
				else
					reasonparam = "No reason given";

				/* Build up the part reason string. */
				std::string reason = "Removed by " + user->nick + ": " + reasonparam;

				channel->WriteRemoteNotice(InspIRCd::Format("%s removed %s from the channel", user->nick.c_str(), target->nick.c_str()));
				target->WriteNotice("*** " + user->nick + " removed you from " + channel->name + " with the message: " + reasonparam);

				channel->PartUser(target, reason);
			}
			else
			{
				user->WriteNotice(InspIRCd::Format("*** You do not have access to /REMOVE %s from %s", target->nick.c_str(), channel->name.c_str()));
				return CmdResult::FAILURE;
			}
		}
		else
		{
			/* m_nokicks.so was loaded and +Q was set, block! */
			user->WriteNumeric(ERR_RESTRICTED, channel->name, InspIRCd::Format("Can't remove user %s from channel (+Q is set)", target->nick.c_str()));
			return CmdResult::FAILURE;
		}

		return CmdResult::SUCCESS;
	}
};

class ModuleRemove final
	: public Module
	, public ISupport::EventListener
{
private:
	CommandRemove cmd;

public:
	ModuleRemove()
		: Module(VF_VENDOR | VF_OPTCOMMON, "Adds the /REMOVE command which allows channel operators to force part users from a channel.")
		, ISupport::EventListener(this)
		, cmd(this)
	{
	}

	void OnBuildISupport(ISupport::TokenMap& tokens) override
	{
		tokens["REMOVE"];
	}

	void ReadConfig(ConfigStatus& status) override
	{
		auto tag = ServerInstance->Config->ConfValue("remove");
		cmd.supportnokicks = tag->getBool("supportnokicks");
		cmd.protectedrank = tag->getUInt("protectedrank", 50000);
	}
};

MODULE_INIT(ModuleRemove)<|MERGE_RESOLUTION|>--- conflicted
+++ resolved
@@ -86,13 +86,8 @@
 
 		if (target->server->IsService())
 		{
-<<<<<<< HEAD
-			user->WriteNumeric(ERR_CHANOPRIVSNEEDED, channame, "Only a service may remove a service from a channel.");
+			user->WriteNumeric(ERR_RESTRICTED, channame, "Only a service may remove a service from a channel.");
 			return CmdResult::FAILURE;
-=======
-			user->WriteNumeric(ERR_RESTRICTED, channame, "Only a U-line may remove a U-line from a channel.");
-			return CMD_FAILURE;
->>>>>>> 97363d8c
 		}
 
 		/* We support the +Q channel mode via. the m_nokicks module, if the module is loaded and the mode is set then disallow the /remove */
