--- conflicted
+++ resolved
@@ -62,10 +62,7 @@
 	{
 	}
 
-<<<<<<< HEAD
-	Version GetVersion() override
-=======
-	void ReadConfig(ConfigStatus& status) CXX11_OVERRIDE
+	void ReadConfig(ConfigStatus& status) override
 	{
 		ConfigTag* tag = ServerInstance->Config->ConfValue("setname");
 
@@ -77,8 +74,7 @@
 		cmd.notifyopers = tag->getBool("notifyopers", !operonly);
 	}
 
-	Version GetVersion() CXX11_OVERRIDE
->>>>>>> 104ae687
+	Version GetVersion() override
 	{
 		return Version("Provides support for the SETNAME command", VF_VENDOR);
 	}
