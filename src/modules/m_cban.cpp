--- conflicted
+++ resolved
@@ -126,13 +126,9 @@
 				user->WriteNotice("*** Invalid duration for CBan.");
 				return CmdResult::FAILURE;
 			}
+
 			const char *reason = (parameters.size() > 2) ? parameters[2].c_str() : "No reason supplied";
-<<<<<<< HEAD
 			auto r = new CBan(ServerInstance->Time(), duration, user->nick, reason, parameters[0]);
-=======
-			CBan* r = new CBan(ServerInstance->Time(), duration, user->nick, reason, parameters[0]);
-
->>>>>>> 1fc7742a
 			if (ServerInstance->XLines->AddLine(r, user))
 			{
 				if (!duration)
