--- conflicted
+++ resolved
@@ -75,14 +75,7 @@
  public:
 	CBanFactory() : XLineFactory("CBAN") { }
 
-	/** Generate a CBAN
-<<<<<<< HEAD
- 	*/
 	XLine* Generate(time_t set_time, unsigned long duration, const std::string& source, const std::string& reason, const std::string& xline_specific_mask) override
-=======
-	*/
-	XLine* Generate(time_t set_time, unsigned long duration, const std::string& source, const std::string& reason, const std::string& xline_specific_mask) CXX11_OVERRIDE
->>>>>>> 1288e9e5
 	{
 		return new CBan(set_time, duration, source, reason, xline_specific_mask);
 	}
@@ -208,13 +201,8 @@
 		{
 			// Channel is banned.
 			user->WriteNumeric(ERR_BADCHANNEL, cname, InspIRCd::Format("Channel %s is CBANed: %s", cname.c_str(), rl->reason.c_str()));
-<<<<<<< HEAD
 			ServerInstance->SNO.WriteGlobalSno('a', "%s tried to join %s which is CBANed (%s)",
-				 user->nick.c_str(), cname.c_str(), rl->reason.c_str());
-=======
-			ServerInstance->SNO->WriteGlobalSno('a', "%s tried to join %s which is CBANed (%s)",
 				user->nick.c_str(), cname.c_str(), rl->reason.c_str());
->>>>>>> 1288e9e5
 			return MOD_RES_DENY;
 		}
 
