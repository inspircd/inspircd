/*
 * InspIRCd -- Internet Relay Chat Daemon
 *
 *   Copyright (C) 2019 linuxdaemon <linuxdaemon.irc@gmail.com>
 *   Copyright (C) 2013, 2017-2019 Sadie Powell <sadie@witchery.services>
 *   Copyright (C) 2013 Christopher 'm4z' Holm <them4z@gmail.com>
 *   Copyright (C) 2012-2016 Attila Molnar <attilamolnar@hush.com>
 *   Copyright (C) 2012 Robby <robby@chatbelgie.be>
 *   Copyright (C) 2010 Adam <Adam@anope.org>
 *   Copyright (C) 2009-2010 Daniel De Graaf <danieldg@inspircd.org>
 *   Copyright (C) 2008 Robin Burchell <robin+git@viroteck.net>
 *   Copyright (C) 2007 Dennis Friis <peavey@inspircd.org>
 *   Copyright (C) 2006-2007, 2009-2010 Craig Edwards <brain@inspircd.org>
 *
 * This file is part of InspIRCd.  InspIRCd is free software: you can
 * redistribute it and/or modify it under the terms of the GNU General Public
 * License as published by the Free Software Foundation, version 2.
 *
 * This program is distributed in the hope that it will be useful, but WITHOUT
 * ANY WARRANTY; without even the implied warranty of MERCHANTABILITY or FITNESS
 * FOR A PARTICULAR PURPOSE.  See the GNU General Public License for more
 * details.
 *
 * You should have received a copy of the GNU General Public License
 * along with this program.  If not, see <http://www.gnu.org/licenses/>.
 */


#include "inspircd.h"
#include "modules/ssl.h"
#include "modules/webirc.h"
#include "modules/whois.h"
#include "modules/who.h"

enum
{
	// From oftc-hybrid.
	RPL_WHOISCERTFP = 276,

	// From UnrealIRCd.
	RPL_WHOISSECURE = 671
};

class SSLCertExt : public ExtensionItem
{
 public:
	SSLCertExt(Module* parent)
		: ExtensionItem(parent, "ssl_cert", ExtensionItem::EXT_USER)
	{
	}

	ssl_cert* get(const Extensible* item) const
	{
		return static_cast<ssl_cert*>(get_raw(item));
	}

	void set(Extensible* item, ssl_cert* value)
	{
		value->refcount_inc();
		ssl_cert* old = static_cast<ssl_cert*>(set_raw(item, value));
		if (old && old->refcount_dec())
			delete old;
	}

	void unset(Extensible* container)
	{
		Delete(container, unset_raw(container));
	}

	std::string ToNetwork(const Extensible* container, void* item) const override
	{
		return static_cast<ssl_cert*>(item)->GetMetaLine();
	}

	void FromNetwork(Extensible* container, const std::string& value) override
	{
		ssl_cert* cert = new ssl_cert;
		set(container, cert);

		std::stringstream s(value);
		std::string v;
		getline(s,v,' ');

		cert->invalid = (v.find('v') != std::string::npos);
		cert->trusted = (v.find('T') != std::string::npos);
		cert->revoked = (v.find('R') != std::string::npos);
		cert->unknownsigner = (v.find('s') != std::string::npos);
		if (v.find('E') != std::string::npos)
		{
			getline(s,cert->error,'\n');
		}
		else
		{
			getline(s,cert->fingerprint,' ');
			getline(s,cert->dn,' ');
			getline(s,cert->issuer,'\n');
		}
	}

	void Delete(Extensible* container, void* item) override
	{
		ssl_cert* old = static_cast<ssl_cert*>(item);
		if (old && old->refcount_dec())
			delete old;
	}
};

class UserCertificateAPIImpl : public UserCertificateAPIBase
{
 public:
	IntExtItem nosslext;
	SSLCertExt sslext;

	UserCertificateAPIImpl(Module* mod)
		: UserCertificateAPIBase(mod)
		, nosslext(mod, "no_ssl_cert", ExtensionItem::EXT_USER)
		, sslext(mod)
	{
	}

	ssl_cert* GetCertificate(User* user) override
	{
		ssl_cert* cert = sslext.get(user);
		if (cert)
			return cert;

		LocalUser* luser = IS_LOCAL(user);
		if (!luser || nosslext.get(luser))
			return NULL;

		cert = SSLClientCert::GetCertificate(&luser->eh);
		if (!cert)
			return NULL;

		SetCertificate(user, cert);
		return cert;
	}

	void SetCertificate(User* user, ssl_cert* cert) override
	{
<<<<<<< HEAD
		ServerInstance->Logs.Log(MODNAME, LOG_DEBUG, "Setting SSL certificate for %s: %s",
=======
		ServerInstance->Logs->Log(MODNAME, LOG_DEBUG, "Setting TLS (SSL) client certificate for %s: %s",
>>>>>>> e949e224
			user->GetFullHost().c_str(), cert->GetMetaLine().c_str());
		sslext.set(user, cert);
	}
};

class CommandSSLInfo : public Command
{
 public:
	UserCertificateAPIImpl sslapi;

	CommandSSLInfo(Module* Creator)
		: Command(Creator, "SSLINFO", 1)
		, sslapi(Creator)
	{
<<<<<<< HEAD
		this->syntax = { "<nick>" };
=======
		syntax = "<nick>";
>>>>>>> e949e224
	}

	CmdResult Handle(User* user, const Params& parameters) override
	{
		User* target = ServerInstance->Users.FindNick(parameters[0]);

		if ((!target) || (target->registered != REG_ALL))
		{
			user->WriteNumeric(Numerics::NoSuchNick(parameters[0]));
			return CMD_FAILURE;
		}

		bool operonlyfp = ServerInstance->Config->ConfValue("sslinfo")->getBool("operonly");
		if (operonlyfp && !user->IsOper() && target != user)
		{
			user->WriteNotice("*** You cannot view TLS (SSL) client certificate information for other users");
			return CMD_FAILURE;
		}

		ssl_cert* cert = sslapi.GetCertificate(target);
		if (!cert)
		{
			user->WriteNotice("*** No TLS (SSL) client certificate for this user");
		}
		else if (cert->GetError().length())
		{
			user->WriteNotice("*** No TLS (SSL) client certificate information for this user (" + cert->GetError() + ").");
		}
		else
		{
			user->WriteNotice("*** Distinguished Name: " + cert->GetDN());
			user->WriteNotice("*** Issuer:             " + cert->GetIssuer());
			user->WriteNotice("*** Key Fingerprint:    " + cert->GetFingerprint());
		}

		return CMD_SUCCESS;
	}
};

class ModuleSSLInfo
	: public Module
	, public WebIRC::EventListener
	, public Whois::EventListener
	, public Who::EventListener
{
 private:
	CommandSSLInfo cmd;

	bool MatchFP(ssl_cert* const cert, const std::string& fp) const
	{
		return irc::spacesepstream(fp).Contains(cert->GetFingerprint());
	}

 public:
	ModuleSSLInfo()
		: Module(VF_VENDOR, "Adds user facing TLS (SSL) information, various TLS (SSL) configuration options, and the /SSLINFO command to look up TLS (SSL) certificate information for other users.")
		, WebIRC::EventListener(this)
		, Whois::EventListener(this)
		, Who::EventListener(this)
		, cmd(this)
	{
	}

	void OnWhois(Whois::Context& whois) override
	{
		ssl_cert* cert = cmd.sslapi.GetCertificate(whois.GetTarget());
		if (cert)
		{
			whois.SendLine(RPL_WHOISSECURE, "is using a secure connection");
			bool operonlyfp = ServerInstance->Config->ConfValue("sslinfo")->getBool("operonly");
			if ((!operonlyfp || whois.IsSelfWhois() || whois.GetSource()->IsOper()) && !cert->fingerprint.empty())
				whois.SendLine(RPL_WHOISCERTFP, InspIRCd::Format("has TLS (SSL) client certificate fingerprint %s", cert->fingerprint.c_str()));
		}
	}

	ModResult OnWhoLine(const Who::Request& request, LocalUser* source, User* user, Membership* memb, Numeric::Numeric& numeric) override
	{
		size_t flag_index;
		if (!request.GetFieldIndex('f', flag_index))
			return MOD_RES_PASSTHRU;

		ssl_cert* cert = cmd.sslapi.GetCertificate(user);
		if (cert)
			numeric.GetParams()[flag_index].push_back('s');

		return MOD_RES_PASSTHRU;
	}

	ModResult OnPreCommand(std::string& command, CommandBase::Params& parameters, LocalUser* user, bool validated) override
	{
		if ((command == "OPER") && (validated))
		{
			ServerConfig::OperIndex::const_iterator i = ServerInstance->Config->oper_blocks.find(parameters[0]);
			if (i != ServerInstance->Config->oper_blocks.end())
			{
				OperInfo* ifo = i->second;
				ssl_cert* cert = cmd.sslapi.GetCertificate(user);

				if (ifo->oper_block->getBool("sslonly") && !cert)
				{
					user->WriteNumeric(ERR_NOOPERHOST, "Invalid oper credentials");
					user->CommandFloodPenalty += 10000;
<<<<<<< HEAD
					ServerInstance->SNO.WriteGlobalSno('o', "WARNING! Failed oper attempt by %s using login '%s': secure connection required.", user->GetFullRealHost().c_str(), parameters[0].c_str());
=======
					ServerInstance->SNO->WriteGlobalSno('o', "WARNING! Failed oper attempt by %s using login '%s': a secure connection is required.", user->GetFullRealHost().c_str(), parameters[0].c_str());
>>>>>>> e949e224
					return MOD_RES_DENY;
				}

				std::string fingerprint;
				if (ifo->oper_block->readString("fingerprint", fingerprint) && (!cert || !MatchFP(cert, fingerprint)))
				{
					user->WriteNumeric(ERR_NOOPERHOST, "Invalid oper credentials");
					user->CommandFloodPenalty += 10000;
<<<<<<< HEAD
					ServerInstance->SNO.WriteGlobalSno('o', "WARNING! Failed oper attempt by %s using login '%s': client certificate fingerprint does not match.", user->GetFullRealHost().c_str(), parameters[0].c_str());
=======
					ServerInstance->SNO->WriteGlobalSno('o', "WARNING! Failed oper attempt by %s using login '%s': their TLS (SSL) client certificate fingerprint does not match.", user->GetFullRealHost().c_str(), parameters[0].c_str());
>>>>>>> e949e224
					return MOD_RES_DENY;
				}
			}
		}

		// Let core handle it for extra stuff
		return MOD_RES_PASSTHRU;
	}

	void OnPostConnect(User* user) override
	{
		LocalUser* const localuser = IS_LOCAL(user);
		if (!localuser)
			return;

		const SSLIOHook* const ssliohook = SSLIOHook::IsSSL(&localuser->eh);
		if (!ssliohook || cmd.sslapi.nosslext.get(localuser))
			return;

		ssl_cert* const cert = ssliohook->GetCertificate();

		std::string text = "*** You are connected to ";
		if (!ssliohook->GetServerName(text))
			text.append(ServerInstance->Config->ServerName);
		text.append(" using TLS (SSL) cipher '");
		ssliohook->GetCiphersuite(text);
		text.push_back('\'');
		if (cert && !cert->GetFingerprint().empty())
			text.append(" and your TLS (SSL) client certificate fingerprint is ").append(cert->GetFingerprint());
		user->WriteNotice(text);

		if (!cert)
			return;

		// Find an auto-oper block for this user
		for (ServerConfig::OperIndex::const_iterator i = ServerInstance->Config->oper_blocks.begin(); i != ServerInstance->Config->oper_blocks.end(); ++i)
		{
			OperInfo* ifo = i->second;
			std::string fp = ifo->oper_block->getString("fingerprint");
			if (MatchFP(cert, fp) && ifo->oper_block->getBool("autologin"))
				user->Oper(ifo);
		}
	}

	ModResult OnSetConnectClass(LocalUser* user, ConnectClass* myclass) override
	{
		ssl_cert* cert = cmd.sslapi.GetCertificate(user);
		bool ok = true;
		const std::string requiressl = myclass->config->getString("requiressl");
		if (stdalgo::string::equalsci(requiressl, "trusted"))
		{
			ok = (cert && cert->IsCAVerified());
<<<<<<< HEAD
			ServerInstance->Logs.Log("CONNECTCLASS", LOG_DEBUG, "Class requires a trusted SSL cert. Client %s one.", (ok ? "has" : "does not have"));
=======
			ServerInstance->Logs->Log("CONNECTCLASS", LOG_DEBUG, "Class requires a trusted TLS (SSL) client certificate. Client %s one.", (ok ? "has" : "does not have"));
>>>>>>> e949e224
		}
		else if (myclass->config->getBool("requiressl"))
		{
			ok = (cert != NULL);
<<<<<<< HEAD
			ServerInstance->Logs.Log("CONNECTCLASS", LOG_DEBUG, "Class requires SSL. Client %s using SSL.", (ok ? "is" : "is not"));
=======
			ServerInstance->Logs->Log("CONNECTCLASS", LOG_DEBUG, "Class requires a secure connection. Client %s on a secure connection.", (ok ? "is" : "is not"));
>>>>>>> e949e224
		}

		if (!ok)
			return MOD_RES_DENY;

		return MOD_RES_PASSTHRU;
	}

	void OnWebIRCAuth(LocalUser* user, const WebIRC::FlagMap* flags) override
	{
		// We are only interested in connection flags. If none have been
		// given then we have nothing to do.
		if (!flags)
			return;

		// We only care about the tls connection flag if the connection
		// between the gateway and the server is secure.
		if (!cmd.sslapi.GetCertificate(user))
			return;

		WebIRC::FlagMap::const_iterator iter = flags->find("secure");
		if (iter == flags->end())
		{
			// If this is not set then the connection between the client and
			// the gateway is not secure.
			cmd.sslapi.nosslext.set(user, 1);
			cmd.sslapi.sslext.unset(user);
			return;
		}

		// Create a fake ssl_cert for the user.
		ssl_cert* cert = new ssl_cert;
		cert->error = "WebIRC users can not specify valid certs yet";
		cert->invalid = true;
		cert->revoked = true;
		cert->trusted = false;
		cert->unknownsigner = true;
		cmd.sslapi.SetCertificate(user, cert);
	}
};

MODULE_INIT(ModuleSSLInfo)<|MERGE_RESOLUTION|>--- conflicted
+++ resolved
@@ -138,11 +138,7 @@
 
 	void SetCertificate(User* user, ssl_cert* cert) override
 	{
-<<<<<<< HEAD
-		ServerInstance->Logs.Log(MODNAME, LOG_DEBUG, "Setting SSL certificate for %s: %s",
-=======
-		ServerInstance->Logs->Log(MODNAME, LOG_DEBUG, "Setting TLS (SSL) client certificate for %s: %s",
->>>>>>> e949e224
+		ServerInstance->Logs.Log(MODNAME, LOG_DEBUG, "Setting TLS (SSL) client certificate for %s: %s",
 			user->GetFullHost().c_str(), cert->GetMetaLine().c_str());
 		sslext.set(user, cert);
 	}
@@ -157,11 +153,7 @@
 		: Command(Creator, "SSLINFO", 1)
 		, sslapi(Creator)
 	{
-<<<<<<< HEAD
-		this->syntax = { "<nick>" };
-=======
-		syntax = "<nick>";
->>>>>>> e949e224
+		syntax = { "<nick>" };
 	}
 
 	CmdResult Handle(User* user, const Params& parameters) override
@@ -264,11 +256,7 @@
 				{
 					user->WriteNumeric(ERR_NOOPERHOST, "Invalid oper credentials");
 					user->CommandFloodPenalty += 10000;
-<<<<<<< HEAD
-					ServerInstance->SNO.WriteGlobalSno('o', "WARNING! Failed oper attempt by %s using login '%s': secure connection required.", user->GetFullRealHost().c_str(), parameters[0].c_str());
-=======
-					ServerInstance->SNO->WriteGlobalSno('o', "WARNING! Failed oper attempt by %s using login '%s': a secure connection is required.", user->GetFullRealHost().c_str(), parameters[0].c_str());
->>>>>>> e949e224
+					ServerInstance->SNO.WriteGlobalSno('o', "WARNING! Failed oper attempt by %s using login '%s': a secure connection is required.", user->GetFullRealHost().c_str(), parameters[0].c_str());
 					return MOD_RES_DENY;
 				}
 
@@ -277,11 +265,7 @@
 				{
 					user->WriteNumeric(ERR_NOOPERHOST, "Invalid oper credentials");
 					user->CommandFloodPenalty += 10000;
-<<<<<<< HEAD
-					ServerInstance->SNO.WriteGlobalSno('o', "WARNING! Failed oper attempt by %s using login '%s': client certificate fingerprint does not match.", user->GetFullRealHost().c_str(), parameters[0].c_str());
-=======
-					ServerInstance->SNO->WriteGlobalSno('o', "WARNING! Failed oper attempt by %s using login '%s': their TLS (SSL) client certificate fingerprint does not match.", user->GetFullRealHost().c_str(), parameters[0].c_str());
->>>>>>> e949e224
+					ServerInstance->SNO.WriteGlobalSno('o', "WARNING! Failed oper attempt by %s using login '%s': their TLS (SSL) client certificate fingerprint does not match.", user->GetFullRealHost().c_str(), parameters[0].c_str());
 					return MOD_RES_DENY;
 				}
 			}
@@ -334,20 +318,12 @@
 		if (stdalgo::string::equalsci(requiressl, "trusted"))
 		{
 			ok = (cert && cert->IsCAVerified());
-<<<<<<< HEAD
-			ServerInstance->Logs.Log("CONNECTCLASS", LOG_DEBUG, "Class requires a trusted SSL cert. Client %s one.", (ok ? "has" : "does not have"));
-=======
-			ServerInstance->Logs->Log("CONNECTCLASS", LOG_DEBUG, "Class requires a trusted TLS (SSL) client certificate. Client %s one.", (ok ? "has" : "does not have"));
->>>>>>> e949e224
+			ServerInstance->Logs.Log("CONNECTCLASS", LOG_DEBUG, "Class requires a trusted TLS (SSL) client certificate. Client %s one.", (ok ? "has" : "does not have"));
 		}
 		else if (myclass->config->getBool("requiressl"))
 		{
 			ok = (cert != NULL);
-<<<<<<< HEAD
-			ServerInstance->Logs.Log("CONNECTCLASS", LOG_DEBUG, "Class requires SSL. Client %s using SSL.", (ok ? "is" : "is not"));
-=======
-			ServerInstance->Logs->Log("CONNECTCLASS", LOG_DEBUG, "Class requires a secure connection. Client %s on a secure connection.", (ok ? "is" : "is not"));
->>>>>>> e949e224
+			ServerInstance->Logs.Log("CONNECTCLASS", LOG_DEBUG, "Class requires a secure connection. Client %s on a secure connection.", (ok ? "is" : "is not"));
 		}
 
 		if (!ok)
