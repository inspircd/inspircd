/*
 * InspIRCd -- Internet Relay Chat Daemon
 *
 *   Copyright (C) 2020 Matt Schatz <genius3000@g3k.solutions>
 *   Copyright (C) 2019 linuxdaemon <linuxdaemon.irc@gmail.com>
 *   Copyright (C) 2013, 2017-2020 Sadie Powell <sadie@witchery.services>
 *   Copyright (C) 2012-2016 Attila Molnar <attilamolnar@hush.com>
 *   Copyright (C) 2012 Robby <robby@chatbelgie.be>
 *   Copyright (C) 2010 Adam <Adam@anope.org>
 *   Copyright (C) 2009-2010 Daniel De Graaf <danieldg@inspircd.org>
 *   Copyright (C) 2008 Robin Burchell <robin+git@viroteck.net>
 *   Copyright (C) 2007 Dennis Friis <peavey@inspircd.org>
 *   Copyright (C) 2006-2007, 2009-2010 Craig Edwards <brain@inspircd.org>
 *
 * This file is part of InspIRCd.  InspIRCd is free software: you can
 * redistribute it and/or modify it under the terms of the GNU General Public
 * License as published by the Free Software Foundation, version 2.
 *
 * This program is distributed in the hope that it will be useful, but WITHOUT
 * ANY WARRANTY; without even the implied warranty of MERCHANTABILITY or FITNESS
 * FOR A PARTICULAR PURPOSE.  See the GNU General Public License for more
 * details.
 *
 * You should have received a copy of the GNU General Public License
 * along with this program.  If not, see <http://www.gnu.org/licenses/>.
 */


#include "inspircd.h"
#include "modules/ssl.h"
#include "modules/webirc.h"
#include "modules/whois.h"
#include "modules/who.h"

enum
{
	// From oftc-hybrid.
	RPL_WHOISCERTFP = 276,

	// From UnrealIRCd.
	RPL_WHOISSECURE = 671
};

class SSLCertExt : public ExtensionItem
{
 public:
	SSLCertExt(Module* parent)
		: ExtensionItem(parent, "ssl_cert", ExtensionItem::EXT_USER)
	{
	}

	ssl_cert* get(const Extensible* item) const
	{
		return static_cast<ssl_cert*>(GetRaw(item));
	}

	void set(Extensible* item, ssl_cert* value)
	{
		value->refcount_inc();
		ssl_cert* old = static_cast<ssl_cert*>(SetRaw(item, value));
		if (old && old->refcount_dec())
			delete old;
	}

	void unset(Extensible* container)
	{
		Delete(container, UnsetRaw(container));
	}

	std::string ToNetwork(const Extensible* container, void* item) const override
	{
		return static_cast<ssl_cert*>(item)->GetMetaLine();
	}

	void FromNetwork(Extensible* container, const std::string& value) override
	{
		ssl_cert* cert = new ssl_cert;
		set(container, cert);

		std::stringstream s(value);
		std::string v;
		getline(s,v,' ');

		cert->invalid = (v.find('v') != std::string::npos);
		cert->trusted = (v.find('T') != std::string::npos);
		cert->revoked = (v.find('R') != std::string::npos);
		cert->unknownsigner = (v.find('s') != std::string::npos);
		if (v.find('E') != std::string::npos)
		{
			getline(s,cert->error,'\n');
		}
		else
		{
			getline(s,cert->fingerprint,' ');
			getline(s,cert->dn,' ');
			getline(s,cert->issuer,'\n');
		}
	}

	void Delete(Extensible* container, void* item) override
	{
		ssl_cert* old = static_cast<ssl_cert*>(item);
		if (old && old->refcount_dec())
			delete old;
	}
};

class UserCertificateAPIImpl : public UserCertificateAPIBase
{
 public:
	IntExtItem nosslext;
	SSLCertExt sslext;

	UserCertificateAPIImpl(Module* mod)
		: UserCertificateAPIBase(mod)
		, nosslext(mod, "no_ssl_cert", ExtensionItem::EXT_USER)
		, sslext(mod)
	{
	}

	ssl_cert* GetCertificate(User* user) override
	{
		ssl_cert* cert = sslext.get(user);
		if (cert)
			return cert;

		LocalUser* luser = IS_LOCAL(user);
		if (!luser || nosslext.get(luser))
			return NULL;

		cert = SSLClientCert::GetCertificate(&luser->eh);
		if (!cert)
			return NULL;

		SetCertificate(user, cert);
		return cert;
	}

	void SetCertificate(User* user, ssl_cert* cert) override
	{
		ServerInstance->Logs.Log(MODNAME, LOG_DEBUG, "Setting TLS (SSL) client certificate for %s: %s",
			user->GetFullHost().c_str(), cert->GetMetaLine().c_str());
		sslext.set(user, cert);
	}
};

class CommandSSLInfo : public SplitCommand
{
 private:
	ChanModeReference sslonlymode;

	void HandleUserInternal(LocalUser* source, User* target, bool verbose)
	{
<<<<<<< HEAD
		syntax = { "<nick>" };
	}

	CmdResult Handle(User* user, const Params& parameters) override
	{
		User* target = ServerInstance->Users.FindNick(parameters[0]);
=======
		ssl_cert* cert = sslapi.GetCertificate(target);
		if (!cert)
		{
			source->WriteNotice(InspIRCd::Format("*** %s is not connected using TLS (SSL).", target->nick.c_str()));
		}
		else if (cert->GetError().length())
		{
			source->WriteNotice(InspIRCd::Format("*** %s is connected using TLS (SSL) but has not specified a valid client certificate (%s).",
				target->nick.c_str(), cert->GetError().c_str()));
		}
		else if (!verbose)
		{
			source->WriteNotice(InspIRCd::Format("*** %s is connected using TLS (SSL) with a valid client certificate (%s).",
				target->nick.c_str(), cert->GetFingerprint().c_str()));
		}
		else
		{
			source->WriteNotice("*** Distinguished Name: " + cert->GetDN());
			source->WriteNotice("*** Issuer:             " + cert->GetIssuer());
			source->WriteNotice("*** Key Fingerprint:    " + cert->GetFingerprint());
		}
	}

	CmdResult HandleUser(LocalUser* source, const std::string& nick)
	{
		User* target = ServerInstance->FindNickOnly(nick);
		if (!target || target->registered != REG_ALL)
		{
			source->WriteNumeric(Numerics::NoSuchNick(nick));
			return CMD_FAILURE;
		}
>>>>>>> aa4c7489

		if (operonlyfp && !source->IsOper() && source != target)
		{
<<<<<<< HEAD
			user->WriteNumeric(Numerics::NoSuchNick(parameters[0]));
			return CmdResult::FAILURE;
=======
			source->WriteNumeric(ERR_NOPRIVILEGES, "You must be a server operator to view TLS (SSL) client certificate information for other users.");
			return CMD_FAILURE;
>>>>>>> aa4c7489
		}

		HandleUserInternal(source, target, true);
		return CMD_SUCCESS;
	}

	CmdResult HandleChannel(LocalUser* source, const std::string& channel)
	{
		Channel* chan = ServerInstance->FindChan(channel);
		if (!chan)
		{
<<<<<<< HEAD
			user->WriteNotice("*** You cannot view TLS (SSL) client certificate information for other users");
			return CmdResult::FAILURE;
=======
			source->WriteNumeric(Numerics::NoSuchChannel(channel));
			return CMD_FAILURE;
>>>>>>> aa4c7489
		}

		if (operonlyfp && !source->IsOper())
		{
			source->WriteNumeric(ERR_NOPRIVILEGES, "You must be a server operator to view TLS (SSL) client certificate information for channels.");
			return CMD_FAILURE;
		}

		if (!source->IsOper() && chan->GetPrefixValue(source) < OP_VALUE)
		{
			source->WriteNumeric(ERR_CHANOPRIVSNEEDED, chan->name, "You must be a channel operator.");
			return CMD_FAILURE;
		}

		if (sslonlymode)
		{
			source->WriteNotice(InspIRCd::Format("*** %s %s have channel mode +%c (%s) set.",
				chan->name.c_str(), chan->IsModeSet(sslonlymode) ? "does" : "does not",
				sslonlymode->GetModeChar(), sslonlymode->name.c_str()));
		}

<<<<<<< HEAD
		return CmdResult::SUCCESS;
=======
		const Channel::MemberMap& userlist = chan->GetUsers();
		for (Channel::MemberMap::const_iterator i = userlist.begin(); i != userlist.end(); ++i)
			HandleUserInternal(source, i->first, false);

		return CMD_SUCCESS;
>>>>>>> aa4c7489
	}

 public:
	UserCertificateAPIImpl sslapi;
	bool operonlyfp;

	CommandSSLInfo(Module* Creator)
		: SplitCommand(Creator, "SSLINFO", 1)
		, sslonlymode(Creator, "sslonly")
		, sslapi(Creator)
	{
		allow_empty_last_param = false;
		syntax = "<channel|nick>";
	}

	CmdResult HandleLocal(LocalUser* user, const Params& parameters) CXX11_OVERRIDE
	{
		if (ServerInstance->IsChannel(parameters[0]))
			return HandleChannel(user, parameters[0]);
		else
			return HandleUser(user, parameters[0]);
	}
};

class ModuleSSLInfo
	: public Module
	, public WebIRC::EventListener
	, public Whois::EventListener
	, public Who::EventListener
{
 private:
	CommandSSLInfo cmd;

	bool MatchFP(ssl_cert* const cert, const std::string& fp) const
	{
		return irc::spacesepstream(fp).Contains(cert->GetFingerprint());
	}

 public:
	ModuleSSLInfo()
		: Module(VF_VENDOR, "Adds user facing TLS (SSL) information, various TLS (SSL) configuration options, and the /SSLINFO command to look up TLS (SSL) certificate information for other users.")
		, WebIRC::EventListener(this)
		, Whois::EventListener(this)
		, Who::EventListener(this)
		, cmd(this)
	{
	}

<<<<<<< HEAD
	void OnWhois(Whois::Context& whois) override
=======
	void ReadConfig(ConfigStatus& status) CXX11_OVERRIDE
	{
		ConfigTag* tag = ServerInstance->Config->ConfValue("sslinfo");
		cmd.operonlyfp = tag->getBool("operonly");
	}

	Version GetVersion() CXX11_OVERRIDE
	{
		return Version("Adds user facing TLS (SSL) information, various TLS (SSL) configuration options, and the /SSLINFO command to look up TLS (SSL) certificate information for other users.", VF_VENDOR);
	}

	void OnWhois(Whois::Context& whois) CXX11_OVERRIDE
>>>>>>> aa4c7489
	{
		ssl_cert* cert = cmd.sslapi.GetCertificate(whois.GetTarget());
		if (cert)
		{
			whois.SendLine(RPL_WHOISSECURE, "is using a secure connection");
			if ((!cmd.operonlyfp || whois.IsSelfWhois() || whois.GetSource()->IsOper()) && !cert->fingerprint.empty())
				whois.SendLine(RPL_WHOISCERTFP, InspIRCd::Format("has TLS (SSL) client certificate fingerprint %s", cert->fingerprint.c_str()));
		}
	}

	ModResult OnWhoLine(const Who::Request& request, LocalUser* source, User* user, Membership* memb, Numeric::Numeric& numeric) override
	{
		size_t flag_index;
		if (!request.GetFieldIndex('f', flag_index))
			return MOD_RES_PASSTHRU;

		ssl_cert* cert = cmd.sslapi.GetCertificate(user);
		if (cert)
			numeric.GetParams()[flag_index].push_back('s');

		return MOD_RES_PASSTHRU;
	}

	ModResult OnPreCommand(std::string& command, CommandBase::Params& parameters, LocalUser* user, bool validated) override
	{
		if ((command == "OPER") && (validated))
		{
			ServerConfig::OperIndex::const_iterator i = ServerInstance->Config->oper_blocks.find(parameters[0]);
			if (i != ServerInstance->Config->oper_blocks.end())
			{
				std::shared_ptr<OperInfo> ifo = i->second;
				ssl_cert* cert = cmd.sslapi.GetCertificate(user);

				if (ifo->oper_block->getBool("sslonly") && !cert)
				{
					user->WriteNumeric(ERR_NOOPERHOST, "Invalid oper credentials");
					user->CommandFloodPenalty += 10000;
					ServerInstance->SNO.WriteGlobalSno('o', "WARNING! Failed oper attempt by %s using login '%s': a secure connection is required.", user->GetFullRealHost().c_str(), parameters[0].c_str());
					return MOD_RES_DENY;
				}

				std::string fingerprint;
				if (ifo->oper_block->readString("fingerprint", fingerprint) && (!cert || !MatchFP(cert, fingerprint)))
				{
					user->WriteNumeric(ERR_NOOPERHOST, "Invalid oper credentials");
					user->CommandFloodPenalty += 10000;
					ServerInstance->SNO.WriteGlobalSno('o', "WARNING! Failed oper attempt by %s using login '%s': their TLS (SSL) client certificate fingerprint does not match.", user->GetFullRealHost().c_str(), parameters[0].c_str());
					return MOD_RES_DENY;
				}
			}
		}

		// Let core handle it for extra stuff
		return MOD_RES_PASSTHRU;
	}

	void OnPostConnect(User* user) override
	{
		LocalUser* const localuser = IS_LOCAL(user);
		if (!localuser)
			return;

		const SSLIOHook* const ssliohook = SSLIOHook::IsSSL(&localuser->eh);
		if (!ssliohook || cmd.sslapi.nosslext.get(localuser))
			return;

		ssl_cert* const cert = ssliohook->GetCertificate();

		std::string text = "*** You are connected to ";
		if (!ssliohook->GetServerName(text))
			text.append(ServerInstance->Config->GetServerName());
		text.append(" using TLS (SSL) cipher '");
		ssliohook->GetCiphersuite(text);
		text.push_back('\'');
		if (cert && !cert->GetFingerprint().empty())
			text.append(" and your TLS (SSL) client certificate fingerprint is ").append(cert->GetFingerprint());
		user->WriteNotice(text);

		if (!cert)
			return;

		// Find an auto-oper block for this user
		for (auto& [_, ifo] :  ServerInstance->Config->oper_blocks)
		{
			std::string fp = ifo->oper_block->getString("fingerprint");
			if (MatchFP(cert, fp) && ifo->oper_block->getBool("autologin"))
				user->Oper(ifo);
		}
	}

	ModResult OnSetConnectClass(LocalUser* user, std::shared_ptr<ConnectClass> myclass) override
	{
		ssl_cert* cert = cmd.sslapi.GetCertificate(user);
		const char* error = NULL;
		const std::string requiressl = myclass->config->getString("requiressl");
		if (stdalgo::string::equalsci(requiressl, "trusted"))
		{
			if (!cert || !cert->IsCAVerified())
				error = "a trusted TLS (SSL) client certificate";
		}
		else if (myclass->config->getBool("requiressl"))
		{
			if (!cert)
				error = "a TLS (SSL) connection";
		}

		if (error)
		{
			ServerInstance->Logs.Log("CONNECTCLASS", LOG_DEBUG, "The %s connect class is not suitable as it requires %s",
				myclass->GetName().c_str(), error);
			return MOD_RES_DENY;
		}

		return MOD_RES_PASSTHRU;
	}

	void OnWebIRCAuth(LocalUser* user, const WebIRC::FlagMap* flags) override
	{
		// We are only interested in connection flags. If none have been
		// given then we have nothing to do.
		if (!flags)
			return;

		// We only care about the tls connection flag if the connection
		// between the gateway and the server is secure.
		if (!cmd.sslapi.GetCertificate(user))
			return;

		WebIRC::FlagMap::const_iterator iter = flags->find("secure");
		if (iter == flags->end())
		{
			// If this is not set then the connection between the client and
			// the gateway is not secure.
			cmd.sslapi.nosslext.set(user, 1);
			cmd.sslapi.sslext.unset(user);
			return;
		}

		// Create a fake ssl_cert for the user.
		ssl_cert* cert = new ssl_cert;
		cert->error = "WebIRC users can not specify valid certs yet";
		cert->invalid = true;
		cert->revoked = true;
		cert->trusted = false;
		cert->unknownsigner = true;
		cmd.sslapi.SetCertificate(user, cert);
	}
};

MODULE_INIT(ModuleSSLInfo)<|MERGE_RESOLUTION|>--- conflicted
+++ resolved
@@ -151,14 +151,6 @@
 
 	void HandleUserInternal(LocalUser* source, User* target, bool verbose)
 	{
-<<<<<<< HEAD
-		syntax = { "<nick>" };
-	}
-
-	CmdResult Handle(User* user, const Params& parameters) override
-	{
-		User* target = ServerInstance->Users.FindNick(parameters[0]);
-=======
 		ssl_cert* cert = sslapi.GetCertificate(target);
 		if (!cert)
 		{
@@ -184,27 +176,21 @@
 
 	CmdResult HandleUser(LocalUser* source, const std::string& nick)
 	{
-		User* target = ServerInstance->FindNickOnly(nick);
+		User* target = ServerInstance->Users.FindNick(nick);
 		if (!target || target->registered != REG_ALL)
 		{
 			source->WriteNumeric(Numerics::NoSuchNick(nick));
-			return CMD_FAILURE;
-		}
->>>>>>> aa4c7489
+			return CmdResult::FAILURE;
+		}
 
 		if (operonlyfp && !source->IsOper() && source != target)
 		{
-<<<<<<< HEAD
-			user->WriteNumeric(Numerics::NoSuchNick(parameters[0]));
+			source->WriteNumeric(ERR_NOPRIVILEGES, "You must be a server operator to view TLS (SSL) client certificate information for other users.");
 			return CmdResult::FAILURE;
-=======
-			source->WriteNumeric(ERR_NOPRIVILEGES, "You must be a server operator to view TLS (SSL) client certificate information for other users.");
-			return CMD_FAILURE;
->>>>>>> aa4c7489
 		}
 
 		HandleUserInternal(source, target, true);
-		return CMD_SUCCESS;
+		return CmdResult::SUCCESS;
 	}
 
 	CmdResult HandleChannel(LocalUser* source, const std::string& channel)
@@ -212,25 +198,20 @@
 		Channel* chan = ServerInstance->FindChan(channel);
 		if (!chan)
 		{
-<<<<<<< HEAD
-			user->WriteNotice("*** You cannot view TLS (SSL) client certificate information for other users");
+			source->WriteNumeric(Numerics::NoSuchChannel(channel));
 			return CmdResult::FAILURE;
-=======
-			source->WriteNumeric(Numerics::NoSuchChannel(channel));
-			return CMD_FAILURE;
->>>>>>> aa4c7489
 		}
 
 		if (operonlyfp && !source->IsOper())
 		{
 			source->WriteNumeric(ERR_NOPRIVILEGES, "You must be a server operator to view TLS (SSL) client certificate information for channels.");
-			return CMD_FAILURE;
+			return CmdResult::FAILURE;
 		}
 
 		if (!source->IsOper() && chan->GetPrefixValue(source) < OP_VALUE)
 		{
 			source->WriteNumeric(ERR_CHANOPRIVSNEEDED, chan->name, "You must be a channel operator.");
-			return CMD_FAILURE;
+			return CmdResult::FAILURE;
 		}
 
 		if (sslonlymode)
@@ -240,15 +221,11 @@
 				sslonlymode->GetModeChar(), sslonlymode->name.c_str()));
 		}
 
-<<<<<<< HEAD
-		return CmdResult::SUCCESS;
-=======
 		const Channel::MemberMap& userlist = chan->GetUsers();
 		for (Channel::MemberMap::const_iterator i = userlist.begin(); i != userlist.end(); ++i)
 			HandleUserInternal(source, i->first, false);
 
-		return CMD_SUCCESS;
->>>>>>> aa4c7489
+		return CmdResult::SUCCESS;
 	}
 
  public:
@@ -261,10 +238,10 @@
 		, sslapi(Creator)
 	{
 		allow_empty_last_param = false;
-		syntax = "<channel|nick>";
-	}
-
-	CmdResult HandleLocal(LocalUser* user, const Params& parameters) CXX11_OVERRIDE
+		syntax = { "<channel|nick>" };
+	}
+
+	CmdResult HandleLocal(LocalUser* user, const Params& parameters) override
 	{
 		if (ServerInstance->IsChannel(parameters[0]))
 			return HandleChannel(user, parameters[0]);
@@ -297,22 +274,13 @@
 	{
 	}
 
-<<<<<<< HEAD
+	void ReadConfig(ConfigStatus& status) override
+	{
+		auto tag = ServerInstance->Config->ConfValue("sslinfo");
+		cmd.operonlyfp = tag->getBool("operonly");
+	}
+
 	void OnWhois(Whois::Context& whois) override
-=======
-	void ReadConfig(ConfigStatus& status) CXX11_OVERRIDE
-	{
-		ConfigTag* tag = ServerInstance->Config->ConfValue("sslinfo");
-		cmd.operonlyfp = tag->getBool("operonly");
-	}
-
-	Version GetVersion() CXX11_OVERRIDE
-	{
-		return Version("Adds user facing TLS (SSL) information, various TLS (SSL) configuration options, and the /SSLINFO command to look up TLS (SSL) certificate information for other users.", VF_VENDOR);
-	}
-
-	void OnWhois(Whois::Context& whois) CXX11_OVERRIDE
->>>>>>> aa4c7489
 	{
 		ssl_cert* cert = cmd.sslapi.GetCertificate(whois.GetTarget());
 		if (cert)
