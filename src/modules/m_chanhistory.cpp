/*
 * InspIRCd -- Internet Relay Chat Daemon
 *
 *   Copyright (C) 2018 linuxdaemon <linuxdaemon.irc@gmail.com>
 *   Copyright (C) 2013, 2017-2021 Sadie Powell <sadie@witchery.services>
 *   Copyright (C) 2013 Daniel Vassdal <shutter@canternet.org>
 *   Copyright (C) 2012-2015, 2018 Attila Molnar <attilamolnar@hush.com>
 *   Copyright (C) 2012, 2019 Robby <robby@chatbelgie.be>
 *   Copyright (C) 2010 Craig Edwards <brain@inspircd.org>
 *   Copyright (C) 2009-2010 Daniel De Graaf <danieldg@inspircd.org>
 *
 * This file is part of InspIRCd.  InspIRCd is free software: you can
 * redistribute it and/or modify it under the terms of the GNU General Public
 * License as published by the Free Software Foundation, version 2.
 *
 * This program is distributed in the hope that it will be useful, but WITHOUT
 * ANY WARRANTY; without even the implied warranty of MERCHANTABILITY or FITNESS
 * FOR A PARTICULAR PURPOSE.  See the GNU General Public License for more
 * details.
 *
 * You should have received a copy of the GNU General Public License
 * along with this program.  If not, see <http://www.gnu.org/licenses/>.
 */


#include "inspircd.h"
#include "modules/ircv3_servertime.h"
#include "modules/ircv3_batch.h"
#include "modules/server.h"

typedef insp::flat_map<std::string, std::string> HistoryTagMap;

struct HistoryItem
{
	time_t ts;
	std::string text;
	MessageType type;
	HistoryTagMap tags;
	std::string sourcemask;

	HistoryItem(User* source, const MessageDetails& details)
		: ts(ServerInstance->Time())
		, text(details.text)
		, type(details.type)
		, sourcemask(source->GetFullHost())
	{
		tags.reserve(details.tags_out.size());
		for (ClientProtocol::TagMap::const_iterator iter = details.tags_out.begin(); iter != details.tags_out.end(); ++iter)
			tags[iter->first] = iter->second.value;
	}
};

struct HistoryList
{
	std::deque<HistoryItem> lines;
	unsigned int maxlen;
	unsigned int maxtime;

	HistoryList(unsigned int len, unsigned int time)
		: maxlen(len)
		, maxtime(time)
	{
	}

	size_t Prune()
	{
		// Prune expired entries from the list.
		if (maxtime)
		{
			time_t mintime = ServerInstance->Time() - maxtime;
			while (!lines.empty() && lines.front().ts < mintime)
				lines.pop_front();
		}
		return lines.size();
	}
};

class HistoryMode : public ParamMode<HistoryMode, SimpleExtItem<HistoryList> >
{
 public:
	unsigned int maxlines;
	HistoryMode(Module* Creator)
		: ParamMode<HistoryMode, SimpleExtItem<HistoryList> >(Creator, "history", 'H')
	{
		syntax = "<max-messages>:<max-duration>";
	}

	ModeAction OnSet(User* source, Channel* channel, std::string& parameter) override
	{
		std::string::size_type colon = parameter.find(':');
		if (colon == std::string::npos)
		{
			source->WriteNumeric(Numerics::InvalidModeParameter(channel, this, parameter));
			return MODEACTION_DENY;
		}

		std::string duration(parameter, colon+1);
		if ((IS_LOCAL(source)) && ((duration.length() > 10) || (!InspIRCd::IsValidDuration(duration))))
		{
			source->WriteNumeric(Numerics::InvalidModeParameter(channel, this, parameter));
			return MODEACTION_DENY;
		}

		unsigned int len = ConvToNum<unsigned int>(parameter.substr(0, colon));
		unsigned long time;
		if (!InspIRCd::Duration(duration, time) || len == 0 || (len > maxlines && IS_LOCAL(source)))
		{
			source->WriteNumeric(Numerics::InvalidModeParameter(channel, this, parameter));
			return MODEACTION_DENY;
		}
		if (len > maxlines)
			len = maxlines;

		HistoryList* history = ext.Get(channel);
		if (history)
		{
			// Shrink the list if the new line number limit is lower than the old one
			if (len < history->lines.size())
				history->lines.erase(history->lines.begin(), history->lines.begin() + (history->lines.size() - len));

			history->maxlen = len;
			history->maxtime = time;
			history->Prune();
		}
		else
		{
			ext.Set(channel, len, time);
		}
		return MODEACTION_ALLOW;
	}

	void SerializeParam(Channel* chan, const HistoryList* history, std::string& out)
	{
		out.append(ConvToStr(history->maxlen));
		out.append(":");
		out.append(InspIRCd::DurationString(history->maxtime));
	}
};

class ModuleChanHistory
	: public Module
	, public ServerProtocol::BroadcastEventListener
{
 private:
	HistoryMode historymode;
	SimpleUserModeHandler nohistorymode;
	bool prefixmsg;
	UserModeReference botmode;
	bool dobots;
	IRCv3::Batch::CapReference batchcap;
	IRCv3::Batch::API batchmanager;
	IRCv3::Batch::Batch batch;
	IRCv3::ServerTime::API servertimemanager;
	ClientProtocol::MessageTagEvent tagevent;

	void AddTag(ClientProtocol::Message& msg, const std::string& tagkey, std::string& tagval)
	{
		const Events::ModuleEventProvider::SubscriberList& list = tagevent.GetSubscribers();
		for (Events::ModuleEventProvider::SubscriberList::const_iterator i = list.begin(); i != list.end(); ++i)
		{
			ClientProtocol::MessageTagProvider* const tagprov = static_cast<ClientProtocol::MessageTagProvider*>(*i);
			const ModResult res = tagprov->OnProcessTag(ServerInstance->FakeClient, tagkey, tagval);
			if (res == MOD_RES_ALLOW)
				msg.AddTag(tagkey, tagprov, tagval);
			else if (res == MOD_RES_DENY)
				break;
		}
	}

	void SendHistory(LocalUser* user, Channel* channel, HistoryList* list)
	{
		if (batchmanager)
		{
			batchmanager->Start(batch);
			batch.GetBatchStartMessage().PushParamRef(channel->name);
		}

		for (std::deque<HistoryItem>::iterator i = list->lines.begin(); i != list->lines.end(); ++i)
		{
			HistoryItem& item = *i;
			ClientProtocol::Messages::Privmsg msg(ClientProtocol::Messages::Privmsg::nocopy, item.sourcemask, channel, item.text, item.type);
			for (HistoryTagMap::iterator iter = item.tags.begin(); iter != item.tags.end(); ++iter)
				AddTag(msg, iter->first, iter->second);
			if (servertimemanager)
				servertimemanager->Set(msg, item.ts);
			batch.AddToBatch(msg);
			user->Send(ServerInstance->GetRFCEvents().privmsg, msg);
		}

		if (batchmanager)
			batchmanager->End(batch);
	}

 public:
	ModuleChanHistory()
		: Module(VF_VENDOR, "Adds channel mode H (history) which allows message history to be viewed on joining the channel.")
		, ServerProtocol::BroadcastEventListener(this)
		, historymode(this)
		, nohistorymode(this, "nohistory", 'N')
		, botmode(this, "bot")
		, batchcap(this)
		, batchmanager(this)
		, batch("chathistory")
		, servertimemanager(this)
		, tagevent(this)
	{
	}

	void ReadConfig(ConfigStatus& status) override
	{
		auto tag = ServerInstance->Config->ConfValue("chanhistory");
		historymode.maxlines = tag->getUInt("maxlines", 50, 1);
		prefixmsg = tag->getBool("prefixmsg", true);
		dobots = tag->getBool("bots", true);
	}

	ModResult OnBroadcastMessage(Channel* channel, const Server* server) override
	{
		return channel->IsModeSet(historymode) ? MOD_RES_ALLOW : MOD_RES_PASSTHRU;
	}

	void OnUserPostMessage(User* user, const MessageTarget& target, const MessageDetails& details) override
	{
		if (target.type != MessageTarget::TYPE_CHANNEL || target.status)
			return;

		std::string ctcpname;
		if (details.IsCTCP(ctcpname) && !irc::equals(ctcpname, "ACTION"))
			return;

		HistoryList* list = historymode.ext.Get(target.Get<Channel>());
		if (!list)
			return;

		list->lines.emplace_back(user, details);
		if (list->lines.size() > list->maxlen)
			list->lines.pop_front();
	}

	void OnPostJoin(Membership* memb) override
	{
		LocalUser* localuser = IS_LOCAL(memb->user);
		if (!localuser)
			return;

		if (memb->user->IsModeSet(botmode) && !dobots)
			return;

		if (memb->user->IsModeSet(nohistorymode))
			return;

<<<<<<< HEAD
		HistoryList* list = historymode.ext.Get(memb->chan);
		if (!list)
=======
		HistoryList* list = historymode.ext.get(memb->chan);
		if (!list || !list->Prune())
>>>>>>> c05f81ca
			return;

		if ((prefixmsg) && (!batchcap.IsEnabled(localuser)))
		{
			std::string message("Replaying up to " + ConvToStr(list->maxlen) + " lines of pre-join history");
			if (list->maxtime > 0)
				message.append(" from the last " + InspIRCd::DurationString(list->maxtime));
			memb->WriteNotice(message);
		}

		SendHistory(localuser, memb->chan, list);
	}
};

MODULE_INIT(ModuleChanHistory)<|MERGE_RESOLUTION|>--- conflicted
+++ resolved
@@ -249,13 +249,8 @@
 		if (memb->user->IsModeSet(nohistorymode))
 			return;
 
-<<<<<<< HEAD
 		HistoryList* list = historymode.ext.Get(memb->chan);
-		if (!list)
-=======
-		HistoryList* list = historymode.ext.get(memb->chan);
 		if (!list || !list->Prune())
->>>>>>> c05f81ca
 			return;
 
 		if ((prefixmsg) && (!batchcap.IsEnabled(localuser)))
