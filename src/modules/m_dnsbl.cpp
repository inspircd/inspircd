--- conflicted
+++ resolved
@@ -278,21 +278,12 @@
 				}
 				case DNSBLEntry::Action::KLINE:
 				{
-<<<<<<< HEAD
 					KLine* kl = new KLine(ServerInstance->Time(), ConfEntry->xlineduration, ServerInstance->Config->ServerName.c_str(), reason.c_str(),
-							"*", them->GetIPString());
-					if (ServerInstance->XLines->AddLine(kl,NULL))
-					{
-						ServerInstance->SNO.WriteToSnoMask('x', "K-line added due to DNSBL match on *@%s to expire in %s (on %s): %s",
-							them->GetIPString().c_str(), InspIRCd::DurationString(kl->duration).c_str(),
-=======
-					KLine* kl = new KLine(ServerInstance->Time(), ConfEntry->duration, ServerInstance->Config->ServerName.c_str(), reason.c_str(),
 							them->GetBanIdent(), them->GetIPString());
 					if (ServerInstance->XLines->AddLine(kl,NULL))
 					{
-						ServerInstance->SNO->WriteToSnoMask('x', "K-line added due to DNSBL match on %s to expire in %s (on %s): %s",
+						ServerInstance->SNO.WriteToSnoMask('x', "K-line added due to DNSBL match on %s to expire in %s (on %s): %s",
 							kl->Displayable().c_str(), InspIRCd::DurationString(kl->duration).c_str(),
->>>>>>> 15a68932
 							InspIRCd::TimeString(kl->expiry).c_str(), reason.c_str());
 						ServerInstance->XLines->ApplyLines();
 					}
@@ -305,21 +296,12 @@
 				}
 				case DNSBLEntry::Action::GLINE:
 				{
-<<<<<<< HEAD
 					GLine* gl = new GLine(ServerInstance->Time(), ConfEntry->xlineduration, ServerInstance->Config->ServerName.c_str(), reason.c_str(),
-							"*", them->GetIPString());
-					if (ServerInstance->XLines->AddLine(gl,NULL))
-					{
-						ServerInstance->SNO.WriteToSnoMask('x', "G-line added due to DNSBL match on *@%s to expire in %s (on %s): %s",
-							them->GetIPString().c_str(), InspIRCd::DurationString(gl->duration).c_str(),
-=======
-					GLine* gl = new GLine(ServerInstance->Time(), ConfEntry->duration, ServerInstance->Config->ServerName.c_str(), reason.c_str(),
 							them->GetBanIdent(), them->GetIPString());
 					if (ServerInstance->XLines->AddLine(gl,NULL))
 					{
-						ServerInstance->SNO->WriteToSnoMask('x', "G-line added due to DNSBL match on %s to expire in %s (on %s): %s",
+						ServerInstance->SNO.WriteToSnoMask('x', "G-line added due to DNSBL match on %s to expire in %s (on %s): %s",
 							gl->Displayable().c_str(), InspIRCd::DurationString(gl->duration).c_str(),
->>>>>>> 15a68932
 							InspIRCd::TimeString(gl->expiry).c_str(), reason.c_str());
 						ServerInstance->XLines->ApplyLines();
 					}
