--- conflicted
+++ resolved
@@ -234,7 +234,7 @@
 
  public:
 	ModuleRLine()
-		: Module(VF_VENDOR | VF_COMMON, "Provides support for banning users through regular expression patterns")
+		: Module(VF_VENDOR | VF_COMMON, "Adds the /RLINE command which allows server operators to prevent users matching a nickname!username@hostname+realname regular expression from connecting to the server.")
 		, Stats::EventListener(this)
 		, rxfactory(this, "regex")
 		, f(rxfactory)
@@ -255,12 +255,8 @@
 
 	void GetLinkData(std::string& data) override
 	{
-<<<<<<< HEAD
 		if (rxfactory)
 			data = rxfactory->name;
-=======
-		return Version("Adds the /RLINE command which allows server operators to prevent users matching a nickname!username@hostname+realname regular expression from connecting to the server.", VF_COMMON | VF_VENDOR, rxfactory ? rxfactory->name : "");
->>>>>>> c5680d64
 	}
 
 	ModResult OnUserRegister(LocalUser* user) override
