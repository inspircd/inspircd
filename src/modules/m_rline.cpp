/*
 * InspIRCd -- Internet Relay Chat Daemon
 *
 *   Copyright (C) 2018 linuxdaemon <linuxdaemon.irc@gmail.com>
 *   Copyright (C) 2017, 2019 Matt Schatz <genius3000@g3k.solutions>
 *   Copyright (C) 2013, 2017-2018, 2020 Sadie Powell <sadie@witchery.services>
 *   Copyright (C) 2012-2013, 2016 Attila Molnar <attilamolnar@hush.com>
 *   Copyright (C) 2012, 2019 Robby <robby@chatbelgie.be>
 *   Copyright (C) 2009-2010 Daniel De Graaf <danieldg@inspircd.org>
 *   Copyright (C) 2009 Uli Schlachter <psychon@inspircd.org>
 *   Copyright (C) 2008-2009 Robin Burchell <robin+git@viroteck.net>
 *   Copyright (C) 2008 Thomas Stagner <aquanight@inspircd.org>
 *   Copyright (C) 2008 Craig Edwards <brain@inspircd.org>
 *
 * This file is part of InspIRCd.  InspIRCd is free software: you can
 * redistribute it and/or modify it under the terms of the GNU General Public
 * License as published by the Free Software Foundation, version 2.
 *
 * This program is distributed in the hope that it will be useful, but WITHOUT
 * ANY WARRANTY; without even the implied warranty of MERCHANTABILITY or FITNESS
 * FOR A PARTICULAR PURPOSE.  See the GNU General Public License for more
 * details.
 *
 * You should have received a copy of the GNU General Public License
 * along with this program.  If not, see <http://www.gnu.org/licenses/>.
 */


#include "inspircd.h"
#include "modules/regex.h"
#include "modules/stats.h"
#include "xline.h"

static bool ZlineOnMatch = false;
static bool added_zline = false;

class RLine : public XLine
{
 public:
<<<<<<< HEAD

	/** Create a R-line.
	 * @param s_time The set time
	 * @param d The duration of the xline
	 * @param src The sender of the xline
	 * @param re The reason of the xline
	 * @param regex Pattern to match with
	 * @
	 */
	RLine(time_t s_time, unsigned long d, const std::string& src, const std::string& re, const std::string& regexs, Regex::EngineReference& rxfactory)
=======
	RLine(time_t s_time, unsigned long d, const std::string& src, const std::string& re, const std::string& regexs, dynamic_reference<RegexFactory>& rxfactory)
>>>>>>> fc3c650e
		: XLine(s_time, d, src, re, "R")
		, matchtext(regexs)
	{
		/* This can throw on failure, but if it does we DONT catch it here, we catch it and display it
		 * where the object is created, we might not ALWAYS want it to output stuff to snomask x all the time
		 */
		regex = rxfactory->Create(regexs);
	}

<<<<<<< HEAD
	bool Matches(User* u) override
=======
	~RLine()
	{
		delete regex;
	}

	bool Matches(User* u) CXX11_OVERRIDE
>>>>>>> fc3c650e
	{
		LocalUser* lu = IS_LOCAL(u);
		if (lu && lu->exempt)
			return false;

		const std::string host = u->nick + "!" + u->ident + "@" + u->GetRealHost() + " " + u->GetRealName();
		const std::string ip = u->nick + "!" + u->ident + "@" + u->GetIPString() + " " + u->GetRealName();
		return (regex->IsMatch(host) || regex->IsMatch(ip));
	}

	bool Matches(const std::string& compare) override
	{
		return regex->IsMatch(compare);
	}

	void Apply(User* u) override
	{
		if (ZlineOnMatch)
		{
			ZLine* zl = new ZLine(ServerInstance->Time(), duration ? expiry - ServerInstance->Time() : 0, ServerInstance->Config->ServerName.c_str(), reason.c_str(), u->GetIPString());
			if (ServerInstance->XLines->AddLine(zl, NULL))
			{
				std::string expirystr = zl->duration ? InspIRCd::Format(" to expire in %s (on %s)", InspIRCd::DurationString(zl->duration).c_str(), InspIRCd::TimeString(zl->expiry).c_str()) : "";
				ServerInstance->SNO.WriteToSnoMask('x', "Z-line added due to R-line match on %s%s: %s",
					zl->ipaddr.c_str(), expirystr.c_str(), zl->reason.c_str());
				added_zline = true;
			}
			else
				delete zl;
		}
		DefaultApply(u, "R", false);
	}

	const std::string& Displayable() override
	{
		return matchtext;
	}

	std::string matchtext;

	Regex::PatternPtr regex;
};


/** An XLineFactory specialized to generate RLine* pointers
 */
class RLineFactory : public XLineFactory
{
 public:
	Regex::EngineReference& rxfactory;
	RLineFactory(Regex::EngineReference& rx) : XLineFactory("R"), rxfactory(rx)
	{
	}

	/** Generate a RLine
	 */
	XLine* Generate(time_t set_time, unsigned long duration, const std::string& source, const std::string& reason, const std::string& xline_specific_mask) override
	{
		if (!rxfactory)
		{
			ServerInstance->SNO.WriteToSnoMask('a', "Cannot create regexes until engine is set to a loaded provider!");
			throw ModuleException("Regex engine not set or loaded!");
		}

		return new RLine(set_time, duration, source, reason, xline_specific_mask, rxfactory);
	}
};

/** Handle /RLINE
 * Syntax is same as other lines: RLINE regex_goes_here 1d :reason
 */
class CommandRLine : public Command
{
	std::string rxengine;
	RLineFactory& factory;

 public:
	CommandRLine(Module* Creator, RLineFactory& rlf) : Command(Creator,"RLINE", 1, 3), factory(rlf)
	{
		access_needed = CmdAccess::OPERATOR;
		syntax = { "<regex> [<duration> :<reason>]" };
	}

	CmdResult Handle(User* user, const Params& parameters) override
	{

		if (parameters.size() >= 3)
		{
			// Adding - XXX todo make this respect <insane> tag perhaps..

			unsigned long duration;
			if (!InspIRCd::Duration(parameters[1], duration))
			{
				user->WriteNotice("*** Invalid duration for R-line.");
				return CmdResult::FAILURE;
			}
			XLine *r = NULL;

			try
			{
				r = factory.Generate(ServerInstance->Time(), duration, user->nick.c_str(), parameters[2].c_str(), parameters[0].c_str());
			}
			catch (ModuleException &e)
			{
				ServerInstance->SNO.WriteToSnoMask('a', "Could not add R-line: " + e.GetReason());
			}

			if (r)
			{
				if (ServerInstance->XLines->AddLine(r, user))
				{
					if (!duration)
					{
						ServerInstance->SNO.WriteToSnoMask('x', "%s added permanent R-line for %s: %s", user->nick.c_str(), parameters[0].c_str(), parameters[2].c_str());
					}
					else
					{
						ServerInstance->SNO.WriteToSnoMask('x', "%s added timed R-line for %s, expires in %s (on %s): %s",
							user->nick.c_str(), parameters[0].c_str(), InspIRCd::DurationString(duration).c_str(),
							InspIRCd::TimeString(ServerInstance->Time() + duration).c_str(), parameters[2].c_str());
					}

					ServerInstance->XLines->ApplyLines();
				}
				else
				{
					delete r;
					user->WriteNotice("*** R-line for " + parameters[0] + " already exists.");
				}
			}
		}
		else
		{
			std::string reason;

			if (ServerInstance->XLines->DelLine(parameters[0].c_str(), "R", reason, user))
			{
				ServerInstance->SNO.WriteToSnoMask('x', "%s removed R-line on %s: %s", user->nick.c_str(), parameters[0].c_str(), reason.c_str());
			}
			else
			{
				user->WriteNotice("*** R-line " + parameters[0] + " not found on the list.");
			}
		}

		return CmdResult::SUCCESS;
	}

	RouteDescriptor GetRouting(User* user, const Params& parameters) override
	{
		if (IS_LOCAL(user))
			return ROUTE_LOCALONLY; // spanningtree will send ADDLINE

		return ROUTE_BROADCAST;
	}
};

class ModuleRLine
	: public Module
	, public Stats::EventListener
{
 private:
 	Regex::EngineReference rxfactory;
	RLineFactory f;
	CommandRLine r;
	bool MatchOnNickChange;
	bool initing = true;
	Regex::Engine* factory;

 public:
	ModuleRLine()
		: Module(VF_VENDOR | VF_COMMON, "Adds the /RLINE command which allows server operators to prevent users matching a nickname!username@hostname+realname regular expression from connecting to the server.")
		, Stats::EventListener(this)
		, rxfactory(this)
		, f(rxfactory)
		, r(this, f)
	{
	}

	void init() override
	{
		ServerInstance->XLines->RegisterFactory(&f);
	}

	~ModuleRLine()
	{
		ServerInstance->XLines->DelAll("R");
		ServerInstance->XLines->UnregisterFactory(&f);
	}

	void GetLinkData(std::string& data) override
	{
		if (rxfactory)
			data = rxfactory->name;
	}

	ModResult OnUserRegister(LocalUser* user) override
	{
		// Apply lines on user connect
		XLine *rl = ServerInstance->XLines->MatchesLine("R", user);

		if (rl)
		{
			// Bang. :P
			rl->Apply(user);
			return MOD_RES_DENY;
		}
		return MOD_RES_PASSTHRU;
	}

	void ReadConfig(ConfigStatus& status) override
	{
		auto tag = ServerInstance->Config->ConfValue("rline");

		MatchOnNickChange = tag->getBool("matchonnickchange");
		ZlineOnMatch = tag->getBool("zlineonmatch");
		std::string newrxengine = tag->getString("engine");

		factory = rxfactory ? (rxfactory.operator->()) : NULL;

		rxfactory.SetEngine(newrxengine);
		if (!rxfactory)
		{
			if (newrxengine.empty())
				ServerInstance->SNO.WriteToSnoMask('a', "WARNING: No regex engine loaded - R-line functionality disabled until this is corrected.");
			else
				ServerInstance->SNO.WriteToSnoMask('a', "WARNING: Regex engine '%s' is not loaded - R-line functionality disabled until this is corrected.", newrxengine.c_str());

			ServerInstance->XLines->DelAll(f.GetType());
		}
		else if ((!initing) && (rxfactory.operator->() != factory))
		{
			ServerInstance->SNO.WriteToSnoMask('a', "Regex engine has changed, removing all R-lines.");
			ServerInstance->XLines->DelAll(f.GetType());
		}

		initing = false;
	}

	ModResult OnStats(Stats::Context& stats) override
	{
		if (stats.GetSymbol() != 'R')
			return MOD_RES_PASSTHRU;

		ServerInstance->XLines->InvokeStats("R", stats);
		return MOD_RES_DENY;
	}

	void OnUserPostNick(User *user, const std::string &oldnick) override
	{
		if (!IS_LOCAL(user))
			return;

		if (!MatchOnNickChange)
			return;

		XLine *rl = ServerInstance->XLines->MatchesLine("R", user);

		if (rl)
		{
			// Bang! :D
			rl->Apply(user);
		}
	}

	void OnBackgroundTimer(time_t curtime) override
	{
		if (added_zline)
		{
			added_zline = false;
			ServerInstance->XLines->ApplyLines();
		}
	}

	void OnUnloadModule(Module* mod) override
	{
		// If the regex engine became unavailable or has changed, remove all R-lines.
		if (!rxfactory)
		{
			ServerInstance->XLines->DelAll(f.GetType());
		}
		else if (rxfactory.operator->() != factory)
		{
			factory = rxfactory.operator->();
			ServerInstance->XLines->DelAll(f.GetType());
		}
	}

	void Prioritize() override
	{
		Module* mod = ServerInstance->Modules.Find("cgiirc");
		ServerInstance->Modules.SetPriority(this, I_OnUserRegister, PRIORITY_AFTER, mod);
	}
};

MODULE_INIT(ModuleRLine)<|MERGE_RESOLUTION|>--- conflicted
+++ resolved
@@ -37,20 +37,7 @@
 class RLine : public XLine
 {
  public:
-<<<<<<< HEAD
-
-	/** Create a R-line.
-	 * @param s_time The set time
-	 * @param d The duration of the xline
-	 * @param src The sender of the xline
-	 * @param re The reason of the xline
-	 * @param regex Pattern to match with
-	 * @
-	 */
 	RLine(time_t s_time, unsigned long d, const std::string& src, const std::string& re, const std::string& regexs, Regex::EngineReference& rxfactory)
-=======
-	RLine(time_t s_time, unsigned long d, const std::string& src, const std::string& re, const std::string& regexs, dynamic_reference<RegexFactory>& rxfactory)
->>>>>>> fc3c650e
 		: XLine(s_time, d, src, re, "R")
 		, matchtext(regexs)
 	{
@@ -60,16 +47,7 @@
 		regex = rxfactory->Create(regexs);
 	}
 
-<<<<<<< HEAD
 	bool Matches(User* u) override
-=======
-	~RLine()
-	{
-		delete regex;
-	}
-
-	bool Matches(User* u) CXX11_OVERRIDE
->>>>>>> fc3c650e
 	{
 		LocalUser* lu = IS_LOCAL(u);
 		if (lu && lu->exempt)
