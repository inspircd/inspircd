/*
 * InspIRCd -- Internet Relay Chat Daemon
 *
 *   Copyright (C) 2009 Daniel De Graaf <danieldg@inspircd.org>
 *   Copyright (C) 2008 Craig Edwards <craigedwards@brainbox.cc>
 *   Copyright (C) 2008 Thomas Stagner <aquanight@inspircd.org>
 *   Copyright (C) 2008 Robin Burchell <robin+git@viroteck.net>
 *
 * This file is part of InspIRCd.  InspIRCd is free software: you can
 * redistribute it and/or modify it under the terms of the GNU General Public
 * License as published by the Free Software Foundation, version 2.
 *
 * This program is distributed in the hope that it will be useful, but WITHOUT
 * ANY WARRANTY; without even the implied warranty of MERCHANTABILITY or FITNESS
 * FOR A PARTICULAR PURPOSE.  See the GNU General Public License for more
 * details.
 *
 * You should have received a copy of the GNU General Public License
 * along with this program.  If not, see <http://www.gnu.org/licenses/>.
 */


#include "inspircd.h"
#include "modules/regex.h"
#include "modules/stats.h"
#include "xline.h"

static bool ZlineOnMatch = false;
static bool added_zline = false;

class RLine : public XLine
{
 public:

	/** Create a R-line.
	 * @param s_time The set time
	 * @param d The duration of the xline
	 * @param src The sender of the xline
	 * @param re The reason of the xline
	 * @param regex Pattern to match with
	 * @
	 */
	RLine(time_t s_time, unsigned long d, const std::string& src, const std::string& re, const std::string& regexs, dynamic_reference<RegexFactory>& rxfactory)
		: XLine(s_time, d, src, re, "R")
		, matchtext(regexs)
	{
		/* This can throw on failure, but if it does we DONT catch it here, we catch it and display it
		 * where the object is created, we might not ALWAYS want it to output stuff to snomask x all the time
		 */
		regex = rxfactory->Create(regexs);
	}

	/** Destructor
	 */
	~RLine()
	{
		delete regex;
	}

	bool Matches(User* u) override
	{
		LocalUser* lu = IS_LOCAL(u);
		if (lu && lu->exempt)
			return false;

		const std::string host = u->nick + "!" + u->ident + "@" + u->GetRealHost() + " " + u->GetRealName();
		const std::string ip = u->nick + "!" + u->ident + "@" + u->GetIPString() + " " + u->GetRealName();
		return (regex->Matches(host) || regex->Matches(ip));
	}

	bool Matches(const std::string& compare) override
	{
		return regex->Matches(compare);
	}

	void Apply(User* u) override
	{
		if (ZlineOnMatch)
		{
			ZLine* zl = new ZLine(ServerInstance->Time(), duration ? expiry - ServerInstance->Time() : 0, ServerInstance->Config->ServerName.c_str(), reason.c_str(), u->GetIPString());
			if (ServerInstance->XLines->AddLine(zl, NULL))
			{
<<<<<<< HEAD
				std::string timestr = InspIRCd::TimeString(zl->expiry);
				ServerInstance->SNO.WriteToSnoMask('x', "Z-line added due to R-line match on %s%s%s: %s",
					zl->ipaddr.c_str(), zl->duration ? " to expire on " : "", zl->duration ? timestr.c_str() : "", zl->reason.c_str());
=======
				std::string expirystr = zl->duration ? InspIRCd::Format(" to expire in %s (on %s)", InspIRCd::DurationString(zl->duration).c_str(), InspIRCd::TimeString(zl->expiry).c_str()) : "";
				ServerInstance->SNO->WriteToSnoMask('x', "Z-line added due to R-line match on %s%s: %s",
					zl->ipaddr.c_str(), expirystr.c_str(), zl->reason.c_str());
>>>>>>> bdded70a
				added_zline = true;
			}
			else
				delete zl;
		}
		DefaultApply(u, "R", false);
	}

	const std::string& Displayable() override
	{
		return matchtext;
	}

	std::string matchtext;

	Regex *regex;
};


/** An XLineFactory specialized to generate RLine* pointers
 */
class RLineFactory : public XLineFactory
{
 public:
	dynamic_reference<RegexFactory>& rxfactory;
	RLineFactory(dynamic_reference<RegexFactory>& rx) : XLineFactory("R"), rxfactory(rx)
	{
	}

	/** Generate a RLine
	 */
	XLine* Generate(time_t set_time, unsigned long duration, const std::string& source, const std::string& reason, const std::string& xline_specific_mask) override
	{
		if (!rxfactory)
		{
			ServerInstance->SNO.WriteToSnoMask('a', "Cannot create regexes until engine is set to a loaded provider!");
			throw ModuleException("Regex engine not set or loaded!");
		}

		return new RLine(set_time, duration, source, reason, xline_specific_mask, rxfactory);
	}
};

/** Handle /RLINE
 * Syntax is same as other lines: RLINE regex_goes_here 1d :reason
 */
class CommandRLine : public Command
{
	std::string rxengine;
	RLineFactory& factory;

 public:
	CommandRLine(Module* Creator, RLineFactory& rlf) : Command(Creator,"RLINE", 1, 3), factory(rlf)
	{
		flags_needed = 'o'; this->syntax = "<regex> [<duration> :<reason>]";
	}

	CmdResult Handle(User* user, const Params& parameters) override
	{

		if (parameters.size() >= 3)
		{
			// Adding - XXX todo make this respect <insane> tag perhaps..

			unsigned long duration;
			if (!InspIRCd::Duration(parameters[1], duration))
			{
				user->WriteNotice("*** Invalid duration for R-line.");
				return CMD_FAILURE;
			}
			XLine *r = NULL;

			try
			{
				r = factory.Generate(ServerInstance->Time(), duration, user->nick.c_str(), parameters[2].c_str(), parameters[0].c_str());
			}
			catch (ModuleException &e)
			{
				ServerInstance->SNO.WriteToSnoMask('a',"Could not add RLINE: " + e.GetReason());
			}

			if (r)
			{
				if (ServerInstance->XLines->AddLine(r, user))
				{
					if (!duration)
					{
						ServerInstance->SNO.WriteToSnoMask('x',"%s added permanent R-line for %s: %s", user->nick.c_str(), parameters[0].c_str(), parameters[2].c_str());
					}
					else
					{
<<<<<<< HEAD
						time_t c_requires_crap = duration + ServerInstance->Time();
						std::string timestr = InspIRCd::TimeString(c_requires_crap);
						ServerInstance->SNO.WriteToSnoMask('x', "%s added timed R-line for %s to expire on %s: %s", user->nick.c_str(), parameters[0].c_str(), timestr.c_str(), parameters[2].c_str());
=======
						ServerInstance->SNO->WriteToSnoMask('x', "%s added timed R-line for %s to expire in %s (on %s): %s",
							user->nick.c_str(), parameters[0].c_str(), InspIRCd::DurationString(duration).c_str(),
							InspIRCd::TimeString(ServerInstance->Time() + duration).c_str(), parameters[2].c_str());
>>>>>>> bdded70a
					}

					ServerInstance->XLines->ApplyLines();
				}
				else
				{
					delete r;
					user->WriteNotice("*** R-line for " + parameters[0] + " already exists.");
				}
			}
		}
		else
		{
			std::string reason;

			if (ServerInstance->XLines->DelLine(parameters[0].c_str(), "R", reason, user))
			{
				ServerInstance->SNO.WriteToSnoMask('x', "%s removed R-line on %s: %s", user->nick.c_str(), parameters[0].c_str(), reason.c_str());
			}
			else
			{
				user->WriteNotice("*** R-line " + parameters[0] + " not found in list, try /stats R.");
			}
		}

		return CMD_SUCCESS;
	}

	RouteDescriptor GetRouting(User* user, const Params& parameters) override
	{
		if (IS_LOCAL(user))
			return ROUTE_LOCALONLY; // spanningtree will send ADDLINE

		return ROUTE_BROADCAST;
	}
};

class ModuleRLine : public Module, public Stats::EventListener
{
	dynamic_reference<RegexFactory> rxfactory;
	RLineFactory f;
	CommandRLine r;
	bool MatchOnNickChange;
	bool initing;
	RegexFactory* factory;

 public:
	ModuleRLine()
		: Stats::EventListener(this)
		, rxfactory(this, "regex")
		, f(rxfactory)
		, r(this, f)
		, initing(true)
	{
	}

	void init() override
	{
		ServerInstance->XLines->RegisterFactory(&f);
	}

	~ModuleRLine()
	{
		ServerInstance->XLines->DelAll("R");
		ServerInstance->XLines->UnregisterFactory(&f);
	}

	Version GetVersion() override
	{
		return Version("RLINE: Regexp user banning.", VF_COMMON | VF_VENDOR, rxfactory ? rxfactory->name : "");
	}

	ModResult OnUserRegister(LocalUser* user) override
	{
		// Apply lines on user connect
		XLine *rl = ServerInstance->XLines->MatchesLine("R", user);

		if (rl)
		{
			// Bang. :P
			rl->Apply(user);
			return MOD_RES_DENY;
		}
		return MOD_RES_PASSTHRU;
	}

	void ReadConfig(ConfigStatus& status) override
	{
		ConfigTag* tag = ServerInstance->Config->ConfValue("rline");

		MatchOnNickChange = tag->getBool("matchonnickchange");
		ZlineOnMatch = tag->getBool("zlineonmatch");
		std::string newrxengine = tag->getString("engine");

		factory = rxfactory ? (rxfactory.operator->()) : NULL;

		if (newrxengine.empty())
			rxfactory.SetProvider("regex");
		else
			rxfactory.SetProvider("regex/" + newrxengine);

		if (!rxfactory)
		{
			if (newrxengine.empty())
				ServerInstance->SNO.WriteToSnoMask('a', "WARNING: No regex engine loaded - R-line functionality disabled until this is corrected.");
			else
				ServerInstance->SNO.WriteToSnoMask('a', "WARNING: Regex engine '%s' is not loaded - R-line functionality disabled until this is corrected.", newrxengine.c_str());

			ServerInstance->XLines->DelAll(f.GetType());
		}
		else if ((!initing) && (rxfactory.operator->() != factory))
		{
			ServerInstance->SNO.WriteToSnoMask('a', "Regex engine has changed, removing all R-lines.");
			ServerInstance->XLines->DelAll(f.GetType());
		}

		initing = false;
	}

	ModResult OnStats(Stats::Context& stats) override
	{
		if (stats.GetSymbol() != 'R')
			return MOD_RES_PASSTHRU;

		ServerInstance->XLines->InvokeStats("R", 223, stats);
		return MOD_RES_DENY;
	}

	void OnUserPostNick(User *user, const std::string &oldnick) override
	{
		if (!IS_LOCAL(user))
			return;

		if (!MatchOnNickChange)
			return;

		XLine *rl = ServerInstance->XLines->MatchesLine("R", user);

		if (rl)
		{
			// Bang! :D
			rl->Apply(user);
		}
	}

	void OnBackgroundTimer(time_t curtime) override
	{
		if (added_zline)
		{
			added_zline = false;
			ServerInstance->XLines->ApplyLines();
		}
	}

	void OnUnloadModule(Module* mod) override
	{
		// If the regex engine became unavailable or has changed, remove all R-lines.
		if (!rxfactory)
		{
			ServerInstance->XLines->DelAll(f.GetType());
		}
		else if (rxfactory.operator->() != factory)
		{
			factory = rxfactory.operator->();
			ServerInstance->XLines->DelAll(f.GetType());
		}
	}

	void Prioritize() override
	{
		Module* mod = ServerInstance->Modules.Find("m_cgiirc.so");
		ServerInstance->Modules.SetPriority(this, I_OnUserRegister, PRIORITY_AFTER, mod);
	}
};

MODULE_INIT(ModuleRLine)<|MERGE_RESOLUTION|>--- conflicted
+++ resolved
@@ -80,15 +80,9 @@
 			ZLine* zl = new ZLine(ServerInstance->Time(), duration ? expiry - ServerInstance->Time() : 0, ServerInstance->Config->ServerName.c_str(), reason.c_str(), u->GetIPString());
 			if (ServerInstance->XLines->AddLine(zl, NULL))
 			{
-<<<<<<< HEAD
-				std::string timestr = InspIRCd::TimeString(zl->expiry);
-				ServerInstance->SNO.WriteToSnoMask('x', "Z-line added due to R-line match on %s%s%s: %s",
-					zl->ipaddr.c_str(), zl->duration ? " to expire on " : "", zl->duration ? timestr.c_str() : "", zl->reason.c_str());
-=======
 				std::string expirystr = zl->duration ? InspIRCd::Format(" to expire in %s (on %s)", InspIRCd::DurationString(zl->duration).c_str(), InspIRCd::TimeString(zl->expiry).c_str()) : "";
-				ServerInstance->SNO->WriteToSnoMask('x', "Z-line added due to R-line match on %s%s: %s",
+				ServerInstance->SNO.WriteToSnoMask('x', "Z-line added due to R-line match on %s%s: %s",
 					zl->ipaddr.c_str(), expirystr.c_str(), zl->reason.c_str());
->>>>>>> bdded70a
 				added_zline = true;
 			}
 			else
@@ -180,15 +174,9 @@
 					}
 					else
 					{
-<<<<<<< HEAD
-						time_t c_requires_crap = duration + ServerInstance->Time();
-						std::string timestr = InspIRCd::TimeString(c_requires_crap);
-						ServerInstance->SNO.WriteToSnoMask('x', "%s added timed R-line for %s to expire on %s: %s", user->nick.c_str(), parameters[0].c_str(), timestr.c_str(), parameters[2].c_str());
-=======
-						ServerInstance->SNO->WriteToSnoMask('x', "%s added timed R-line for %s to expire in %s (on %s): %s",
+						ServerInstance->SNO.WriteToSnoMask('x', "%s added timed R-line for %s to expire in %s (on %s): %s",
 							user->nick.c_str(), parameters[0].c_str(), InspIRCd::DurationString(duration).c_str(),
 							InspIRCd::TimeString(ServerInstance->Time() + duration).c_str(), parameters[2].c_str());
->>>>>>> bdded70a
 					}
 
 					ServerInstance->XLines->ApplyLines();
