/*
 * InspIRCd -- Internet Relay Chat Daemon
 *
 *   Copyright (C) 2017 B00mX0r <b00mx0r@aureus.pw>
 *   Copyright (C) 2013, 2018-2020 Sadie Powell <sadie@witchery.services>
 *   Copyright (C) 2012-2016 Attila Molnar <attilamolnar@hush.com>
 *   Copyright (C) 2012 Robby <robby@chatbelgie.be>
 *   Copyright (C) 2009-2010 Daniel De Graaf <danieldg@inspircd.org>
 *   Copyright (C) 2007-2008 Robin Burchell <robin+git@viroteck.net>
 *   Copyright (C) 2007 Dennis Friis <peavey@inspircd.org>
 *   Copyright (C) 2006, 2010 Craig Edwards <brain@inspircd.org>
 *
 * This file is part of InspIRCd.  InspIRCd is free software: you can
 * redistribute it and/or modify it under the terms of the GNU General Public
 * License as published by the Free Software Foundation, version 2.
 *
 * This program is distributed in the hope that it will be useful, but WITHOUT
 * ANY WARRANTY; without even the implied warranty of MERCHANTABILITY or FITNESS
 * FOR A PARTICULAR PURPOSE.  See the GNU General Public License for more
 * details.
 *
 * You should have received a copy of the GNU General Public License
 * along with this program.  If not, see <http://www.gnu.org/licenses/>.
 */


#include "inspircd.h"
#include "modules/invite.h"

enum
{
	// InspIRCd-specific.
	ERR_INVITEREMOVED = 494,
	ERR_NOTINVITED = 505,
	RPL_UNINVITED = 653
};

class CommandUninvite final
	: public Command
{
	Invite::API invapi;
public:
	CommandUninvite(Module* Creator)
		: Command(Creator, "UNINVITE", 2)
		, invapi(Creator)
	{
		syntax = { "<nick> <channel>" };
		translation = { TR_NICK, TR_TEXT };
	}

	CmdResult Handle(User* user, const Params& parameters) override
	{
		User* u;
		if (IS_LOCAL(user))
			u = ServerInstance->Users.FindNick(parameters[0]);
		else
			u = ServerInstance->Users.Find(parameters[0]);

		Channel* c = ServerInstance->Channels.Find(parameters[1]);

		if ((!c) || (!u) || (u->registered != REG_ALL))
		{
			if (!c)
			{
				user->WriteNumeric(Numerics::NoSuchChannel(parameters[1]));
			}
			else
			{
				user->WriteNumeric(Numerics::NoSuchNick(parameters[0]));
			}

			return CmdResult::FAILURE;
		}

		if (IS_LOCAL(user))
		{
			if (c->GetPrefixValue(user) < HALFOP_VALUE)
			{
<<<<<<< HEAD
				user->WriteNumeric(ERR_CHANOPRIVSNEEDED, c->name, InspIRCd::Format("You must be a channel %soperator", c->GetPrefixValue(u) == HALFOP_VALUE ? "" : "half-"));
				return CmdResult::FAILURE;
=======
				user->WriteNumeric(Numerics::ChannelPrivilegesNeeded(c, HALFOP_VALUE, "remove an invite"));
				return CMD_FAILURE;
>>>>>>> 97363d8c
			}
		}

		/* Servers remember invites only for their local users, so act
		 * only if the target is local. Otherwise the command will be
		 * passed to the target users server.
		 */
		LocalUser* lu = IS_LOCAL(u);
		if (lu)
		{
			// XXX: The source of the numeric we send must be the server of the user doing the /UNINVITE,
			// so they don't see where the target user is connected to
			if (!invapi->Remove(lu, c))
			{
				Numeric::Numeric n(ERR_NOTINVITED);
				n.SetServer(user->server);
				n.push(u->nick).push(c->name).push(InspIRCd::Format("Is not invited to channel %s", c->name.c_str()));
				user->WriteRemoteNumeric(n);
				return CmdResult::FAILURE;
			}

			Numeric::Numeric n(ERR_INVITEREMOVED);
			n.SetServer(user->server);
			n.push(c->name).push(u->nick).push("Uninvited");
			user->WriteRemoteNumeric(n);

			lu->WriteNumeric(RPL_UNINVITED, InspIRCd::Format("You were uninvited from %s by %s", c->name.c_str(), user->nick.c_str()));
			c->WriteRemoteNotice(InspIRCd::Format("*** %s uninvited %s.", user->nick.c_str(), u->nick.c_str()));
		}

		return CmdResult::SUCCESS;
	}

	RouteDescriptor GetRouting(User* user, const Params& parameters) override
	{
		return ROUTE_OPT_UCAST(parameters[0]);
	}
};

class ModuleUninvite final
	: public Module
{
private:
	CommandUninvite cmd;

public:
	ModuleUninvite()
		: Module(VF_VENDOR | VF_OPTCOMMON, "Adds the /UNINVITE command which allows users who have invited another user to a channel to withdraw their invite.")
		, cmd(this)
	{
	}
};

MODULE_INIT(ModuleUninvite)<|MERGE_RESOLUTION|>--- conflicted
+++ resolved
@@ -76,13 +76,8 @@
 		{
 			if (c->GetPrefixValue(user) < HALFOP_VALUE)
 			{
-<<<<<<< HEAD
-				user->WriteNumeric(ERR_CHANOPRIVSNEEDED, c->name, InspIRCd::Format("You must be a channel %soperator", c->GetPrefixValue(u) == HALFOP_VALUE ? "" : "half-"));
+				user->WriteNumeric(Numerics::ChannelPrivilegesNeeded(c, HALFOP_VALUE, "remove an invite"));
 				return CmdResult::FAILURE;
-=======
-				user->WriteNumeric(Numerics::ChannelPrivilegesNeeded(c, HALFOP_VALUE, "remove an invite"));
-				return CMD_FAILURE;
->>>>>>> 97363d8c
 			}
 		}
 
