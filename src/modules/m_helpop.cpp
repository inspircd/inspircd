--- conflicted
+++ resolved
@@ -103,7 +103,7 @@
 
 	public:
 		ModuleHelpop()
-			: Module(VF_VENDOR, "Provides help to users via the HELPOP command")
+			: Module(VF_VENDOR, "Adds the /HELPOP command which allows users to view help on various topics and user mode h (helpop) which marks a server operator as being available for help.")
 			, Whois::EventListener(this)
 			, cmd(this)
 			, ho(this, "helpop", 'h', true)
@@ -183,14 +183,6 @@
 			if (whois.GetTarget()->IsModeSet(ho))
 				whois.SendLine(RPL_WHOISHELPOP, "is available for help.");
 		}
-<<<<<<< HEAD
-=======
-
-		Version GetVersion() CXX11_OVERRIDE
-		{
-			return Version("Adds the /HELPOP command which allows users to view help on various topics and user mode h (helpop) which marks a server operator as being available for help.", VF_VENDOR);
-		}
->>>>>>> c5680d64
 };
 
 MODULE_INIT(ModuleHelpop)