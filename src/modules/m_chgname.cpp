/*
 * InspIRCd -- Internet Relay Chat Daemon
 *
 *   Copyright (C) 2018 Matt Schatz <genius3000@g3k.solutions>
 *   Copyright (C) 2013, 2018 Sadie Powell <sadie@witchery.services>
 *   Copyright (C) 2012-2013, 2016 Attila Molnar <attilamolnar@hush.com>
 *   Copyright (C) 2012, 2019 Robby <robby@chatbelgie.be>
 *   Copyright (C) 2009 Uli Schlachter <psychon@inspircd.org>
 *   Copyright (C) 2009 Daniel De Graaf <danieldg@inspircd.org>
 *   Copyright (C) 2007, 2009 Dennis Friis <peavey@inspircd.org>
 *   Copyright (C) 2007 Robin Burchell <robin+git@viroteck.net>
 *
 * This file is part of InspIRCd.  InspIRCd is free software: you can
 * redistribute it and/or modify it under the terms of the GNU General Public
 * License as published by the Free Software Foundation, version 2.
 *
 * This program is distributed in the hope that it will be useful, but WITHOUT
 * ANY WARRANTY; without even the implied warranty of MERCHANTABILITY or FITNESS
 * FOR A PARTICULAR PURPOSE.  See the GNU General Public License for more
 * details.
 *
 * You should have received a copy of the GNU General Public License
 * along with this program.  If not, see <http://www.gnu.org/licenses/>.
 */


#include "inspircd.h"

/** Handle /CHGNAME
 */
class CommandChgname : public Command
{
 public:
	CommandChgname(Module* Creator) : Command(Creator,"CHGNAME", 2, 2)
	{
		allow_empty_last_param = false;
		flags_needed = 'o';
		syntax = "<nick> :<realname>";
		translation = { TR_NICK, TR_TEXT };
	}

	CmdResult Handle(User* user, const Params& parameters) override
	{
		User* dest = ServerInstance->Users.Find(parameters[0]);

		if ((!dest) || (dest->registered != REG_ALL))
		{
			user->WriteNumeric(Numerics::NoSuchNick(parameters[0]));
			return CMD_FAILURE;
		}

		if (parameters[1].empty())
		{
			user->WriteNotice("*** CHGNAME: Real name must be specified");
			return CMD_FAILURE;
		}

		if (parameters[1].length() > ServerInstance->Config->Limits.MaxReal)
		{
			user->WriteNotice("*** CHGNAME: Real name is too long");
			return CMD_FAILURE;
		}

		if (IS_LOCAL(dest))
		{
			dest->ChangeRealName(parameters[1]);
			ServerInstance->SNO.WriteGlobalSno('a', "%s used CHGNAME to change %s's real name to '%s'", user->nick.c_str(), dest->nick.c_str(), dest->GetRealName().c_str());
		}

		return CMD_SUCCESS;
	}

	RouteDescriptor GetRouting(User* user, const Params& parameters) override
	{
		return ROUTE_OPT_UCAST(parameters[0]);
	}
};

class ModuleChgName : public Module
{
 private:
	CommandChgname cmd;

 public:
	ModuleChgName()
		: Module(VF_VENDOR | VF_OPTCOMMON, "Provides the CHGNAME command")
		, cmd(this)
	{
<<<<<<< HEAD
=======
		return Version("Adds the /CHGNAME command which allows server operators to change the real name (gecos) of a user.", VF_OPTCOMMON | VF_VENDOR);
>>>>>>> c5680d64
	}
};

MODULE_INIT(ModuleChgName)<|MERGE_RESOLUTION|>--- conflicted
+++ resolved
@@ -83,13 +83,9 @@
 
  public:
 	ModuleChgName()
-		: Module(VF_VENDOR | VF_OPTCOMMON, "Provides the CHGNAME command")
+		: Module(VF_VENDOR | VF_OPTCOMMON, "Adds the /CHGNAME command which allows server operators to change the real name (gecos) of a user.")
 		, cmd(this)
 	{
-<<<<<<< HEAD
-=======
-		return Version("Adds the /CHGNAME command which allows server operators to change the real name (gecos) of a user.", VF_OPTCOMMON | VF_VENDOR);
->>>>>>> c5680d64
 	}
 };
 
