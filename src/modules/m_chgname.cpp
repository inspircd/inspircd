--- conflicted
+++ resolved
@@ -29,13 +29,8 @@
 	{
 		allow_empty_last_param = false;
 		flags_needed = 'o';
-<<<<<<< HEAD
-		syntax = "<nick> <new real name>";
+		syntax = "<nick> :<realname>";
 		translation = { TR_NICK, TR_TEXT };
-=======
-		syntax = "<nick> :<realname>";
-		TRANSLATE2(TR_NICK, TR_TEXT);
->>>>>>> bdded70a
 	}
 
 	CmdResult Handle(User* user, const Params& parameters) override
