/*
 * InspIRCd -- Internet Relay Chat Daemon
 *
 *   Copyright (C) 2018 Matt Schatz <genius3000@g3k.solutions>
 *   Copyright (C) 2013, 2018 Sadie Powell <sadie@witchery.services>
 *   Copyright (C) 2012-2013, 2016 Attila Molnar <attilamolnar@hush.com>
 *   Copyright (C) 2012, 2019 Robby <robby@chatbelgie.be>
 *   Copyright (C) 2009 Uli Schlachter <psychon@inspircd.org>
 *   Copyright (C) 2009 Daniel De Graaf <danieldg@inspircd.org>
 *   Copyright (C) 2007, 2009 Dennis Friis <peavey@inspircd.org>
 *   Copyright (C) 2007 Robin Burchell <robin+git@viroteck.net>
 *
 * This file is part of InspIRCd.  InspIRCd is free software: you can
 * redistribute it and/or modify it under the terms of the GNU General Public
 * License as published by the Free Software Foundation, version 2.
 *
 * This program is distributed in the hope that it will be useful, but WITHOUT
 * ANY WARRANTY; without even the implied warranty of MERCHANTABILITY or FITNESS
 * FOR A PARTICULAR PURPOSE.  See the GNU General Public License for more
 * details.
 *
 * You should have received a copy of the GNU General Public License
 * along with this program.  If not, see <http://www.gnu.org/licenses/>.
 */


#include "inspircd.h"

class CommandChgname final
	: public Command
{
public:
	CommandChgname(Module* Creator) : Command(Creator,"CHGNAME", 2, 2)
	{
		allow_empty_last_param = false;
		access_needed = CmdAccess::OPERATOR;
		syntax = { "<nick> :<realname>" };
		translation = { TR_NICK, TR_TEXT };
	}

	CmdResult Handle(User* user, const Params& parameters) override
	{
		User* dest = ServerInstance->Users.Find(parameters[0]);

		if ((!dest) || (dest->registered != REG_ALL))
		{
			user->WriteNumeric(Numerics::NoSuchNick(parameters[0]));
			return CmdResult::FAILURE;
		}

		if (parameters[1].empty())
		{
			user->WriteNotice("*** CHGNAME: Real name must be specified");
			return CmdResult::FAILURE;
		}

		if (parameters[1].length() > ServerInstance->Config->Limits.MaxReal)
		{
			user->WriteNotice("*** CHGNAME: Real name is too long");
			return CmdResult::FAILURE;
		}

		if (IS_LOCAL(dest))
		{
			dest->ChangeRealName(parameters[1]);
<<<<<<< HEAD
			ServerInstance->SNO.WriteGlobalSno('a', "%s used CHGNAME to change %s's real name to '%s'", user->nick.c_str(), dest->nick.c_str(), dest->GetRealName().c_str());
=======
			ServerInstance->SNO->WriteGlobalSno('a', "%s used CHGNAME to change %s's real name to '%s\x0F'", user->nick.c_str(), dest->nick.c_str(), dest->GetRealName().c_str());
>>>>>>> d9be3ed7
		}

		return CmdResult::SUCCESS;
	}

	RouteDescriptor GetRouting(User* user, const Params& parameters) override
	{
		return ROUTE_OPT_UCAST(parameters[0]);
	}
};

class ModuleChgName final
	: public Module
{
private:
	CommandChgname cmd;

public:
	ModuleChgName()
		: Module(VF_VENDOR | VF_OPTCOMMON, "Adds the /CHGNAME command which allows server operators to change the real name of a user.")
		, cmd(this)
	{
	}
};

MODULE_INIT(ModuleChgName)<|MERGE_RESOLUTION|>--- conflicted
+++ resolved
@@ -63,11 +63,7 @@
 		if (IS_LOCAL(dest))
 		{
 			dest->ChangeRealName(parameters[1]);
-<<<<<<< HEAD
-			ServerInstance->SNO.WriteGlobalSno('a', "%s used CHGNAME to change %s's real name to '%s'", user->nick.c_str(), dest->nick.c_str(), dest->GetRealName().c_str());
-=======
-			ServerInstance->SNO->WriteGlobalSno('a', "%s used CHGNAME to change %s's real name to '%s\x0F'", user->nick.c_str(), dest->nick.c_str(), dest->GetRealName().c_str());
->>>>>>> d9be3ed7
+			ServerInstance->SNO.WriteGlobalSno('a', "%s used CHGNAME to change %s's real name to '%s\x0F'", user->nick.c_str(), dest->nick.c_str(), dest->GetRealName().c_str());
 		}
 
 		return CmdResult::SUCCESS;
