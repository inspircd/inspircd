/*
 * InspIRCd -- Internet Relay Chat Daemon
 *
 *   Copyright (C) 2009 Daniel De Graaf <danieldg@inspircd.org>
 *   Copyright (C) 2008 Pippijn van Steenhoven <pip88nl@gmail.com>
 *   Copyright (C) 2007 Robin Burchell <robin+git@viroteck.net>
 *   Copyright (C) 2007 Dennis Friis <peavey@inspircd.org>
 *   Copyright (C) 2006 Oliver Lupton <oliverlupton@gmail.com>
 *   Copyright (C) 2005 Craig McLure <craig@chatspike.net>
 *   Copyright (C) 2005 Craig Edwards <craigedwards@brainbox.cc>
 *
 * This file is part of InspIRCd.  InspIRCd is free software: you can
 * redistribute it and/or modify it under the terms of the GNU General Public
 * License as published by the Free Software Foundation, version 2.
 *
 * This program is distributed in the hope that it will be useful, but WITHOUT
 * ANY WARRANTY; without even the implied warranty of MERCHANTABILITY or FITNESS
 * FOR A PARTICULAR PURPOSE.  See the GNU General Public License for more
 * details.
 *
 * You should have received a copy of the GNU General Public License
 * along with this program.  If not, see <http://www.gnu.org/licenses/>.
 */


#include "inspircd.h"
#include "listmode.h"
#include "modules/exemption.h"

/** Handles channel mode +g
 */
class ChanFilter : public ListModeBase
{
 public:
	unsigned long maxlen;

	ChanFilter(Module* Creator)
		: ListModeBase(Creator, "filter", 'g', "End of channel spamfilter list", 941, 940, false)
	{
		syntax = "<pattern>";
	}

	bool ValidateParam(User* user, Channel* chan, std::string& word) override
	{
		if (word.length() > maxlen)
		{
			user->WriteNumeric(Numerics::InvalidModeParameter(chan, this, word, "Word is too long for the spamfilter list."));
			return false;
		}

		return true;
	}
};

class ModuleChanFilter : public Module
{
	CheckExemption::EventProvider exemptionprov;
	ChanFilter cf;
	bool hidemask;
	bool notifyuser;

	ChanFilter::ListItem* Match(User* user, Channel* chan, const std::string& text)
	{
		ModResult res = CheckExemption::Call(exemptionprov, user, chan, "filter");
		if (!IS_LOCAL(user) || res == MOD_RES_ALLOW)
			return NULL;

		ListModeBase::ModeList* list = cf.GetList(chan);
		if (!list)
			return NULL;

		for (ListModeBase::ModeList::iterator i = list->begin(); i != list->end(); i++)
		{
			if (InspIRCd::Match(text, i->mask))
				return &*i;
		}

		return NULL;
	}

 public:

	ModuleChanFilter()
		: exemptionprov(this)
		, cf(this)
	{
	}

	void ReadConfig(ConfigStatus& status) override
	{
		ConfigTag* tag = ServerInstance->Config->ConfValue("chanfilter");
		hidemask = tag->getBool("hidemask");
		cf.maxlen = tag->getUInt("maxlen", 35, 10, ModeParser::MODE_PARAM_MAX);
		notifyuser = tag->getBool("notifyuser", true);
		cf.DoRehash();
	}

<<<<<<< HEAD
	ModResult OnUserPreMessage(User* user, const MessageTarget& target, MessageDetails& details) override
=======
	void OnUserPart(Membership* memb, std::string& partmessage, CUList& except_list) CXX11_OVERRIDE
	{
		if (!memb)
			return;

		User* user = memb->user;
		Channel* chan = memb->chan;
		ChanFilter::ListItem* match = Match(user, chan, partmessage);
		if (!match)
			return;

		// Match() checks the user is local, we can assume from here
		LocalUser* luser = IS_LOCAL(user);

		std::string oldreason(partmessage);
		partmessage = "Reason filtered";
		if (!notifyuser)
		{
			// Send fake part
			ClientProtocol::Messages::Part partmsg(memb, oldreason);
			ClientProtocol::Event ev(ServerInstance->GetRFCEvents().part, partmsg);
			luser->Send(ev);

			// Don't send the user the changed message
			except_list.insert(user);
			return;
		}

		if (hidemask)
			user->WriteNumeric(ERR_CANNOTSENDTOCHAN, chan->name, "Cannot send to channel (your part message contained a censored word)");
		else
			user->WriteNumeric(ERR_CANNOTSENDTOCHAN, chan->name, "Cannot send to channel (your part message contained a censored word: " + match->mask + ")");
	}

	ModResult OnUserPreMessage(User* user, const MessageTarget& target, MessageDetails& details) CXX11_OVERRIDE
>>>>>>> b64177d3
	{
		if (target.type != MessageTarget::TYPE_CHANNEL)
			return MOD_RES_PASSTHRU;

		Channel* chan = target.Get<Channel>();
		ChanFilter::ListItem* match = Match(user, chan, details.text);
		if (match)
		{
			if (!notifyuser)
			{
				details.echo_original = true;
				return MOD_RES_DENY;
			}

			if (hidemask)
				user->WriteNumeric(ERR_CANNOTSENDTOCHAN, chan->name, "Cannot send to channel (your message contained a censored word)");
			else
				user->WriteNumeric(ERR_CANNOTSENDTOCHAN, chan->name, "Cannot send to channel (your message contained a censored word: " + match->mask + ")");

			return MOD_RES_DENY;
		}
		return MOD_RES_PASSTHRU;
	}

	Version GetVersion() override
	{
		// We don't send any link data if the length is 35 for compatibility with the 2.0 branch.
		std::string maxfilterlen;
		if (cf.maxlen != 35)
			maxfilterlen.assign(ConvToStr(cf.maxlen));

		return Version("Provides channel-specific censor lists (like mode +G but varies from channel to channel)", VF_VENDOR, maxfilterlen);
	}
};

MODULE_INIT(ModuleChanFilter)<|MERGE_RESOLUTION|>--- conflicted
+++ resolved
@@ -95,10 +95,7 @@
 		cf.DoRehash();
 	}
 
-<<<<<<< HEAD
-	ModResult OnUserPreMessage(User* user, const MessageTarget& target, MessageDetails& details) override
-=======
-	void OnUserPart(Membership* memb, std::string& partmessage, CUList& except_list) CXX11_OVERRIDE
+	void OnUserPart(Membership* memb, std::string& partmessage, CUList& except_list) override
 	{
 		if (!memb)
 			return;
@@ -132,8 +129,7 @@
 			user->WriteNumeric(ERR_CANNOTSENDTOCHAN, chan->name, "Cannot send to channel (your part message contained a censored word: " + match->mask + ")");
 	}
 
-	ModResult OnUserPreMessage(User* user, const MessageTarget& target, MessageDetails& details) CXX11_OVERRIDE
->>>>>>> b64177d3
+	ModResult OnUserPreMessage(User* user, const MessageTarget& target, MessageDetails& details) override
 	{
 		if (target.type != MessageTarget::TYPE_CHANNEL)
 			return MOD_RES_PASSTHRU;
