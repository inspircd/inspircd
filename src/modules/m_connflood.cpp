--- conflicted
+++ resolved
@@ -39,20 +39,11 @@
 
  public:
 	ModuleConnFlood()
-		: Module(VF_VENDOR, "Throttles IP addresses which make excessive connections to the server.")
+		: Module(VF_VENDOR, "Throttles excessive connections to the server.")
 	{
 	}
 
-<<<<<<< HEAD
 	void ReadConfig(ConfigStatus& status) override
-=======
-	Version GetVersion() CXX11_OVERRIDE
-	{
-		return Version("Throttles excessive connections to the server.", VF_VENDOR);
-	}
-
-	void ReadConfig(ConfigStatus& status) CXX11_OVERRIDE
->>>>>>> 1adad7cc
 	{
 		/* read configuration variables */
 		auto tag = ServerInstance->Config->ConfValue("connflood");
