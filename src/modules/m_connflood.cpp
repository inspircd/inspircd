--- conflicted
+++ resolved
@@ -39,20 +39,11 @@
 
  public:
 	ModuleConnFlood()
-		: Module(VF_VENDOR, "Connection throttle")
+		: Module(VF_VENDOR, "Throttles IP addresses which make excessive connections to the server.")
 	{
 	}
 
-<<<<<<< HEAD
 	void ReadConfig(ConfigStatus& status) override
-=======
-	Version GetVersion() CXX11_OVERRIDE
-	{
-		return Version("Throttles IP addresses which make excessive connections to the server.", VF_VENDOR);
-	}
-
-	void ReadConfig(ConfigStatus& status) CXX11_OVERRIDE
->>>>>>> c5680d64
 	{
 		/* read configuration variables */
 		ConfigTag* tag = ServerInstance->Config->ConfValue("connflood");
