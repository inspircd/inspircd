--- conflicted
+++ resolved
@@ -70,7 +70,7 @@
 
  public:
 	ModuleHideOper()
-		: Module(VF_VENDOR, "Provides support for hiding oper status with user mode +H")
+		: Module(VF_VENDOR, "Adds user mode H (hideoper) which hides the server operator status of a user from unprivileged users.")
 		, Stats::EventListener(this)
 		, Who::EventListener(this)
 		, Whois::LineEventListener(this)
@@ -78,16 +78,7 @@
 	{
 	}
 
-<<<<<<< HEAD
 	void OnUserQuit(User* user, const std::string&, const std::string&) override
-=======
-	Version GetVersion() CXX11_OVERRIDE
-	{
-		return Version("Adds user mode H (hideoper) which hides the server operator status of a user from unprivileged users.", VF_VENDOR);
-	}
-
-	void OnUserQuit(User* user, const std::string&, const std::string&) CXX11_OVERRIDE
->>>>>>> c5680d64
 	{
 		if (user->IsModeSet(hm))
 			hm.opercount--;
