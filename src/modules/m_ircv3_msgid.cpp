--- conflicted
+++ resolved
@@ -94,7 +94,7 @@
 
  public:
 	ModuleMsgId()
-		: Module(VF_VENDOR, "Provides the msgid IRCv3 tag")
+		: Module(VF_VENDOR, "Provides support for the IRCv3 Message IDs specification.")
 		, CTCTags::EventListener(this)
 		, tag(this)
 	{
@@ -109,14 +109,6 @@
 	{
 		return CopyMessageId(details.tags_in, details.tags_out);
 	}
-<<<<<<< HEAD
-=======
-
-	Version GetVersion() CXX11_OVERRIDE
-	{
-		return Version("Provides support for the IRCv3 Message IDs specification.", VF_VENDOR);
-	}
->>>>>>> c5680d64
 };
 
 MODULE_INIT(ModuleMsgId)