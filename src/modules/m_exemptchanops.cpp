/*
 * InspIRCd -- Internet Relay Chat Daemon
 *
 *   Copyright (C) 2009-2010 Daniel De Graaf <danieldg@inspircd.org>
 *
 * This file is part of InspIRCd.  InspIRCd is free software: you can
 * redistribute it and/or modify it under the terms of the GNU General Public
 * License as published by the Free Software Foundation, version 2.
 *
 * This program is distributed in the hope that it will be useful, but WITHOUT
 * ANY WARRANTY; without even the implied warranty of MERCHANTABILITY or FITNESS
 * FOR A PARTICULAR PURPOSE.  See the GNU General Public License for more
 * details.
 *
 * You should have received a copy of the GNU General Public License
 * along with this program.  If not, see <http://www.gnu.org/licenses/>.
 */


#include "inspircd.h"
#include "listmode.h"
#include "modules/exemption.h"

/** Handles channel mode +X
 */
class ExemptChanOps : public ListModeBase
{
 public:
	ExemptChanOps(Module* Creator)
		: ListModeBase(Creator, "exemptchanops", 'X', "End of channel exemptchanops list", 954, 953, false)
	{
		syntax = "<restriction>:<prefix>";
	}

	static PrefixMode* FindMode(const std::string& mode)
	{
		if (mode.length() == 1)
			return ServerInstance->Modes->FindPrefixMode(mode[0]);

		ModeHandler* mh = ServerInstance->Modes->FindMode(mode, MODETYPE_CHANNEL);
		return mh ? mh->IsPrefixMode() : NULL;
	}

	static bool ParseEntry(const std::string& entry, std::string& restriction, std::string& prefix)
	{
		// The entry must be in the format <restriction>:<prefix>.
		std::string::size_type colon = entry.find(':');
		if (colon == std::string::npos || colon == entry.length()-1)
			return false;

		restriction.assign(entry, 0, colon);
		prefix.assign(entry, colon + 1, std::string::npos);
		return true;
	}

	ModResult AccessCheck(User* source, Channel* channel, std::string& parameter, bool adding) CXX11_OVERRIDE
	{
		std::string restriction;
		std::string prefix;
		if (!ParseEntry(parameter, restriction, prefix))
			return MOD_RES_PASSTHRU;

		PrefixMode* pm = FindMode(prefix);
		if (!pm)
			return MOD_RES_PASSTHRU;

		if (channel->GetPrefixValue(source) >= pm->GetLevelRequired(adding))
			return MOD_RES_PASSTHRU;

		source->WriteNumeric(ERR_CHANOPRIVSNEEDED, channel->name, InspIRCd::Format("You must be able to %s mode %c (%s) to %s a restriction containing it",
			adding ? "set" : "unset", pm->GetModeChar(), pm->name.c_str(), adding ? "add" : "remove"));
		return MOD_RES_DENY;
	}

	bool ValidateParam(User* user, Channel* chan, std::string& word) override
	{
		std::string restriction;
		std::string prefix;
		if (!ParseEntry(word, restriction, prefix))
		{
			user->WriteNumeric(Numerics::InvalidModeParameter(chan, this, word));
			return false;
		}

		// If there is a '-' in the restriction string ignore it and everything after it
		// to support "auditorium-vis" and "auditorium-see" in m_auditorium
		std::string::size_type dash = restriction.find('-');
		if (dash != std::string::npos)
			restriction.erase(dash);

		if (!ServerInstance->Modes.FindMode(restriction, MODETYPE_CHANNEL))
		{
			user->WriteNumeric(Numerics::InvalidModeParameter(chan, this, word, "Unknown restriction."));
			return false;
		}

		if (prefix != "*" && !FindMode(prefix))
		{
			user->WriteNumeric(Numerics::InvalidModeParameter(chan, this, word, "Unknown prefix mode."));
			return false;
		}

		return true;
	}
};

class ExemptHandler : public CheckExemption::EventListener
{
 public:
	ExemptChanOps ec;
	ExemptHandler(Module* me)
		: CheckExemption::EventListener(me)
		, ec(me)
	{
	}

<<<<<<< HEAD
	PrefixMode* FindMode(const std::string& mid)
	{
		if (mid.length() == 1)
			return ServerInstance->Modes.FindPrefixMode(mid[0]);

		ModeHandler* mh = ServerInstance->Modes.FindMode(mid, MODETYPE_CHANNEL);
		return mh ? mh->IsPrefixMode() : NULL;
	}

	ModResult OnCheckExemption(User* user, Channel* chan, const std::string& restriction) override
=======
	ModResult OnCheckExemption(User* user, Channel* chan, const std::string& restriction) CXX11_OVERRIDE
>>>>>>> c7dc34b6
	{
		unsigned int mypfx = chan->GetPrefixValue(user);
		std::string minmode;

		ListModeBase::ModeList* list = ec.GetList(chan);

		if (list)
		{
			for (ListModeBase::ModeList::iterator i = list->begin(); i != list->end(); ++i)
			{
				std::string::size_type pos = (*i).mask.find(':');
				if (pos == std::string::npos)
					continue;
				if (!i->mask.compare(0, pos, restriction))
					minmode.assign(i->mask, pos + 1, std::string::npos);
			}
		}

		PrefixMode* mh = ExemptChanOps::FindMode(minmode);
		if (mh && mypfx >= mh->GetPrefixRank())
			return MOD_RES_ALLOW;
		if (mh || minmode == "*")
			return MOD_RES_DENY;

		return MOD_RES_PASSTHRU;
	}
};

class ModuleExemptChanOps : public Module
{
	ExemptHandler eh;

 public:
	ModuleExemptChanOps() : eh(this)
	{
	}

	Version GetVersion() override
	{
		return Version("Provides the ability to allow channel operators to be exempt from certain modes", VF_VENDOR);
	}

	void ReadConfig(ConfigStatus& status) override
	{
		eh.ec.DoRehash();
	}
};

MODULE_INIT(ModuleExemptChanOps)<|MERGE_RESOLUTION|>--- conflicted
+++ resolved
@@ -35,9 +35,9 @@
 	static PrefixMode* FindMode(const std::string& mode)
 	{
 		if (mode.length() == 1)
-			return ServerInstance->Modes->FindPrefixMode(mode[0]);
+			return ServerInstance->Modes.FindPrefixMode(mode[0]);
 
-		ModeHandler* mh = ServerInstance->Modes->FindMode(mode, MODETYPE_CHANNEL);
+		ModeHandler* mh = ServerInstance->Modes.FindMode(mode, MODETYPE_CHANNEL);
 		return mh ? mh->IsPrefixMode() : NULL;
 	}
 
@@ -53,7 +53,7 @@
 		return true;
 	}
 
-	ModResult AccessCheck(User* source, Channel* channel, std::string& parameter, bool adding) CXX11_OVERRIDE
+	ModResult AccessCheck(User* source, Channel* channel, std::string& parameter, bool adding) override
 	{
 		std::string restriction;
 		std::string prefix;
@@ -114,20 +114,7 @@
 	{
 	}
 
-<<<<<<< HEAD
-	PrefixMode* FindMode(const std::string& mid)
-	{
-		if (mid.length() == 1)
-			return ServerInstance->Modes.FindPrefixMode(mid[0]);
-
-		ModeHandler* mh = ServerInstance->Modes.FindMode(mid, MODETYPE_CHANNEL);
-		return mh ? mh->IsPrefixMode() : NULL;
-	}
-
 	ModResult OnCheckExemption(User* user, Channel* chan, const std::string& restriction) override
-=======
-	ModResult OnCheckExemption(User* user, Channel* chan, const std::string& restriction) CXX11_OVERRIDE
->>>>>>> c7dc34b6
 	{
 		unsigned int mypfx = chan->GetPrefixValue(user);
 		std::string minmode;
