--- conflicted
+++ resolved
@@ -149,21 +149,7 @@
 		flags_needed = 'o'; syntax = "<nickname>|<ip>|<hostmask>|<channel> <server>";
 	}
 
-<<<<<<< HEAD
-	std::string timestring(time_t time)
-	{
-		char timebuf[60];
-		struct tm *mytime = gmtime(&time);
-		strftime(timebuf, 59, "%Y-%m-%d %H:%M:%S UTC (", mytime);
-		std::string ret(timebuf);
-		ret.append(ConvToStr(time)).push_back(')');
-		return ret;
-	}
-
 	CmdResult Handle(User* user, const Params& parameters) override
-=======
-	CmdResult Handle(User* user, const Params& parameters) CXX11_OVERRIDE
->>>>>>> 104ae687
 	{
 		if (parameters.size() > 1 && !irc::equals(parameters[1], ServerInstance->Config->ServerName))
 			return CMD_SUCCESS;
