/*
 * InspIRCd -- Internet Relay Chat Daemon
 *
 *   Copyright (C) 2020 Matt Schatz <genius3000@g3k.solutions>
 *   Copyright (C) 2019 Sadie Powell <sadie@witchery.services>
 *
 * This file is part of InspIRCd.  InspIRCd is free software: you can
 * redistribute it and/or modify it under the terms of the GNU General Public
 * License as published by the Free Software Foundation, version 2.
 *
 * This program is distributed in the hope that it will be useful, but WITHOUT
 * ANY WARRANTY; without even the implied warranty of MERCHANTABILITY or FITNESS
 * FOR A PARTICULAR PURPOSE.  See the GNU General Public License for more
 * details.
 *
 * You should have received a copy of the GNU General Public License
 * along with this program.  If not, see <http://www.gnu.org/licenses/>.
 */


#include "inspircd.h"
#include "modules/extban.h"
#include "modules/geolocation.h"
#include "modules/whois.h"

enum
{
	// InspIRCd-specific.
	RPL_WHOISCOUNTRY = 344
};

class CountryExtBan
	: public ExtBan::MatchingBase
{
 private:
	Geolocation::API& geoapi;

 public:
	CountryExtBan(Module* Creator, Geolocation::API& api)
		: ExtBan::MatchingBase(Creator, "country", 'G')
		, geoapi(api)
	{
	}

	bool IsMatch(User* user, Channel* channel, const std::string& text) override
	{
<<<<<<< HEAD
		Geolocation::Location* location = geoapi ? geoapi->GetLocation(user) : NULL;
		const std::string code = location ? location->GetCode() : "XX";
=======
		return Version("Adds extended ban G: which matches against two letter country codes.", VF_OPTCOMMON|VF_VENDOR);
	}
>>>>>>> 8a5a1c79

		// Does this user match against the ban?
		return InspIRCd::Match(code, text);
	}
};

class ModuleGeoBan
	: public Module
	, public Whois::EventListener
{
 private:
	Geolocation::API geoapi;
	CountryExtBan extban;

 public:
	ModuleGeoBan()
		: Module(VF_VENDOR | VF_OPTCOMMON, "Adds extended ban G which matches against two letter country codes.")
		, Whois::EventListener(this)
		, geoapi(this)
		, extban(this, geoapi)
	{
	}

	void OnWhois(Whois::Context& whois) override
	{
		if (whois.GetTarget()->server->IsService())
			return;

		Geolocation::Location* location = geoapi ? geoapi->GetLocation(whois.GetTarget()) : NULL;
		if (location)
			whois.SendLine(RPL_WHOISCOUNTRY, location->GetCode(), "is connecting from " + location->GetName());
		else
			whois.SendLine(RPL_WHOISCOUNTRY, "*", "is connecting from an unknown country");
	}
};

MODULE_INIT(ModuleGeoBan)<|MERGE_RESOLUTION|>--- conflicted
+++ resolved
@@ -44,13 +44,8 @@
 
 	bool IsMatch(User* user, Channel* channel, const std::string& text) override
 	{
-<<<<<<< HEAD
 		Geolocation::Location* location = geoapi ? geoapi->GetLocation(user) : NULL;
 		const std::string code = location ? location->GetCode() : "XX";
-=======
-		return Version("Adds extended ban G: which matches against two letter country codes.", VF_OPTCOMMON|VF_VENDOR);
-	}
->>>>>>> 8a5a1c79
 
 		// Does this user match against the ban?
 		return InspIRCd::Match(code, text);
@@ -67,7 +62,7 @@
 
  public:
 	ModuleGeoBan()
-		: Module(VF_VENDOR | VF_OPTCOMMON, "Adds extended ban G which matches against two letter country codes.")
+		: Module(VF_VENDOR | VF_OPTCOMMON, "Adds extended ban G: which matches against two letter country codes.")
 		, Whois::EventListener(this)
 		, geoapi(this)
 		, extban(this, geoapi)
