--- conflicted
+++ resolved
@@ -144,18 +144,11 @@
 	unsigned long splitwait;
 
  public:
-	// Stop GCC warnings about the deprecated OnServerSplit event.
-	using ServerProtocol::LinkEventListener::OnServerSplit;
-
 	ModuleJoinFlood()
-<<<<<<< HEAD
 		: Module(VF_VENDOR, "Adds channel mode j (joinflood) which helps protect against spammers which mass-join channels.")
-		, jf(this)
-=======
-		: ServerProtocol::LinkEventListener(this)
+		, ServerProtocol::LinkEventListener(this)
 		, jf(this)
 		, ignoreuntil(0)
->>>>>>> 7ba36f53
 	{
 	}
 
@@ -169,7 +162,7 @@
 		ignoreuntil = ServerInstance->startup_time + bootwait;
 	}
 
-	void OnServerSplit(const Server* server, bool error) CXX11_OVERRIDE
+	void OnServerSplit(const Server* server, bool error) override
 	{
 		if (splitwait)
 			ignoreuntil = ServerInstance->Time() + splitwait;
