/*
 * InspIRCd -- Internet Relay Chat Daemon
 *
 *   Copyright (C) 2018 Sadie Powell <sadie@witchery.services>
 *   Copyright (C) 2018 Attila Molnar <attilamolnar@hush.com>
 *
 * This file is part of InspIRCd.  InspIRCd is free software: you can
 * redistribute it and/or modify it under the terms of the GNU General Public
 * License as published by the Free Software Foundation, version 2.
 *
 * This program is distributed in the hope that it will be useful, but WITHOUT
 * ANY WARRANTY; without even the implied warranty of MERCHANTABILITY or FITNESS
 * FOR A PARTICULAR PURPOSE.  See the GNU General Public License for more
 * details.
 *
 * You should have received a copy of the GNU General Public License
 * along with this program.  If not, see <http://www.gnu.org/licenses/>.
 */


#include "inspircd.h"
#include "modules/ircv3.h"
#include "modules/account.h"

class AccountTag : public IRCv3::CapTag<AccountTag>
{
 public:
	const std::string* GetValue(const ClientProtocol::Message& msg) const
	{
		User* const user = msg.GetSourceUser();
		if (!user)
			return NULL;

		AccountExtItem* const accextitem = GetAccountExtItem();
		if (!accextitem)
			return NULL;

		return accextitem->get(user);
	}

	AccountTag(Module* mod)
		: IRCv3::CapTag<AccountTag>(mod, "account-tag", "account")
	{
	}
};

class ModuleIRCv3AccountTag : public Module
{
 private:
	AccountTag tag;

 public:
	ModuleIRCv3AccountTag()
		: Module(VF_VENDOR, "Provides the account-tag IRCv3 extension")
		, tag(this)
	{
	}
<<<<<<< HEAD
=======

	Version GetVersion() CXX11_OVERRIDE
	{
		return Version("Provides the IRCv3 account-tag client capability.", VF_VENDOR);
	}
>>>>>>> c5680d64
};

MODULE_INIT(ModuleIRCv3AccountTag)<|MERGE_RESOLUTION|>--- conflicted
+++ resolved
@@ -51,18 +51,10 @@
 
  public:
 	ModuleIRCv3AccountTag()
-		: Module(VF_VENDOR, "Provides the account-tag IRCv3 extension")
+		: Module(VF_VENDOR, "Provides the IRCv3 account-tag client capability.")
 		, tag(this)
 	{
 	}
-<<<<<<< HEAD
-=======
-
-	Version GetVersion() CXX11_OVERRIDE
-	{
-		return Version("Provides the IRCv3 account-tag client capability.", VF_VENDOR);
-	}
->>>>>>> c5680d64
 };
 
 MODULE_INIT(ModuleIRCv3AccountTag)