--- conflicted
+++ resolved
@@ -41,7 +41,7 @@
 
  public:
 	ModuleIRCv3ChgHost()
-		: Module(VF_VENDOR, "Provides the chghost IRCv3 extension")
+		: Module(VF_VENDOR, "Provides the IRCv3 chghost client capability.")
 		, cap(this, "chghost")
 		, protoevprov(this, "CHGHOST")
 	{
@@ -56,14 +56,6 @@
 	{
 		DoChgHost(user, user->ident, newhost);
 	}
-<<<<<<< HEAD
-=======
-
-	Version GetVersion() CXX11_OVERRIDE
-	{
-		return Version("Provides the IRCv3 chghost client capability.", VF_VENDOR);
-	}
->>>>>>> c5680d64
 };
 
 MODULE_INIT(ModuleIRCv3ChgHost)