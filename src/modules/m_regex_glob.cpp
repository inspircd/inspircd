/*
 * InspIRCd -- Internet Relay Chat Daemon
 *
 *   Copyright (C) 2013 Sadie Powell <sadie@witchery.services>
 *   Copyright (C) 2013 Attila Molnar <attilamolnar@hush.com>
 *   Copyright (C) 2012, 2019 Robby <robby@chatbelgie.be>
 *   Copyright (C) 2009-2010 Daniel De Graaf <danieldg@inspircd.org>
 *   Copyright (C) 2009 Uli Schlachter <psychon@inspircd.org>
 *   Copyright (C) 2008 Thomas Stagner <aquanight@inspircd.org>
 *   Copyright (C) 2008 Craig Edwards <brain@inspircd.org>
 *
 * This file is part of InspIRCd.  InspIRCd is free software: you can
 * redistribute it and/or modify it under the terms of the GNU General Public
 * License as published by the Free Software Foundation, version 2.
 *
 * This program is distributed in the hope that it will be useful, but WITHOUT
 * ANY WARRANTY; without even the implied warranty of MERCHANTABILITY or FITNESS
 * FOR A PARTICULAR PURPOSE.  See the GNU General Public License for more
 * details.
 *
 * You should have received a copy of the GNU General Public License
 * along with this program.  If not, see <http://www.gnu.org/licenses/>.
 */


#include "inspircd.h"
#include "modules/regex.h"

class GlobPattern final
	: public Regex::Pattern
{
 public:
	GlobPattern(const std::string& pattern, uint8_t options)
		: Regex::Pattern(pattern, options)
	{
	}

	bool IsMatch(const std::string& text) override
	{
		return InspIRCd::Match(text, GetPattern());
	}
};

class ModuleRegexGlob : public Module
{
 private:
	Regex::SimpleEngine<GlobPattern> regex;

 public:
	ModuleRegexGlob()
		: Module(VF_VENDOR, "Provides a regular expression engine which uses the built-in glob matching system.")
		, regex(this, "glob")
	{
<<<<<<< HEAD
=======
		return Version("Provides the glob regular expression engine which uses the built-in glob matching system.", VF_VENDOR);
>>>>>>> 8a5a1c79
	}
};

MODULE_INIT(ModuleRegexGlob)<|MERGE_RESOLUTION|>--- conflicted
+++ resolved
@@ -48,13 +48,9 @@
 
  public:
 	ModuleRegexGlob()
-		: Module(VF_VENDOR, "Provides a regular expression engine which uses the built-in glob matching system.")
+		: Module(VF_VENDOR, "Provides the glob regular expression engine which uses the built-in glob matching system.")
 		, regex(this, "glob")
 	{
-<<<<<<< HEAD
-=======
-		return Version("Provides the glob regular expression engine which uses the built-in glob matching system.", VF_VENDOR);
->>>>>>> 8a5a1c79
 	}
 };
 
