--- conflicted
+++ resolved
@@ -57,13 +57,9 @@
 
  public:
 	ModuleRegexGlob()
-		: Module(VF_VENDOR, "Regex provider module using plain wildcard matching")
+		: Module(VF_VENDOR, "Provides a regular expression engine which uses the built-in glob matching system.")
 		, gf(this)
 	{
-<<<<<<< HEAD
-=======
-		return Version("Provides a regular expression engine which uses the built-in glob matching system.", VF_VENDOR);
->>>>>>> c5680d64
 	}
 };
 
