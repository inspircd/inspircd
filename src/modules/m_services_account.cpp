/*
 * InspIRCd -- Internet Relay Chat Daemon
 *
 *   Copyright (C) 2012 Shawn Smith <shawn@inspircd.org>
 *   Copyright (C) 2009 Daniel De Graaf <danieldg@inspircd.org>
 *   Copyright (C) 2006-2008 Robin Burchell <robin+git@viroteck.net>
 *   Copyright (C) 2008 Pippijn van Steenhoven <pip88nl@gmail.com>
 *   Copyright (C) 2006, 2008 Craig Edwards <craigedwards@brainbox.cc>
 *   Copyright (C) 2007 Dennis Friis <peavey@inspircd.org>
 *
 * This file is part of InspIRCd.  InspIRCd is free software: you can
 * redistribute it and/or modify it under the terms of the GNU General Public
 * License as published by the Free Software Foundation, version 2.
 *
 * This program is distributed in the hope that it will be useful, but WITHOUT
 * ANY WARRANTY; without even the implied warranty of MERCHANTABILITY or FITNESS
 * FOR A PARTICULAR PURPOSE.  See the GNU General Public License for more
 * details.
 *
 * You should have received a copy of the GNU General Public License
 * along with this program.  If not, see <http://www.gnu.org/licenses/>.
 */


#include "inspircd.h"
#include "modules/account.h"

/** Channel mode +r - mark a channel as identified
 */
class Channel_r : public ModeHandler
{
 public:
	Channel_r(Module* Creator) : ModeHandler(Creator, "c_registered", 'r', PARAM_NONE, MODETYPE_CHANNEL) { }

	ModeAction OnModeChange(User* source, User* dest, Channel* channel, std::string &parameter, bool adding)
	{
		// only a u-lined server may add or remove the +r mode.
		if (!IS_LOCAL(source))
		{
			// Only change the mode if it's not redundant
			if ((adding != channel->IsModeSet(this)))
			{
				channel->SetMode(this, adding);
				return MODEACTION_ALLOW;
			}
		}
		else
		{
			source->WriteNumeric(500, ":Only a server may modify the +r channel mode");
		}
		return MODEACTION_DENY;
	}
};

/** User mode +r - mark a user as identified
 */
class User_r : public ModeHandler
{

 public:
	User_r(Module* Creator) : ModeHandler(Creator, "u_registered", 'r', PARAM_NONE, MODETYPE_USER) { }

	ModeAction OnModeChange(User* source, User* dest, Channel* channel, std::string &parameter, bool adding)
	{
		if (!IS_LOCAL(source))
		{
			if ((adding != dest->IsModeSet(this)))
			{
				dest->SetMode(this, adding);
				return MODEACTION_ALLOW;
			}
		}
		else
		{
			source->WriteNumeric(500, ":Only a server may modify the +r user mode");
		}
		return MODEACTION_DENY;
	}
};

/** Channel mode +R - unidentified users cannot join
 */
class AChannel_R : public SimpleChannelModeHandler
{
 public:
	AChannel_R(Module* Creator) : SimpleChannelModeHandler(Creator, "reginvite", 'R') { }
};

/** User mode +R - unidentified users cannot message
 */
class AUser_R : public SimpleUserModeHandler
{
 public:
	AUser_R(Module* Creator) : SimpleUserModeHandler(Creator, "regdeaf", 'R') { }
};

/** Channel mode +M - unidentified users cannot message channel
 */
class AChannel_M : public SimpleChannelModeHandler
{
 public:
	AChannel_M(Module* Creator) : SimpleChannelModeHandler(Creator, "regmoderated", 'M') { }
};

class AccountExtItemImpl : public AccountExtItem
{
 public:
	AccountExtItemImpl(Module* mod)
		: AccountExtItem("accountname", mod)
	{
	}

	void unserialize(SerializeFormat format, Extensible* container, const std::string& value)
	{
		User* user = dynamic_cast<User*>(container);
		if (!user)
			return;

		StringExtItem::unserialize(format, container, value);
		if (!value.empty())
		{
			// Logged in
			if (IS_LOCAL(user))
				user->WriteNumeric(900, "%s %s :You are now logged in as %s",
					user->GetFullHost().c_str(), value.c_str(), value.c_str());

			AccountEvent(creator, user, value).Send();
		}
		else
		{
			// Logged out
			AccountEvent(creator, user, "").Send();
		}
	}
};

class ModuleServicesAccount : public Module
{
	AChannel_R m1;
	AChannel_M m2;
	AUser_R m3;
	Channel_r m4;
	User_r m5;
<<<<<<< HEAD
	AccountExtItemImpl accountname;
 public:
	ModuleServicesAccount() : m1(this), m2(this), m3(this), m4(this), m5(this),
		accountname(this)
=======
	AccountExtItem accountname;
	bool checking_ban;

	static bool ReadCGIIRCExt(const char* extname, User* user, const std::string*& out)
	{
		ExtensionItem* wiext = ServerInstance->Extensions.GetItem(extname);
		if (!wiext)
			return false;

		if (wiext->creator->ModuleSourceFile != "m_cgiirc.so")
			return false;

		StringExtItem* stringext = static_cast<StringExtItem*>(wiext);
		std::string* addr = stringext->get(user);
		if (!addr)
			return false;

		out = addr;
		return true;
	}

 public:
	ModuleServicesAccount() : m1(this), m2(this), m3(this), m4(this), m5(this),
		accountname("accountname", this), checking_ban(false)
	{
	}

	void init()
>>>>>>> 7dd83138
	{
	}

	void On005Numeric(std::map<std::string, std::string>& tokens) CXX11_OVERRIDE
	{
		tokens["EXTBAN"].push_back('R');
		tokens["EXTBAN"].push_back('U');
	}

	/* <- :twisted.oscnet.org 330 w00t2 w00t2 w00t :is logged in as */
	void OnWhois(User* source, User* dest) CXX11_OVERRIDE
	{
		std::string *account = accountname.get(dest);

		if (account)
		{
			ServerInstance->SendWhoisLine(source, dest, 330, "%s %s :is logged in as", dest->nick.c_str(), account->c_str());
		}

		if (dest->IsModeSet(m5))
		{
			/* user is registered */
			ServerInstance->SendWhoisLine(source, dest, 307, "%s :is a registered nick", dest->nick.c_str());
		}
	}

	void OnUserPostNick(User* user, const std::string &oldnick) CXX11_OVERRIDE
	{
		/* On nickchange, if they have +r, remove it */
		if (user->IsModeSet(m5) && assign(user->nick) != oldnick)
		{
			std::vector<std::string> modechange;
			modechange.push_back(user->nick);
			modechange.push_back("-r");
			ServerInstance->Modes->Process(modechange, ServerInstance->FakeClient, ModeParser::MODE_LOCALONLY);
		}
	}

	ModResult OnUserPreMessage(User* user, void* dest, int target_type, std::string& text, char status, CUList& exempt_list, MessageType msgtype) CXX11_OVERRIDE
	{
		if (!IS_LOCAL(user))
			return MOD_RES_PASSTHRU;

		std::string *account = accountname.get(user);
		bool is_registered = account && !account->empty();

		if (target_type == TYPE_CHANNEL)
		{
			Channel* c = (Channel*)dest;
			ModResult res = ServerInstance->OnCheckExemption(user,c,"regmoderated");

			if (c->IsModeSet(m2) && !is_registered && res != MOD_RES_ALLOW)
			{
				// user messaging a +M channel and is not registered
				user->WriteNumeric(477, c->name+" :You need to be identified to a registered account to message this channel");
				return MOD_RES_DENY;
			}
		}
		else if (target_type == TYPE_USER)
		{
			User* u = (User*)dest;

			if (u->IsModeSet(m3) && !is_registered)
			{
				// user messaging a +R user and is not registered
				user->WriteNumeric(477, u->nick +" :You need to be identified to a registered account to message this user");
				return MOD_RES_DENY;
			}
		}
		return MOD_RES_PASSTHRU;
	}

	ModResult OnCheckBan(User* user, Channel* chan, const std::string& mask) CXX11_OVERRIDE
	{
		if (checking_ban)
			return MOD_RES_PASSTHRU;

		if ((mask.length() > 2) && (mask[1] == ':'))
		{
			if (mask[0] == 'R')
			{
				std::string *account = accountname.get(user);
				if (account && InspIRCd::Match(*account, mask.substr(2)))
					return MOD_RES_DENY;
			}
			else if (mask[0] == 'U')
			{
				std::string *account = accountname.get(user);
				/* If the user is registered we don't care. */
				if (account)
					return MOD_RES_PASSTHRU;

				/* If we made it this far we know the user isn't registered
					so just deny if it matches */
				checking_ban = true;
				bool result = chan->CheckBan(user, mask.substr(2));
				checking_ban = false;

				if (result)
					return MOD_RES_DENY;
			}
		}

		/* If we made it this far then the ban wasn't an ExtBan
			or the user we were checking for didn't match either ExtBan */
		return MOD_RES_PASSTHRU;
	}

	ModResult OnUserPreJoin(LocalUser* user, Channel* chan, const std::string& cname, std::string& privs, const std::string& keygiven) CXX11_OVERRIDE
	{
		std::string *account = accountname.get(user);
		bool is_registered = account && !account->empty();

		if (chan)
		{
			if (chan->IsModeSet(m1))
			{
				if (!is_registered)
				{
					// joining a +R channel and not identified
					user->WriteNumeric(477, chan->name + " :You need to be identified to a registered account to join this channel");
					return MOD_RES_DENY;
				}
			}
		}
		return MOD_RES_PASSTHRU;
	}

<<<<<<< HEAD
	ModResult OnSetConnectClass(LocalUser* user, ConnectClass* myclass) CXX11_OVERRIDE
=======
	// Whenever the linking module receives metadata from another server and doesnt know what
	// to do with it (of course, hence the 'meta') it calls this method, and it is up to each
	// module in turn to figure out if this metadata key belongs to them, and what they want
	// to do with it.
	// In our case we're only sending a single string around, so we just construct a std::string.
	// Some modules will probably get much more complex and format more detailed structs and classes
	// in a textual way for sending over the link.
	void OnDecodeMetaData(Extensible* target, const std::string &extname, const std::string &extdata)
	{
		User* dest = dynamic_cast<User*>(target);
		// check if its our metadata key, and its associated with a user
		if (dest && (extname == "accountname"))
		{
			std::string *account = accountname.get(dest);
			if (account && !account->empty())
			{
				trim(*account);

				if (IS_LOCAL(dest))
				{
					const std::string* host = &dest->dhost;
					if (dest->registered != REG_ALL)
					{
						if (!ReadCGIIRCExt("cgiirc_webirc_hostname", dest, host))
						{
							ReadCGIIRCExt("cgiirc_webirc_ip", dest, host);
						}
					}

					dest->WriteNumeric(900, "%s %s!%s@%s %s :You are now logged in as %s",
						dest->nick.c_str(), dest->nick.c_str(), dest->ident.c_str(), host->c_str(), account->c_str(), account->c_str());
				}

				AccountEvent(this, dest, *account).Send();
			}
			else
			{
				AccountEvent(this, dest, "").Send();
			}
		}
	}

	ModResult OnSetConnectClass(LocalUser* user, ConnectClass* myclass)
>>>>>>> 7dd83138
	{
		if (myclass->config->getBool("requireaccount") && !accountname.get(user))
			return MOD_RES_DENY;
		return MOD_RES_PASSTHRU;
	}

	Version GetVersion() CXX11_OVERRIDE
	{
		return Version("Provides support for ircu-style services accounts, including chmode +R, etc.",VF_OPTCOMMON|VF_VENDOR);
	}
};

MODULE_INIT(ModuleServicesAccount)
<|MERGE_RESOLUTION|>--- conflicted
+++ resolved
@@ -102,6 +102,24 @@
 	AChannel_M(Module* Creator) : SimpleChannelModeHandler(Creator, "regmoderated", 'M') { }
 };
 
+static bool ReadCGIIRCExt(const char* extname, User* user, const std::string*& out)
+{
+	ExtensionItem* wiext = ServerInstance->Extensions.GetItem(extname);
+	if (!wiext)
+		return false;
+
+	if (wiext->creator->ModuleSourceFile != "m_cgiirc.so")
+		return false;
+
+	StringExtItem* stringext = static_cast<StringExtItem*>(wiext);
+	std::string* addr = stringext->get(user);
+	if (!addr)
+		return false;
+
+	out = addr;
+	return true;
+}
+
 class AccountExtItemImpl : public AccountExtItem
 {
  public:
@@ -121,8 +139,19 @@
 		{
 			// Logged in
 			if (IS_LOCAL(user))
-				user->WriteNumeric(900, "%s %s :You are now logged in as %s",
-					user->GetFullHost().c_str(), value.c_str(), value.c_str());
+			{
+				const std::string* host = &user->dhost;
+				if (user->registered != REG_ALL)
+				{
+					if (!ReadCGIIRCExt("cgiirc_webirc_hostname", user, host))
+					{
+						ReadCGIIRCExt("cgiirc_webirc_ip", user, host);
+					}
+				}
+
+				user->WriteNumeric(900, "%s!%s@%s %s :You are now logged in as %s",
+					user->nick.c_str(), user->ident.c_str(), host->c_str(), value.c_str(), value.c_str());
+			}
 
 			AccountEvent(creator, user, value).Send();
 		}
@@ -141,41 +170,11 @@
 	AUser_R m3;
 	Channel_r m4;
 	User_r m5;
-<<<<<<< HEAD
 	AccountExtItemImpl accountname;
+	bool checking_ban;
  public:
 	ModuleServicesAccount() : m1(this), m2(this), m3(this), m4(this), m5(this),
 		accountname(this)
-=======
-	AccountExtItem accountname;
-	bool checking_ban;
-
-	static bool ReadCGIIRCExt(const char* extname, User* user, const std::string*& out)
-	{
-		ExtensionItem* wiext = ServerInstance->Extensions.GetItem(extname);
-		if (!wiext)
-			return false;
-
-		if (wiext->creator->ModuleSourceFile != "m_cgiirc.so")
-			return false;
-
-		StringExtItem* stringext = static_cast<StringExtItem*>(wiext);
-		std::string* addr = stringext->get(user);
-		if (!addr)
-			return false;
-
-		out = addr;
-		return true;
-	}
-
- public:
-	ModuleServicesAccount() : m1(this), m2(this), m3(this), m4(this), m5(this),
-		accountname("accountname", this), checking_ban(false)
-	{
-	}
-
-	void init()
->>>>>>> 7dd83138
 	{
 	}
 
@@ -304,53 +303,7 @@
 		return MOD_RES_PASSTHRU;
 	}
 
-<<<<<<< HEAD
 	ModResult OnSetConnectClass(LocalUser* user, ConnectClass* myclass) CXX11_OVERRIDE
-=======
-	// Whenever the linking module receives metadata from another server and doesnt know what
-	// to do with it (of course, hence the 'meta') it calls this method, and it is up to each
-	// module in turn to figure out if this metadata key belongs to them, and what they want
-	// to do with it.
-	// In our case we're only sending a single string around, so we just construct a std::string.
-	// Some modules will probably get much more complex and format more detailed structs and classes
-	// in a textual way for sending over the link.
-	void OnDecodeMetaData(Extensible* target, const std::string &extname, const std::string &extdata)
-	{
-		User* dest = dynamic_cast<User*>(target);
-		// check if its our metadata key, and its associated with a user
-		if (dest && (extname == "accountname"))
-		{
-			std::string *account = accountname.get(dest);
-			if (account && !account->empty())
-			{
-				trim(*account);
-
-				if (IS_LOCAL(dest))
-				{
-					const std::string* host = &dest->dhost;
-					if (dest->registered != REG_ALL)
-					{
-						if (!ReadCGIIRCExt("cgiirc_webirc_hostname", dest, host))
-						{
-							ReadCGIIRCExt("cgiirc_webirc_ip", dest, host);
-						}
-					}
-
-					dest->WriteNumeric(900, "%s %s!%s@%s %s :You are now logged in as %s",
-						dest->nick.c_str(), dest->nick.c_str(), dest->ident.c_str(), host->c_str(), account->c_str(), account->c_str());
-				}
-
-				AccountEvent(this, dest, *account).Send();
-			}
-			else
-			{
-				AccountEvent(this, dest, "").Send();
-			}
-		}
-	}
-
-	ModResult OnSetConnectClass(LocalUser* user, ConnectClass* myclass)
->>>>>>> 7dd83138
 	{
 		if (myclass->config->getBool("requireaccount") && !accountname.get(user))
 			return MOD_RES_DENY;
