/*
 * InspIRCd -- Internet Relay Chat Daemon
 *
 *   Copyright (C) 2018-2020 Sadie Powell <sadie@witchery.services>
 *   Copyright (C) 2015-2016, 2018 Attila Molnar <attilamolnar@hush.com>
 *
 * This file is part of InspIRCd.  InspIRCd is free software: you can
 * redistribute it and/or modify it under the terms of the GNU General Public
 * License as published by the Free Software Foundation, version 2.
 *
 * This program is distributed in the hope that it will be useful, but WITHOUT
 * ANY WARRANTY; without even the implied warranty of MERCHANTABILITY or FITNESS
 * FOR A PARTICULAR PURPOSE.  See the GNU General Public License for more
 * details.
 *
 * You should have received a copy of the GNU General Public License
 * along with this program.  If not, see <http://www.gnu.org/licenses/>.
 */


#include "inspircd.h"
#include "modules/reload.h"
#include "modules/cap.h"

enum
{
	// From IRCv3 capability-negotiation-3.1.
	ERR_INVALIDCAPCMD = 410
};

namespace Cap
{
	class ManagerImpl;
}

static Cap::ManagerImpl* managerimpl;

class Cap::ManagerImpl : public Cap::Manager, public ReloadModule::EventListener
{
	/** Stores the cap state of a module being reloaded
	 */
	struct CapModData
	{
		struct Data
		{
			std::string name;
			std::vector<std::string> users;

			Data(Capability* cap)
				: name(cap->GetName())
			{
			}
		};
		std::vector<Data> caps;
	};

	typedef insp::flat_map<std::string, Capability*, irc::insensitive_swo> CapMap;

	ExtItem capext;
	CapMap caps;
	Events::ModuleEventProvider& evprov;

	static bool CanRequest(LocalUser* user, Ext usercaps, Capability* cap, bool adding)
	{
		const bool hascap = ((usercaps & cap->GetMask()) != 0);
		if (hascap == adding)
			return true;

		return cap->OnRequest(user, adding);
	}

	Capability::Bit AllocateBit() const
	{
		Capability::Bit used = 0;
		for (CapMap::const_iterator i = caps.begin(); i != caps.end(); ++i)
		{
			Capability* cap = i->second;
			used |= cap->GetMask();
		}

		for (size_t i = 0; i < MAX_CAPS; i++)
		{
			Capability::Bit bit = (static_cast<Capability::Bit>(1) << i);
			if (!(used & bit))
				return bit;
		}
		throw ModuleException("Too many caps");
	}

	void OnReloadModuleSave(Module* mod, ReloadModule::CustomData& cd) override
	{
		ServerInstance->Logs.Log(MODNAME, LOG_DEBUG, "OnReloadModuleSave()");
		if (mod == creator)
			return;

		CapModData* capmoddata = new CapModData;
		cd.add(this, capmoddata);

		for (CapMap::iterator i = caps.begin(); i != caps.end(); ++i)
		{
			Capability* cap = i->second;
			// Only save users of caps that belong to the module being reloaded
			if (cap->creator != mod)
				continue;

			ServerInstance->Logs.Log(MODNAME, LOG_DEBUG, "Module being reloaded implements cap %s, saving cap users", cap->GetName().c_str());
			capmoddata->caps.push_back(CapModData::Data(cap));
			CapModData::Data& capdata = capmoddata->caps.back();

			// Populate list with uuids of users who are using the cap
			const UserManager::LocalList& list = ServerInstance->Users.GetLocalUsers();
			for (UserManager::LocalList::const_iterator j = list.begin(); j != list.end(); ++j)
			{
				LocalUser* user = *j;
				if (cap->get(user))
					capdata.users.push_back(user->uuid);
			}
		}
	}

	void OnReloadModuleRestore(Module* mod, void* data) override
	{
		CapModData* capmoddata = static_cast<CapModData*>(data);
		for (std::vector<CapModData::Data>::const_iterator i = capmoddata->caps.begin(); i != capmoddata->caps.end(); ++i)
		{
			const CapModData::Data& capdata = *i;
			Capability* cap = ManagerImpl::Find(capdata.name);
			if (!cap)
			{
				ServerInstance->Logs.Log(MODNAME, LOG_DEBUG, "Cap %s is no longer available after reload", capdata.name.c_str());
				continue;
			}

			// Set back the cap for all users who were using it before the reload
			for (std::vector<std::string>::const_iterator j = capdata.users.begin(); j != capdata.users.end(); ++j)
			{
				const std::string& uuid = *j;
				User* user = ServerInstance->Users.FindUUID(uuid);
				if (!user)
				{
					ServerInstance->Logs.Log(MODNAME, LOG_DEBUG, "User %s is gone when trying to restore cap %s", uuid.c_str(), capdata.name.c_str());
					continue;
				}

				cap->set(user, true);
			}
		}
		delete capmoddata;
	}

 public:
	ManagerImpl(Module* mod, Events::ModuleEventProvider& evprovref)
		: Cap::Manager(mod)
		, ReloadModule::EventListener(mod)
		, capext(mod)
		, evprov(evprovref)
	{
		managerimpl = this;
	}

	~ManagerImpl()
	{
		for (CapMap::iterator i = caps.begin(); i != caps.end(); ++i)
		{
			Capability* cap = i->second;
			cap->Unregister();
		}
	}

	void AddCap(Cap::Capability* cap) override
	{
		// No-op if the cap is already registered.
		// This allows modules to call SetActive() on a cap without checking if it's active first.
		if (cap->IsRegistered())
			return;

		ServerInstance->Logs.Log(MODNAME, LOG_DEBUG, "Registering cap %s", cap->GetName().c_str());
		cap->bit = AllocateBit();
		cap->extitem = &capext;
		caps.insert(std::make_pair(cap->GetName(), cap));
		ServerInstance->Modules.AddReferent("cap/" + cap->GetName(), cap);

		FOREACH_MOD_CUSTOM(evprov, Cap::EventListener, OnCapAddDel, (cap, true));
	}

	void DelCap(Cap::Capability* cap) override
	{
		// No-op if the cap is not registered, see AddCap() above
		if (!cap->IsRegistered())
			return;

		ServerInstance->Logs.Log(MODNAME, LOG_DEBUG, "Unregistering cap %s", cap->GetName().c_str());

		// Fire the event first so modules can still see who is using the cap which is being unregistered
		FOREACH_MOD_CUSTOM(evprov, Cap::EventListener, OnCapAddDel, (cap, false));

		// Turn off the cap for all users
		const UserManager::LocalList& list = ServerInstance->Users.GetLocalUsers();
		for (UserManager::LocalList::const_iterator i = list.begin(); i != list.end(); ++i)
		{
			LocalUser* user = *i;
			cap->set(user, false);
		}

		ServerInstance->Modules.DelReferent(cap);
		cap->Unregister();
		caps.erase(cap->GetName());
	}

	Capability* Find(const std::string& capname) const override
	{
		CapMap::const_iterator it = caps.find(capname);
		if (it != caps.end())
			return it->second;
		return NULL;
	}

	void NotifyValueChange(Capability* cap) override
	{
		ServerInstance->Logs.Log(MODNAME, LOG_DEBUG, "Cap %s changed value", cap->GetName().c_str());
		FOREACH_MOD_CUSTOM(evprov, Cap::EventListener, OnCapValueChange, (cap));
	}

	Protocol GetProtocol(LocalUser* user) const
	{
		return ((capext.get(user) & CAP_302_BIT) ? CAP_302 : CAP_LEGACY);
	}

	void Set302Protocol(LocalUser* user)
	{
		capext.set(user, capext.get(user) | CAP_302_BIT);
	}

	bool HandleReq(LocalUser* user, const std::string& reqlist)
	{
		Ext usercaps = capext.get(user);
		irc::spacesepstream ss(reqlist);
		for (std::string capname; ss.GetToken(capname); )
		{
			bool remove = (capname[0] == '-');
			if (remove)
				capname.erase(capname.begin());

			Capability* cap = ManagerImpl::Find(capname);
			if ((!cap) || (!CanRequest(user, usercaps, cap, !remove)))
				return false;

			if (remove)
				usercaps = cap->DelFromMask(usercaps);
			else
				usercaps = cap->AddToMask(usercaps);
		}

		capext.set(user, usercaps);
		return true;
	}

	void HandleList(std::vector<std::string>& out, LocalUser* user, bool show_all, bool show_values, bool minus_prefix = false) const
	{
		Ext show_caps = (show_all ? ~0 : capext.get(user));

		for (CapMap::const_iterator i = caps.begin(); i != caps.end(); ++i)
		{
			Capability* cap = i->second;
			if (!(show_caps & cap->GetMask()))
				continue;

			if ((show_all) && (!cap->OnList(user)))
				continue;

			std::string token;
			if (minus_prefix)
				token.push_back('-');
			token.append(cap->GetName());

			if (show_values)
			{
				const std::string* capvalue = cap->GetValue(user);
				if ((capvalue) && (!capvalue->empty()) && (capvalue->find(' ') == std::string::npos))
				{
					token.push_back('=');
					token.append(*capvalue, 0, MAX_VALUE_LENGTH);
				}
			}
			out.push_back(token);
		}
	}

	void HandleClear(LocalUser* user, std::vector<std::string>& result)
	{
		HandleList(result, user, false, false, true);
		capext.unset(user);
	}
};

namespace
{
	std::string SerializeCaps(const Extensible* container, void* item, bool human)
	{
		// XXX: Cast away the const because IS_LOCAL() doesn't handle it
		LocalUser* user = IS_LOCAL(const_cast<User*>(static_cast<const User*>(container)));
		if (!user)
			return std::string();

		// List requested caps
		std::vector<std::string> result;
		managerimpl->HandleList(result, user, false, false);

		// Serialize cap protocol version. If building a human-readable string append a
		// new token, otherwise append only a single character indicating the version.
		std::string version;
		if (human)
			version.append("capversion=3.");
		switch (managerimpl->GetProtocol(user))
		{
			case Cap::CAP_302:
				version.push_back('2');
				break;
			default:
				version.push_back('1');
				break;
		}
		result.push_back(version);

		return stdalgo::string::join(result, ' ');
	}
}

Cap::ExtItem::ExtItem(Module* mod)
	: IntExtItem(mod, "caps", ExtensionItem::EXT_USER)
{
}

std::string Cap::ExtItem::ToHuman(const Extensible* container, void* item) const
{
	return SerializeCaps(container, item, true);
}

std::string Cap::ExtItem::ToInternal(const Extensible* container, void* item) const
{
	return SerializeCaps(container, item, false);
}

void Cap::ExtItem::FromInternal(Extensible* container, const std::string& value)
{
	LocalUser* user = IS_LOCAL(static_cast<User*>(container));
	if (!user)
		return; // Can't happen

	// Process the cap protocol version which is a single character at the end of the serialized string
	const char verchar = *value.rbegin();
	if (verchar == '2')
		managerimpl->Set302Protocol(user);

	// Remove the version indicator from the string passed to HandleReq
	std::string caplist(value, 0, value.size()-1);
	managerimpl->HandleReq(user, caplist);
}

class CapMessage : public Cap::MessageBase
{
 public:
	CapMessage(LocalUser* user, const std::string& subcmd, const std::string& result, bool asterisk)
		: Cap::MessageBase(subcmd)
	{
		SetUser(user);
		if (asterisk)
			PushParam("*");
		PushParamRef(result);
	}
};

class CommandCap : public SplitCommand
{
 private:
	Events::ModuleEventProvider evprov;
	Cap::ManagerImpl manager;
	ClientProtocol::EventProvider protoevprov;

	void DisplayResult(LocalUser* user, const std::string& subcmd, std::vector<std::string> result, bool asterisk)
	{
		size_t maxline = ServerInstance->Config->Limits.MaxLine - ServerInstance->Config->ServerName.size() - user->nick.length() - subcmd.length() - 11;
		std::string line;
		for (std::vector<std::string>::const_iterator iter = result.begin(); iter != result.end(); ++iter)
		{
			if (line.length() + iter->length() < maxline)
			{
				line.append(*iter);
				line.push_back(' ');
			}
			else
			{
				DisplaySingleResult(user, subcmd, line, asterisk);
				line.clear();
			}
		}
		DisplaySingleResult(user, subcmd, line, false);
	}

	void DisplaySingleResult(LocalUser* user, const std::string& subcmd, const std::string& result, bool asterisk)
	{
		CapMessage msg(user, subcmd, result, asterisk);
		ClientProtocol::Event ev(protoevprov, msg);
		user->Send(ev);
	}

 public:
	IntExtItem holdext;

	CommandCap(Module* mod)
		: SplitCommand(mod, "CAP", 1)
		, evprov(mod, "event/cap")
		, manager(mod, evprov)
		, protoevprov(mod, name)
		, holdext(mod, "cap_hold", ExtensionItem::EXT_USER)
	{
		works_before_reg = true;
	}

	CmdResult HandleLocal(LocalUser* user, const Params& parameters) override
	{
		if (user->registered != REG_ALL)
			holdext.set(user, 1);

		const std::string& subcommand = parameters[0];
		if (irc::equals(subcommand, "REQ"))
		{
			if (parameters.size() < 2)
				return CMD_FAILURE;

			const std::string replysubcmd = (manager.HandleReq(user, parameters[1]) ? "ACK" : "NAK");
			DisplaySingleResult(user, replysubcmd, parameters[1], false);
		}
		else if (irc::equals(subcommand, "END"))
		{
			holdext.unset(user);
		}
		else if (irc::equals(subcommand, "LS") || irc::equals(subcommand, "LIST"))
		{
			Cap::Protocol capversion = Cap::CAP_LEGACY;
			const bool is_ls = (subcommand.length() == 2);
			if ((is_ls) && (parameters.size() > 1))
			{
				unsigned int version = ConvToNum<unsigned int>(parameters[1]);
				if (version >= 302)
				{
					capversion = Cap::CAP_302;
					manager.Set302Protocol(user);
				}
			}

			std::vector<std::string> result;
			// Show values only if supports v3.2 and doing LS
			manager.HandleList(result, user, is_ls, ((is_ls) && (capversion != Cap::CAP_LEGACY)));
			DisplayResult(user, subcommand, result, (capversion != Cap::CAP_LEGACY));
		}
		else if (irc::equals(subcommand, "CLEAR") && (manager.GetProtocol(user) == Cap::CAP_LEGACY))
		{
			std::vector<std::string> result;
			manager.HandleClear(user, result);
			DisplayResult(user, "ACK", result, false);
		}
		else
		{
			user->WriteNumeric(ERR_INVALIDCAPCMD, subcommand.empty() ? "*" : subcommand, "Invalid CAP subcommand");
			return CMD_FAILURE;
		}

		return CMD_SUCCESS;
	}
};

class PoisonCap : public Cap::Capability
{
 public:
	PoisonCap(Module* mod)
		: Cap::Capability(mod, "inspircd.org/poison")
	{
	}

	bool OnRequest(LocalUser* user, bool adding) override
	{
		// Reject the attempt to enable this capability.
		return false;
	}
};

class ModuleCap : public Module
{
 private:
	CommandCap cmd;
	PoisonCap poisoncap;
	Cap::Capability stdrplcap;

 public:
	ModuleCap()
<<<<<<< HEAD
		: Module(VF_VENDOR, "Implements support for the IRCv3 Client Capability Negotiation extension.")
		, cmd(this)
		, cap(this)
=======
		: cmd(this)
		, poisoncap(this)
		, stdrplcap(this, "inspircd.org/standard-replies")
>>>>>>> e949e224
	{
	}

	ModResult OnCheckReady(LocalUser* user) override
	{
		return (cmd.holdext.get(user) ? MOD_RES_DENY : MOD_RES_PASSTHRU);
	}
};

MODULE_INIT(ModuleCap)<|MERGE_RESOLUTION|>--- conflicted
+++ resolved
@@ -494,15 +494,10 @@
 
  public:
 	ModuleCap()
-<<<<<<< HEAD
 		: Module(VF_VENDOR, "Implements support for the IRCv3 Client Capability Negotiation extension.")
 		, cmd(this)
-		, cap(this)
-=======
-		: cmd(this)
 		, poisoncap(this)
 		, stdrplcap(this, "inspircd.org/standard-replies")
->>>>>>> e949e224
 	{
 	}
 
