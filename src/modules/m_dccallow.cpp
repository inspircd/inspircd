--- conflicted
+++ resolved
@@ -105,11 +105,11 @@
 	unsigned int maxentries;
 
 	DCCAllowExt(Module* Creator)
-		: SimpleExtItem<dccallowlist>("dccallow", ExtensionItem::EXT_USER, Creator)
-	{
-	}
-
-	void FromInternal(Extensible* container, const std::string& value) CXX11_OVERRIDE
+		: SimpleExtItem<dccallowlist>(Creator, "dccallow", ExtensionItem::EXT_USER)
+	{
+	}
+
+	void FromInternal(Extensible* container, const std::string& value) override
 	{
 		LocalUser* user = IS_LOCAL(static_cast<User*>(container));
 		if (!user)
@@ -125,7 +125,7 @@
 			// Check we have space for another entry.
 			if (list->size() >= maxentries)
 			{
-				ServerInstance->Logs->Log(MODNAME, LOG_DEBUG, "Oversized DCC allow list received for %s: %s",
+				ServerInstance->Logs.Log(MODNAME, LOG_DEBUG, "Oversized DCC allow list received for %s: %s",
 					user->uuid.c_str(), value.c_str());
 				delete list;
 				return;
@@ -138,7 +138,7 @@
 				!ts.GetNumericToken(dccallow.set_on) ||
 				!ts.GetNumericToken(dccallow.length))
 			{
-				ServerInstance->Logs->Log(MODNAME, LOG_DEBUG, "Malformed DCC allow list received for %s: %s",
+				ServerInstance->Logs.Log(MODNAME, LOG_DEBUG, "Malformed DCC allow list received for %s: %s",
 					user->uuid.c_str(), value.c_str());
 				delete list;
 				return;
@@ -150,7 +150,7 @@
 
 	}
 
-	std::string ToInternal(const Extensible* container, void* item) const CXX11_OVERRIDE
+	std::string ToInternal(const Extensible* container, void* item) const override
 	{
 		dccallowlist* list = static_cast<dccallowlist*>(item);
 		std::string buf;
@@ -370,11 +370,7 @@
 
  public:
 	ModuleDCCAllow()
-<<<<<<< HEAD
-		: ext(this, "dccallow", ExtensionItem::EXT_USER)
-=======
 		: ext(this)
->>>>>>> b64177d3
 		, cmd(this, ext)
 		, blockchat(false)
 	{
