--- conflicted
+++ resolved
@@ -205,8 +205,7 @@
 
 	void DisplayHelp(User* user)
 	{
-<<<<<<< HEAD
-		user->WriteNumeric(998, ":DCCALLOW [<+|->nick [time]] [list] [help]");
+		user->WriteNumeric(998, ":DCCALLOW [(+|-)<nick> [<time>]]|[LIST|HELP]");
 		user->WriteNumeric(998, ":You may allow DCCs from specific users by specifying a");
 		user->WriteNumeric(998, ":DCC allow for the user you want to receive DCCs from.");
 		user->WriteNumeric(998, ":For example, to allow the user Brain to send you inspircd.exe");
@@ -226,28 +225,6 @@
 		user->WriteNumeric(998, ":  they will be removed from your DCCALLOW list.");
 		user->WriteNumeric(998, ":  your DCCALLOW list will be deleted when you leave IRC.");
 		user->WriteNumeric(999, ":End of DCCALLOW HELP");
-=======
-		user->WriteNumeric(998, "%s :DCCALLOW [(+|-)<nick> [<time>]]|[LIST|HELP]", user->nick.c_str());
-		user->WriteNumeric(998, "%s :You may allow DCCs from specific users by specifying a", user->nick.c_str());
-		user->WriteNumeric(998, "%s :DCC allow for the user you want to receive DCCs from.", user->nick.c_str());
-		user->WriteNumeric(998, "%s :For example, to allow the user Brain to send you inspircd.exe", user->nick.c_str());
-		user->WriteNumeric(998, "%s :you would type:", user->nick.c_str());
-		user->WriteNumeric(998, "%s :/DCCALLOW +Brain", user->nick.c_str());
-		user->WriteNumeric(998, "%s :Brain would then be able to send you files. They would have to", user->nick.c_str());
-		user->WriteNumeric(998, "%s :resend the file again if the server gave them an error message", user->nick.c_str());
-		user->WriteNumeric(998, "%s :before you added them to your DCCALLOW list.", user->nick.c_str());
-		user->WriteNumeric(998, "%s :DCCALLOW entries will be temporary by default, if you want to add", user->nick.c_str());
-		user->WriteNumeric(998, "%s :them to your DCCALLOW list until you leave IRC, type:", user->nick.c_str());
-		user->WriteNumeric(998, "%s :/DCCALLOW +Brain 0", user->nick.c_str());
-		user->WriteNumeric(998, "%s :To remove the user from your DCCALLOW list, type:", user->nick.c_str());
-		user->WriteNumeric(998, "%s :/DCCALLOW -Brain", user->nick.c_str());
-		user->WriteNumeric(998, "%s :To see the users in your DCCALLOW list, type:", user->nick.c_str());
-		user->WriteNumeric(998, "%s :/DCCALLOW LIST", user->nick.c_str());
-		user->WriteNumeric(998, "%s :NOTE: If the user leaves IRC or changes their nickname", user->nick.c_str());
-		user->WriteNumeric(998, "%s :  they will be removed from your DCCALLOW list.", user->nick.c_str());
-		user->WriteNumeric(998, "%s :  your DCCALLOW list will be deleted when you leave IRC.", user->nick.c_str());
-		user->WriteNumeric(999, "%s :End of DCCALLOW HELP", user->nick.c_str());
->>>>>>> 2cc3d7ec
 
 		LocalUser* localuser = IS_LOCAL(user);
 		if (localuser)
