--- conflicted
+++ resolved
@@ -432,9 +432,6 @@
 	}
 
 	memcpy(base, bits, len);
-<<<<<<< HEAD
-	return sa.addr() + "/" + ConvToStr(length);
-=======
 
 	std::string value = sa.addr();
 	if (length < maxlen)
@@ -443,7 +440,6 @@
 		value.append(ConvToStr(static_cast<uint16_t>(length)));
 	}
 	return value;
->>>>>>> 5a304669
 }
 
 bool irc::sockets::cidr_mask::operator==(const cidr_mask& other) const
