#!/usr/bin/env perl
#
# InspIRCd -- Internet Relay Chat Daemon
#
#   Copyright (C) 2021 Matt Schatz <genius3000@g3k.solutions>
#   Copyright (C) 2020-2021 Sadie Powell <sadie@witchery.services>
#
# This file is part of InspIRCd.  InspIRCd is free software: you can
# redistribute it and/or modify it under the terms of the GNU General Public
# License as published by the Free Software Foundation, version 2.
#
# This program is distributed in the hope that it will be useful, but WITHOUT
# ANY WARRANTY; without even the implied warranty of MERCHANTABILITY or FITNESS
# FOR A PARTICULAR PURPOSE.  See the GNU General Public License for more
# details.
#
# You should have received a copy of the GNU General Public License
# along with this program.  If not, see <http://www.gnu.org/licenses/>.
#


use v5.26.0;
use strict;
use warnings FATAL => qw(all);

use IO::Socket();
use IO::Socket::SSL();

use constant {
	CC_BOLD  => -t STDOUT ? "\e[1m"    : '',
	CC_RESET => -t STDOUT ? "\e[0m"    : '',
	CC_GREEN => -t STDOUT ? "\e[1;32m" : '',
	CC_RED   => -t STDOUT ? "\e[1;31m" : '',
};

if (scalar @ARGV < 2) {
	say STDERR "Usage: $0 <hostip> <port> [selfsigned]";
	exit 1;
}

# By default STDOUT is only flushed at the end of each line. This sucks for our
# needs so we disable it.
STDOUT->autoflush(1);

# If a server closes the connection whilst an SSL session is being initiated we
# want EPIPE instead of SIGPIPE.
$SIG{PIPE} = 'IGNORE';

my $hostip = shift @ARGV;
if ($hostip =~ /[^A-Za-z0-9.:-]/) {
	say STDERR "Error: invalid hostname or IP address: $hostip";
	exit 1;
}

my $port = shift @ARGV;
if ($port =~ /\D/ || $port < 1 || $port > 65535) {
	say STDERR "Error: invalid TCP port: $port";
	exit 1;
}

my $self_signed = shift // '' eq 'selfsigned';

print "Checking whether ${\CC_BOLD}$hostip/$port${\CC_RESET} is reachable ... ";
my $sock = IO::Socket::INET->new(
	PeerAddr => $hostip,
	PeerPort => $port,
);

unless ($sock) {
	say <<"EOM";
${\CC_RED}no${\CC_RESET}

It seems like the server endpoint you specified is not reachable! Make sure that:

  * You have specified a <bind> tag in your config for this endpoint.
  * You have rehashed or restarted the server since adding the <bind> tag.
  * If you are using a firewall incoming connections on TCP port $port are allowed.
  * The endpoint your server is listening on is not local or private.

<<<<<<< HEAD
See https://docs.inspircd.org/4/configuration/#ltbindgt for more information.
=======
The error provided by the socket library was:

  $IO::Socket::errstr

See https://docs.inspircd.org/3/configuration/#bind for more information.
>>>>>>> 894e9d8d
EOM
	exit 1;
}

say "${\CC_GREEN}yes${\CC_RESET}";
print "Checking whether ${\CC_BOLD}$hostip/$port${\CC_RESET} is using plaintext ... ";
my $error = $sock->recv(my $data, 1);

if (!defined $error || $data eq '') {
	say <<"EOM";
${\CC_RED}error${\CC_RESET}

It seems like the server dropped the connection before sending anything! Make sure that:

  * The endpoint you specified is actually your IRC server.
  * If you are using a firewall incoming data on TCP port $port are allowed.
  * The IP address you are connecting from has not been banned from the server.

<<<<<<< HEAD
See https://docs.inspircd.org/4/configuration/#ltbindgt for more information.
=======
See https://docs.inspircd.org/3/configuration/#bind for more information.
>>>>>>> 894e9d8d
EOM
	exit 1;
} elsif ($data =~ /[A-Z:@]/) {
	say <<"EOM";
${\CC_RED}yes${\CC_RESET}

It appears that the server endpoint is using plaintext! Make sure that:

  * You have one or more of the following modules loaded:
    - ssl_gnutls
    - ssl_openssl
    - ssl_mbedtls

  * The value of <bind:sslprofile> is the same as an <sslprofile:name> field.

  * The value of <sslprofile:provider> for your used TLS profile is set to
    "gnutls" if using the ssl_gnutls module, "openssl" if using the ssl_openssl
    module, or "mbedtls" if using the ssl_mbedtls module.

  * If you have your TLS configuration in a file other than inspircd.conf then
    that file is included by inspircd.conf.

See the following links for more information:

  https://docs.inspircd.org/4/modules/ssl_gnutls/#configuration
  https://docs.inspircd.org/4/modules/ssl_mbedtls/#configuration
  https://docs.inspircd.org/4/modules/ssl_openssl/#configuration
EOM
	exit 1;
}

$sock->close();
say "${\CC_GREEN}no${\CC_RESET}";
print "Checking whether ${\CC_BOLD}$hostip/$port${\CC_RESET} can have an TLS session negotiated ... ";
$sock = IO::Socket::SSL->new(
	PeerAddr => $hostip,
	PeerPort => $port,
	SSL_hostname => $hostip,
	SSL_verify_mode => $self_signed ? IO::Socket::SSL::SSL_VERIFY_NONE : IO::Socket::SSL::SSL_VERIFY_PEER,
);

unless ($sock) {
	say <<"EOM";
${\CC_RED}no${\CC_RESET}

It appears that something is wrong with your server. Make sure that:

  * You are not using an old version of GnuTLS, mbedTLS, or OpenSSL which only
    supports deprecated algorithms like SSLv3.
  * If you are using a self-signed certificate (not recommended) that you passed
    the `selfsigned` argument to this script.

The error provided by the TLS library was:

  $IO::Socket::SSL::SSL_ERROR
EOM
	exit 1;
}

say <<"EOM";
${\CC_GREEN}yes${\CC_RESET}

It seems like TLS is working fine on your server. If you are having trouble
connecting try using a different client or connecting from a different host.

You may also find running some of the following commands to be helpful:

   gnutls-cli-debug --port $port $hostip
   openssl s_client -connect $hostip:$port -debug -security_debug

If you need any help working out what is wrong then visit our support channel
at irc.inspircd.org #inspircd.
EOM<|MERGE_RESOLUTION|>--- conflicted
+++ resolved
@@ -77,15 +77,11 @@
   * If you are using a firewall incoming connections on TCP port $port are allowed.
   * The endpoint your server is listening on is not local or private.
 
-<<<<<<< HEAD
-See https://docs.inspircd.org/4/configuration/#ltbindgt for more information.
-=======
 The error provided by the socket library was:
 
   $IO::Socket::errstr
 
-See https://docs.inspircd.org/3/configuration/#bind for more information.
->>>>>>> 894e9d8d
+See https://docs.inspircd.org/4/configuration/#bind for more information.
 EOM
 	exit 1;
 }
@@ -104,11 +100,7 @@
   * If you are using a firewall incoming data on TCP port $port are allowed.
   * The IP address you are connecting from has not been banned from the server.
 
-<<<<<<< HEAD
-See https://docs.inspircd.org/4/configuration/#ltbindgt for more information.
-=======
-See https://docs.inspircd.org/3/configuration/#bind for more information.
->>>>>>> 894e9d8d
+See https://docs.inspircd.org/4/configuration/#bind for more information.
 EOM
 	exit 1;
 } elsif ($data =~ /[A-Z:@]/) {
