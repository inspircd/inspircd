--- conflicted
+++ resolved
@@ -314,31 +314,6 @@
 EOW
 }
 
-<<<<<<< HEAD
-=======
-# Warn about Perl versions that will not be supported in the future.
-if ($^V lt 'v5.26.0') {
-	print_warning <<"EOW";
-You are building InspIRCd with Perl $^V. This is very old and will
-not be supported by the next major version of InspIRCd. Please consider updating
-to Perl v5.26 or newer.
-EOW
-}
-
-# Warn about compiler versions that will not be supported in the future.
-my %future_compilers = (
-	AppleClang => version->parse('10.0'),
-	Clang      => version->parse('5.0'),
-	GCC        => version->parse('7.0'),
-);
-if (exists $future_compilers{$compiler{NAME}} && $compiler{VERSION} lt $future_compilers{$compiler{NAME}}) {
-	print_warning <<"EOW";
-You are building InspIRCd with $compiler{NAME} v$compiler{VERSION}. This is very old and
-will not be supported by the next major version of InspIRCd. Please consider
-updating to $compiler{NAME} v$future_compilers{$compiler{NAME}} or newer.
-EOW
-}
-
 # Warn about how quirky musl's libdl implementation is.
 chomp(my $machine = `$config{CXX} -dumpmachine 2>/dev/null`);
 if ($machine =~ /-musl$/) {
@@ -349,7 +324,6 @@
 EOW
 }
 
->>>>>>> bd86ebdc
 # Check that the user actually wants this version.
 if (defined $version{REAL_LABEL}) {
 	print_warning <<'EOW';
