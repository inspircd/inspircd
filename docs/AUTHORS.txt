--- conflicted
+++ resolved
@@ -1,8 +1,4 @@
-<<<<<<< HEAD
-Since the first commit in January 2003 107 people have submitted patches,
-=======
-Since the first commit in January 2003 106 people have submitted patches,
->>>>>>> 786a538f
+Since the first commit in January 2003 108 people have submitted patches,
 commits, and other useful contributions to InspIRCd. These people, ordered by
 the number of contributions they have made, are:
 
@@ -39,9 +35,9 @@
   * iwalkalone <iwalkalone69@gmail.com>
   * katsklaw
   * Dylan Frank <b00mx0r@aureus.pw>
+  * Val Lorentz <progval+git@progval.net>
   * Wade Cline <wadecline@hotmail.com>
   * Steven Van Acker <steven@singularity.be>
-  * Val Lorentz <progval+git@progval.net>
   * Dan Parsons <dparsons@nyip.net>
   * Googolplexed <googol@googolplexed.net>
   * Herman <GermanAizek@yandex.ru>
@@ -89,11 +85,7 @@
   * Filippo Cortigiani <simos@simosnap.org>
   * Florian Praden <florian@praden.eu>
   * Garrett Holmstrom <gholms@fedoraproject.org>
-<<<<<<< HEAD
-=======
   * Hendrik Jäger <gitcommit@henk.geekmail.org>
-  * Herman <GermanAizek@yandex.ru>
->>>>>>> 786a538f
   * James Wheare <james@wheare.org>
   * Joel Sing <joel@sing.id.au>
   * Jordyn/The Linux Geek <onlinecloud1@gmail.com>
