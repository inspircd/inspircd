--- conflicted
+++ resolved
@@ -23,18 +23,13 @@
 
 # /ID [account] <password>
 # Identifies to a services account.
-<<<<<<< HEAD
 <alias text="ID"       format="*" replace="SQUERY $requirement :IDENTIFY $2-" requires="NickServ" service="yes">
 <alias text="IDENTIFY" format="*" replace="SQUERY $requirement :IDENTIFY $2-" requires="NickServ" service="yes">
-=======
-<alias text="ID"       format="*" replace="SQUERY $requirement :IDENTIFY $2-" requires="NickServ" uline="yes">
-<alias text="IDENTIFY" format="*" replace="SQUERY $requirement :IDENTIFY $2-" requires="NickServ" uline="yes">
-<alias text="LOGIN"    format="*" replace="SQUERY $requirement :IDENTIFY $2-" requires="NickServ" uline="yes">
+<alias text="LOGIN"    format="*" replace="SQUERY $requirement :IDENTIFY $2-" requires="NickServ" service="yes">
 
 # /LOGOUT
 # Logs out of a services account.
-<alias text="LOGOUT" format="*" replace="SQUERY $requirement :LOGOUT" requires="NickServ" uline="yes">
->>>>>>> a3e0c33f
+<alias text="LOGOUT" format="*" replace="SQUERY $requirement :LOGOUT" requires="NickServ" service="yes">
 
 # Prevent clients from using the nicknames of services pseudoclients.
 <badnick nick="BotServ"  reason="Reserved for a network service">
