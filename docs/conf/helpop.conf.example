# Sample configuration file for the helpop module.
# You can either copy this into your conf folder and set up the module to use it,
# or you can customize the responses for your network and/or add more.
#
# The way the new helpop system works is simple. You use one or more helpop tags.
#   <helpop key="moo" title="something here" value="something here">
# key is what the user is looking for (i.e. /helpop moo), title is the title, and
# value is what they get back
# (note that it can span multiple lines!).
#   -- w00t 16/dec/2006
#

<alias text="HELP" replace="HELPOP $2-">

<helpmsg nohelp="There is no help for the topic you searched for. Please try again.">

<helpop key="start" title="InspIRCd Help System" value="
This system provides help for commands and modes.
Specify your question or a command name as the
parameter for this command.

/HELPOP CUSER    -      To see a list of user commands
/HELPOP COPER    -      To see a list of oper commands
/HELPOP UMODES   -      To see a list of user modes
/HELPOP CHMODES  -      To see a list of channel modes
/HELPOP SNOMASKS -      To see a list of oper snotice masks
/HELPOP EXTBANS  -      To see a list of extended bans
/HELPOP INDEX    -      To see a list of help topics
">

<helpop key="cuser" title="User Commands" value="
ACCEPT      ADMIN       AWAY        COMMANDS    CYCLE       DCCALLOW
FPART       HEXIP       INFO        INVITE      ISON        JOIN
KICK        KNOCK       LINKS       LIST        LUSERS      MAP
MKPASSWD    MODE        MODULES     MONITOR     MOTD        NAMES
NICK        NOTICE      OPER        PART        PASS        PING
PONG        PRIVMSG     QUIT        REMOVE      SERVLIST    SETNAME
SILENCE     SQUERY      SSLINFO     STATS       TBAN        TIME
TITLE       TOPIC       UNINVITE    USER        USERHOST    VERSION
VHOST       WATCH       WHO         WHOIS       WHOWAS
">

<helpop key="squery" title="/SQUERY <target> :<message>" value="
Sends a message to the network service specified in <target>.
">

<helpop key="servlist" title="/SERVLIST [<nick> [<oper-type>]]" value="
List network services that are currently connected to the network and
visible to you. The optional glob-based nick and oper-type parameters
match against the nickname of the network service and the oper type of
the network service.
">

<<<<<<< HEAD
<helpop key="sslinfo" title="/SSLINFO <nick>" value="
Displays information on the TLS connection and certificate of the
target user.
=======
<helpop key="sslinfo" title="/SSLINFO <chan>|<nick>" value="
If a channel is specified then display TLS (SSL) connection information
for users in the specified channel.

If a user is specified then display information on the TLS (SSL)
connection and certificate of the specified user.
>>>>>>> 04747342
">

<helpop key="uninvite" title="/UNINVITE <nick> <channel>" value="
Uninvite a user from a channel, same syntax as INVITE.
">

<helpop key="tban" title="/TBAN <channel> <duration> <banmask>" value="
Sets a timed ban. The duration of the ban can be specified in the
form of 1y2w3d4h5m6s - meaning one year, two weeks, three days,
four hours, five minutes and six seconds. All fields in this
format are optional. Alternatively, the ban may just be specified
as a number of seconds. All timed bans appear in the banlist as
normal bans and may be safely removed before their time is up.
">

<helpop key="dccallow" title="/DCCALLOW [(+|-)<nick> [<time>]]|[LIST|HELP]" value="
/DCCALLOW - List allowed nicks
/DCCALLOW LIST - This also lists allowed nicks
/DCCALLOW +<nick> [<duration>] - Add a nick
/DCCALLOW -<nick> - Remove a nick
/DCCALLOW HELP - Display help

Duration is optional, and may be specified in seconds or in the
form of 1y2w3d4h5m6s - meaning one year, two weeks, three days,
four hours, five minutes and six seconds. All fields in this
format are optional.
">

<helpop key="accept" title="/ACCEPT *|(+|-)<nick>[,(+|-)<nick>]+" value="
Manages your accept list. This list is used to determine who can
private message you when you have user mode +g set.

/ACCEPT * - List accepted nicks
/ACCEPT +<nick> - Add a nick
/ACCEPT -<nick> - Remove a nick

This command accepts multiple nicks like so:
/ACCEPT +<nick>,-<nick>,+<nick>
">

<helpop key="cycle" title="/CYCLE <channel> [:<reason>]" value="
Cycles a channel (leaving and rejoining), overrides restrictions that
would stop a new user joining, such as user limits and channel keys.
">

<helpop key="title" title="/TITLE <username> <password>" value="
Authenticate for a WHOIS title line and optionally a vhost using the
specified username and password.
">

<helpop key="watch" title="/WATCH C|L|l|S|(+|-)<nick> [(+|-)<nick>]+" value="
/WATCH         - List watched nicks that are online
/WATCH l       - List watched nicks that are online
/WATCH L       - List watched nicks, online and offline
/WATCH C       - Clear all watched nicks
/WATCH S       - Show statistics
/WATCH +<nick> - Add a nick
/WATCH -<nick> - Remove a nick

This command accepts multiple nicks like so:
/WATCH +<nick> -<nick> +<nick>
">

<helpop key="monitor" title="/MONITOR C|L|S|(+|-) <nick>[,<nick>]+" value="
/MONITOR L        - List all monitored nicks, not differentiating between
                    online and offline nicks
/MONITOR C        - Clear all monitored nicks
/MONITOR S        - List all monitored nicks, indicating which are online
                    and which are offline
/MONITOR + <nick> - Add a nick
/MONITOR - <nick> - Remove a nick

This command accepts multiple nicks like so:
/MONITOR + <nick>,<nick>,<nick>
/MONITOR - <nick>,<nick>,<nick>
">

<helpop key="vhost" title="/VHOST <username> <password>" value="
Authenticate for a vhost using the specified username and password.
">

<helpop key="remove" title="/REMOVE <channel> <nick> [:<reason>]" value="
Removes a user from a channel you specify. You must be at least a
channel halfoperator to remove a user. A removed user will part with
a message stating they were removed from the channel and by whom.
">

<helpop key="rmode" title="/RMODE <channel> <mode> [<pattern>]" value="
Removes listmodes from a channel, optionally matching a glob-based pattern.
E.g. '/RMODE #channel b m:*' will remove all mute extbans on the channel.
">

<helpop key="fpart" title="/FPART <channel> <nick> [:<reason>]" value="
This behaves identically to /REMOVE. /REMOVE is a built-in mIRC command
which caused trouble for some users.
">

<helpop key="hexip" title="/HEXIP <hex-ip|raw-ip>" value="
If the specified argument is a raw IP address then respond with the
hex encoded equivalent as if sent by an ident gateway. Otherwise, if
the specified argument is a hex encoded IP address then respond with
the equivalent raw IP address.
">

<helpop key="silence" title="/SILENCE [(+|-)<mask> [CcdiNnPpTtx]]" value="
A server-side ignore of the given n!u@h mask. If the optional flags field is
specified then it must contain one or more flags which specify what kind of
messages should be blocked and how they should be blocked.

/SILENCE - Shows a list of silenced masks
/SILENCE +<mask> [<flags>] - Add a mask
/SILENCE -<mask> - Remove a mask

Valid SILENCE Flags
-------------------
 C    Matches a CTCP targeted at a user.
 c    Matches a CTCP targeted at a channel.
 d    Default behaviour; equivalent to CciNnPpTt.
 i    Matches an invite to a channel.
 N    Matches a NOTICE targeted at a user.
 n    Matches a NOTICE targeted at a channel.
 P    Matches a PRIVMSG targeted at a user.
 p    Matches a PRIVMSG targeted at a channel.
 T    Matches a TAGMSG targeted at a user.
 t    Matches a TAGMSG targeted at a channel.
 x    Exempt the mask from silence rules.

Any combination of flags is valid.
">

<helpop key="knock" title="/KNOCK <channel> :<reason>" value="
Sends a notice to a channel indicating you wish to join.
">

<helpop key="user" title="/USER <username> <unused> <unused> :<realname>" value="
This command is used by your client to register your
IRC session, providing your ident and real name to the
server.

You should not use it during an established connection.
">

<helpop key="nick" title="/NICK <newnick>" value="
Change your nickname to <newnick>.
">

<helpop key="quit" title="/QUIT [:<message>]" value="
Quit from IRC and end your current session.
">

<helpop key="version" title="/VERSION [<servername>]" value="
Returns the server's version information.
">

<helpop key="ping" title="/PING <cookie> [<servername>]" value="
Ping a server. The server will answer with a PONG.
">

<helpop key="pong" title="/PONG <cookie> [<servername>]" value="
Your client should send this to answer server PINGs. You
should not issue this command manually.
">

<helpop key="admin" title="/ADMIN [<servername>]" value="
Shows the administrative information for the given server.
">

<helpop key="privmsg" title="/PRIVMSG <target>[,<target>]+ :<message>" value="
Sends a message to a user or channel specified in <target>.
">

<helpop key="notice" title="/NOTICE <target>[,<target>]+ :<message>" value="
Sends a notice to a user or channel specified in <target>.
">

<helpop key="join" title="/JOIN <channel>[,<channel>]+ [<key>[,<key>]+]" value="
Joins one or more channels you provide the names for.
">

<helpop key="names" title="/NAMES [<channel>[,<channel>]+]" value="
Return a list of users on the channel(s) you provide.
">

<helpop key="part" title="/PART <channel>[,<channel>]+ [:<reason>]" value="
Leaves one or more channels you specify.
">

<helpop key="kick" title="/KICK <channel> <nick>[,<nick>]+ [:<reason>]" value="
Kicks a user from a channel you specify. You must be
at least a channel halfoperator to kick a user.
">

<helpop key="mode" title="/MODE <target> [[(+|-)]<modes> [<mode-parameters>]]" value="
Change or view modes of <target>.

/MODE <target> - Show modes of <target>.

/MODE <channel> <list mode char> - List bans, exceptions, etc. set on <channel>.

Sets the mode for a channel or a nickname specified in <target>.
A user may only set modes upon themselves, and may not set the
+o user mode, and a user may only change channel modes of
channels where they are at least a halfoperator.

For a list of all user and channel modes, enter /HELPOP UMODES or
/HELPOP CHMODES.
">

<helpop key="topic" title="/TOPIC <channel> [:<topic>]" value="
Sets or retrieves the channel topic. If a channel topic is
given in the command and either the channel is not +t, or
you are at least a halfoperator, the channel topic will be
changed to the new one you provide.
">

<helpop key="who" title="/WHO <pattern> [<flags>][%[<fields>[,<querytype>]]] <pattern>" value="
Looks up information about users matching the provided pattern. You can specify
a flag specific pattern, a channel name, user hostname, a user server name, a
user real name, or a user nickname. Matching users will only be included in the
WHO response if:

 1) The specified pattern is an exact channel name that does not have the
    private or secret channel modes set and the user does not have the invisible
    user mode set.
 2) The specified pattern is an exact nickname.
 3) You share one or more common channels with the user.
 4) The user does not have the invisible user mode set.
 5) You are a server operator with the users/auspex privilege.

If you specify any fields the response returned will be a WHOX response rather
than a RFC 1459 WHO response.

Valid WHO Flags
---------------

The following flags use <pattern> to match against the specified user data:

 A     Show users who have an away message matching <pattern>.
 a     Show users who have an account name matching <pattern>.
 h     Show users who have a hostname matching <pattern>. If the 'x' modifier
       is specified then this will match against the real hostname instead of
       the display hostname.
 i     Show users who have an IP address matching <pattern>.
 m     Show users who have the modes listed in <pattern>. The pattern
       should be in the same format as a mode change e.g. +ow-i (server
       operators only).
 n     Show users who have a nickname matching <pattern>.
 p     Show users who are connected to a port in the <pattern> range (server
       operators only).
 r     Show users who have a real name matching <pattern>.
 s     Show users who are on a server with a name matching <pattern>. If the 'x'
       modifier is specified then this will match against the real server name
       instead of the masked server name.
 t     Show users who have connected in the last <pattern> seconds.
 u     Show users who have an ident (username) matching <pattern>.

The following flags filter users by their status:

 f     Only show users on remote (far) servers.
 l     Only show users on the local server.
 o     Only show server operators.

The following flags modify the command output:

 x     Show sensitive data like real user hostnames and, when hideserver is
       enabled, real server hostnames.

You may combine one flag from the first group and multiple from the others in
one WHO command.

Valid WHO Fields
----------------

 a     Include the user's account name in the response.
 c     Include the first common channel name in the response.
 d     Include the user's server distance from you in the response.
 f     Include the user's away status, oper status, and highest channel prefix
       in the response.
 h     Include the user's hostname in the response. If the 'x' flag was
       specified then this is the real host rather than the display host.
 i     Include the user's IP address in the response.
 l     Include the user's idle time in the response.
 n     Include the user's nickname in the response.
 o     Include the user's channel operator rank level in the response.
 r     Include the user's real name in the response.
 s     Include the user's server name in the response. If the 'x' flag was
       specified then this is the real server name rather than the masked server
       name.
 t     Include the query type in the response.
 u     Include the user's ident in the response.


">

<helpop key="motd" title="/MOTD [<servername>]" value="
Show the message of the day for <server>. Messages of the day often
contain important server rules and notices and should be read prior
to using a server.
">

<helpop key="oper" title="/OPER <username> <password>" value="
Attempts to authenticate as a server operator.

Both successful and unsuccessful oper attempts are
logged, and sent to online server operators.
">

<helpop key="list" title="/LIST [<pattern>]" value="
Creates a list of all existing channels matching the glob pattern
<pattern>, e.g. *chat* or bot*.
">

<helpop key="lusers" title="/LUSERS" value="
Shows a count of local and remote users, servers and channels.
">

<helpop key="userhost" title="/USERHOST <nick> [<nick>]+" value="
Returns the hostname and nickname of a user, and some other
miscellaneous information.
">

<helpop key="away" title="/AWAY [:<message>]" value="
If a message is given, marks you as being away, otherwise
removes your away status and previous message.
">

<helpop key="ison" title="/ISON <nick> [<nick>]+" value="
Returns a subset of the nicks you give, showing only those
that are currently online.
">

<helpop key="invite" title="/INVITE [<nick> <channel> [<time>]]" value="
Invites a user to a channel. If the channel is NOT +A, only
channel halfoperators or above can invite people. If +A is set,
anyone can invite people to the channel, as long as the person
doing the invite is a member of the channel they wish to invite
the user to.

Invited users may override bans, +k, and similar in addition to
+i, depending on configuration.

If a time is provided, the invite expires after that time and the user
can no longer use it to enter the channel. The time can be specified
in the form of 1y2w3d4h5m6s - meaning one year, two weeks, three days,
four hours, five minutes and six seconds. All fields in this format
are optional. Alternatively, the time may just be specified as a number
of seconds.

/INVITE without a parameter will list pending invitations for channels
you have been invited to.
">

<helpop key="pass" title="/PASS <password>" value="
This command is used by your client when setting up
your IRC session to submit a server password to the
server.

You should not use it during an established connection.
">

<helpop key="whowas" title="/WHOWAS <nick>" value="
Returns a list of times the user was seen recently on IRC along with
the time they were last seen and their server.
">

<helpop key="links" title="/LINKS" value="
Shows all linked servers.
">

<helpop key="map" title="/MAP" value="
Shows a graphical representation of all users and servers on the
network, and the links between them, as a tree from the perspective
of your server.
">

<helpop key="whois" title="/WHOIS [<servername>] <nick>[,<nick>]+" value="
Returns the WHOIS information of a user, their channels, hostname,
etc. If a servername is provided, then a whois is performed from
the server where the user is actually located rather than locally,
showing idle and signon times.
">

<helpop key="time" title="/TIME [<servername>]" value="
Returns the local time of the server, or remote time of another
server.
">

<helpop key="info" title="/INFO [<servername>]" value="
Returns information on the developers and supporters who made this
IRC server possible.
">

<helpop key="setname" title="/SETNAME :<realname>" value="
Sets your real name to the specified real name.
">


<helpop key="coper" title="Oper Commands" value="
ALLTIME        CBAN           CHECK          CHGHOST        CHGIDENT
CHGNAME        CLEARCHAN      CLOAK          CONNECT        DIE
ELINE          FILTER         GLINE          GLOADMODULE    GLOBOPS
GRELOADMODULE  GUNLOADMODULE  KILL           KLINE          LOADMODULE
NICKLOCK       NICKUNLOCK     OJOIN          OPERMOTD       QLINE
RCONNECT       REHASH         RELOADMODULE   RESTART        RLINE
RSQUIT         SAJOIN         SAKICK         SAMODE         SANICK
SAPART         SAQUIT         SATOPIC        SETHOST        SETIDENT
SETIDLE        SHUN           SQUIT          SWHOIS         TLINE
UNLOADMODULE   USERIP         WALLOPS        ZLINE
">

<helpop key="userip" title="/USERIP <nick> [<nick>]+" value="
Returns the IP address and nickname of the given user(s).
">

<helpop key="tline" title="/TLINE <mask>" value="
This command returns the number of local and global clients matched,
and the percentage of clients matched, plus how they were matched
(by IP address or by hostname). Mask should be given as either
nick!user@host or user@IP (wildcards and CIDR blocks are accepted).
">

<helpop key="filter" title="/FILTER <pattern> [<action> <flags> [<duration>] :<reason>]" value="
This command will add a global filter when more than one parameter is
given, for messages of the types specified by the flags, with the given
filter pattern, action, duration (when the action is 'gline', 'zline'
or 'shun'), and reason.

The filter will take effect when a message of any type specified by
the flags and matching the pattern is sent to the server, and
perform the specified action.

Valid FILTER Actions
--------------------

None    Does nothing
Warn    Lets the message through and informs +s server operators
        of the message and all relevant info
Block   Blocks message and informs +s server operators of the blocked
        message and all relevant info
Silent  Blocks message, but does not notify server operators
Kill    Kills the user
Gline   G-lines the user for the specified duration
Zline   Z-lines the user for the specified duration
Shun    Shuns the user for the specified duration (requires the shun module)

Valid FILTER Flags
------------------

p    Block private and channel messages
n    Block private and channel notices
P    Block part messages
q    Block quit messages
o    Don't match against opers
r    Don't match against registered users
c    Strip all formatting codes from the message before matching
*    Represents all of the above flags except r
-    Does nothing, a non-op for when you do not want to specify any
     flags

The reason for the filter will be used as the reason for the action,
unless the action is 'none', and is sent to the user when their text is
blocked by 'block' and 'silent' actions.

A G-line, Z-line or shun duration may be specified in seconds, or in the
format 1y2w3d4h5m6s - meaning one year, two weeks, three days, 4 hours, 5
minutes and 6 seconds. All fields in this format are optional.

When only one parameter is provided (the filter pattern) the provided
filter will be removed. Note that if you remove a
configuration-defined filter, it will reappear at next rehash unless
it is also removed from the config file.
">

<helpop key="ojoin" title="/OJOIN <channel>" value="
Force joins you to the specified channel, and gives you +Y and any other
configuration-defined modes on it, preventing you from being kicked.
Depending on configuration, may announce that you have joined the
channel on official network business.
">

<helpop key="check" title="/CHECK <nick>|<ipmask>|<hostmask>|<channel> [<servername>]" value="
Allows opers to look up advanced information on nicknames, IP addresses,
hostmasks or channels, in a similar way to WHO but in more detail,
displaying most information the server has stored on the target,
including all metadata.

With the second parameter given, runs the command remotely on the
specified server, useful especially if used on a nickname that is
online on a remote server.
">

<helpop key="alltime" title="/ALLTIME" value="
Shows the date and time of all servers on the network.
">

<helpop key="rconnect" title="/RCONNECT <remote-server-mask> <target-server-mask>" value="
The server matching <remote-server-mask> will try to connect to the first
server in the config file matching <target-server-mask>.
">

<helpop key="rsquit" title="/RSQUIT <target-server-mask> [:<reason>]" value="
Causes a remote server matching <target-server-mask> to be disconnected from
the network.
">

<helpop key="globops" title="/GLOBOPS :<message>" value="
Sends a message to all users with the +g snomask.
">

<helpop key="cban" title="/CBAN <channelmask> [<duration> [:<reason>]]" value="
Sets or removes a global channel based ban. You must specify all three parameters
to add a ban, and one parameter to remove a ban (just the channelmask).

The duration may be specified in seconds, or in the format
1y2w3d4h5m6s - meaning one year, two weeks, three days, four hours,
five minutes and six seconds. All fields in this format are optional.
">

<helpop key="sajoin" title="/SAJOIN [<nick>] <channel>[,<channel>]+" value="
Forces the user to join the channel(s).
If no nick is given, it joins the oper doing the /SAJOIN.
">

<helpop key="sapart" title="/SAPART <nick> <channel>[,<channel>]+ [:<reason>]" value="
Forces the user to part the channel(s), with an optional reason.
">

<helpop key="samode" title="/SAMODE <target> (+|-)<modes> [<mode-parameters>]" value="
Applies the given mode change to the channel or nick specified.
">

<helpop key="sanick" title="/SANICK <nick> <newnick>" value="
Changes the user's nick to the new nick.
">

<helpop key="sakick" title="/SAKICK <channel> <nick> [:<reason>]" value="
Kicks the given user from the specified channel, with an optional reason.
">

<helpop key="satopic" title="/SATOPIC <channel> :<topic>" value="
Applies the given topic to the specified channel.
">

<helpop key="saquit" title="/SAQUIT <nick> :<reason>" value="
Forces user to quit with the specified reason.
">

<helpop key="setidle" title="/SETIDLE <duration>" value="
Sets your idle time to the specified value.

The time can be specified in the form of 1y2w3d4h5m6s - meaning one year,
two weeks, three days, four hours, five minutes and six seconds.
All fields in this format are optional. Alternatively, the time may
just be specified as a number of seconds.
">

<helpop key="sethost" title="/SETHOST <host>" value="
Sets your host to the specified host.
">

<helpop key="setident" title="/SETIDENT <ident>" value="
Sets your ident to the specified ident.
">

<helpop key="swhois" title="/SWHOIS <nick> :<swhois>" value="
Sets the user's swhois field to the given swhois message.
This will be visible in their /WHOIS.

To remove this message again, use:
/SWHOIS <nick> :
">

<helpop key="mkpasswd" title="/MKPASSWD <hashtype> <plaintext>" value="
Encodes the plaintext to a hash of the given type and displays
the result.
">

<helpop key="opermotd" title="/OPERMOTD [<servername>]" value="
Displays the Oper MOTD.
">

<helpop key="nicklock" title="/NICKLOCK <nick> <newnick>" value="
Changes the user's nick to the new nick, and forces
it to remain as such for the remainder of the session.
">

<helpop key="nickunlock" title="/NICKUNLOCK <nick>" value="
Allows a previously locked user to change nicks again.
">

<helpop key="chghost" title="/CHGHOST <nick> <host>" value="
Changes the host of the user to the specified host.
">

<helpop key="chgname" title="/CHGNAME <nick> :<realname>" value="
Changes the real name of the user to the specified real name.
">

<helpop key="chgident" title="/CHGIDENT <nick> <ident>" value="
Changes the ident of the user to the specified ident.
">

<helpop key="shun" title="/SHUN <nick!user@host> [<duration> :<reason>]" value="
Sets or removes a shun (global server-side ignore) on a nick!user@host mask.
You must specify all three parameters to add a shun, and one parameter
to remove a shun (just the nick!user@host).

The duration may be specified in seconds, or in the format
1y2w3d4h5m6s - meaning one year, two weeks, three days, four hours,
five minutes and six seconds. All fields in this format are optional.
">

<helpop key="die" title="/DIE <servername>" value="
This command shuts down the local server. A single parameter is
required, which must match the name of the local server.
">

<helpop key="restart" title="/RESTART <servername>" value="
This command restarts the local server. A single parameter is
required, which must match the name of the local server.
">

<helpop key="commands" title="/COMMANDS" value="
Shows all currently available commands.
">

<helpop key="kill" title="/KILL <nick>[,<nick>]+ :<reason>" value="
This command will disconnect a user from IRC with the given reason.
">

<helpop key="rehash" title="/REHASH [<servermask>]" value="
This command will cause the server configuration file to be reread and
values reinitialized for all servers matching the server mask, or the
local server if one is not specified.
">

<helpop key="connect" title="/CONNECT <servermask>" value="
Add a connection to the server matching the given server mask. You must
have configured the server for linking in your configuration file
before trying to link them.
">

<helpop key="squit" title="/SQUIT <servermask>" value="
Disconnects the server matching the given server mask from this server.
">

<helpop key="modules" title="/MODULES [<servername>]" value="
Lists currently loaded modules, their memory offsets, version numbers,
and flags. If you are not an operator, you will see reduced detail.
">

<helpop key="loadmodule" title="/LOADMODULE <modulename>" value="
Loads the specified module into the local server.
">

<helpop key="unloadmodule" title="/UNLOADMODULE <modulename>" value="
Unloads a module from the local server.
">

<helpop key="reloadmodule" title="/RELOADMODULE <modulename>" value="
Unloads and reloads a module on the local server.
">

<helpop key="gloadmodule" title="/GLOADMODULE <modulename> [<servermask>]" value="
Loads the specified module on all linked servers.
">

<helpop key="gunloadmodule" title="/GUNLOADMODULE <modulename> [<servermask>]" value="
Unloads a module from all linked servers.
">

<helpop key="greloadmodule" title="/GRELOADMODULE <modulename> [<servermask>]" value="
Unloads and reloads a module on all linked servers.
">

<helpop key="kline" title="/KLINE <user@host> [<duration> :<reason>]" value="
Sets or removes a K-line (local user@host based ban) on a user@host mask.
You must specify all three parameters to add a ban, and one parameter
to remove a ban (just the user@host).

The duration may be specified in seconds, or in the format
1y2w3d4h5m6s - meaning one year, two weeks, three days, four hours,
five minutes and six seconds. All fields in this format are optional.
">

<helpop key="zline" title="/ZLINE <ipmask> [<duration> :<reason>]" value="
Sets or removes a Z-line (global IP based ban) on an IP mask.
You must specify all three parameters to add a ban, and one parameter
to remove a ban (just the ipmask).

The duration may be specified in seconds, or in the format
1y2w3d4h5m6s - meaning one year, two weeks, three days, four hours,
five minutes and six seconds. All fields in this format are optional.
">

<helpop key="qline" title="/QLINE <nickmask> [<duration> :<reason>]" value="
Sets or removes a Q-line (global nick based ban) on a nick mask.
You must specify all three parameters to add a ban, and one parameter
to remove a ban (just the nickmask).

The duration may be specified in seconds, or in the format
1y2w3d4h5m6s - meaning one year, two weeks, three days, four hours,
five minutes and six seconds. All fields in this format are optional.
">

<helpop key="gline" title="/GLINE <user@host> [<duration> :<reason>]" value="
Sets or removes a G-line (global user@host based ban) on a user@host mask.
You must specify all three parameters to add a ban, and one
parameter to remove a ban (just the user@host).

The duration may be specified in seconds, or in the format
1y2w3d4h5m6s - meaning one year, two weeks, three days, four hours,
five minutes and six seconds. All fields in this format are optional.
">

<helpop key="eline" title="/ELINE <user@host> [<duration> :<reason>]" value="
Sets or removes a E-line (global user@host ban exception) on a user@host mask.
You must specify at least 3 parameters to add an exception, and one
parameter to remove an exception (just the user@host).

The duration may be specified in seconds, or in the format
1y2w3d4h5m6s - meaning one year, two weeks, three days, four hours,
five minutes and six seconds. All fields in this format are optional.

This command has a few important limitations. Bans on *@<ip> can only
be negated by an E-line on *@<ip>, bans on *@<host> can be negated by
E-lines on *@<ip>, or *@<host>, and bans on <ident>@* or <ident>@<host>
can be negated by any E-line that matches.
">

<helpop key="wallops" title="/WALLOPS :<message>" value="
Sends a message to all +w users.
">

<helpop key="rline" title="/RLINE <regex> [<duration> :<reason>]" value="
Sets or removes an R-line (global regex ban) on a n!u@h\srealname mask. You
must specify all three parameters to add an R-line, and one parameter
to remove an R-line (just the regex).

The duration may be specified in seconds, or in the format
1y2w3d4h5m6s - meaning one year, two weeks, three days, four hours,
five minutes and six seconds. All fields in this format are optional.
">

<helpop key="clearchan" title="/CLEARCHAN <channel> [KILL|KICK|G|Z] [:<reason>]" value="
Quits or kicks all non-opers from a channel, optionally G/Z-lines them.
Useful for quickly nuking bot channels.

The default method, KILL, simply disconnects the victims from the server,
while methods G and Z also add G/Z-lines for all the targets.

When used, the victims won't see each other getting kicked or quitting.
">

<helpop key="cloak" title="/CLOAK <host>" value="
Generate the cloak of a host or IP. This is useful for example when
trying to get the cloak of a user from /WHOWAS and they were not
using their cloak when they quit.
">

<helpop key="umodes" title="User Modes" value="
 c            Blocks private messages and notices from users who do
              not share a common channel with you (requires the
              commonchans module).
 d            Deaf mode. User will not receive any messages or notices
              from channels they are in (requires the deaf module).
 g            In combination with /ACCEPT, provides for server-side
              ignore (requires the callerid module).
 h            Marks as 'available for help' in WHOIS (server operators
              only, requires the helpop module).
 i            Makes invisible to /WHO if the user using /WHO is not in
              a common channel.
 k            Prevents the user from being kicked from channels, or
              having op modes removed from them (services only,
              requires the servprotect module).
 o            Marks as a server operator.
 s <mask>     Receives server notices specified by <mask>
              (server operators only).
 r            Marks as a having a registered nickname
              (requires the services account module).
 w            Receives wallops messages.
 x            Gives a cloaked hostname (requires the cloaking module).
 z            Only allow private messages from TLS users (requires
              the sslmodes module).
 B            Marks as a bot (requires the botmode module).
 D            Privdeaf mode. User will not receive any private messages
              or notices from users (requires the deaf module).
 H            Hides an oper's oper status from WHOIS (requires the
              hideoper module).
 I            Hides a user's entire channel list in WHOIS from
              non-server operators (requires the hidechans module).
 L            Stops redirections done by the redirect module (requires
              the redirect module).
 N            Allows users to opt-out of receiving channel history
              (requires the chanhistory module).
 O            Allows server operators to opt-in to overriding
              restrictions (requires the override module).
 R            Blocks private messages from unregistered users
              (requires the services account module).
 S            Strips formatting codes out of private messages
              to the user (requires the stripcolor module).
 W            Receives notifications when a user uses WHOIS on them
              (server operators only, requires the showwhois module).
">

<helpop key="chmodes" title="Channel Modes" value="
 v <nickname>       Gives voice to <nickname>, allowing them to speak
                    while the channel is +m.
 h <nickname>       Gives halfop status to <nickname> (requires the
                    customprefix module).
 o <nickname>       Gives op status to <nickname>.
 a <nickname>       Gives protected status to <nickname>, preventing
                    them from being kicked (+q only, requires the
                    customprefix module).
 q <nickname>       Gives owner status to <nickname>, preventing them
                    from being kicked (Services or +q only, requires
                    the customprefix module).

 b <hostmask>       Bans <hostmask> from the channel.
 e <hostmask>       Excepts <hostmask> from bans (requires the
                    banexception module).
 I <hostmask>       Excepts <hostmask> from +i, allowing matching
                    users to join while the channel is invite-only
                    (requires the inviteexception module).

 c                  Blocks messages that contain formatting codes
                    (requires the blockcolor module).
 d <time>           Blocks messages to a channel from new users
                    until they have been in the channel for <time>
                    seconds (requires the delaymsg module).
 f [*]<lines>:<sec> Kicks on text flood equal to or above the
                    specified rate. With *, the user is banned
                    (requires the messageflood module).
 g <mask>           Blocks messages matching the given glob mask
                    (requires the chanfilter module).
 i                  Makes the channel invite-only.
                    Users can only join if an operator
                    uses /INVITE to invite them.
 j <joins>:<sec>    Limits joins to the specified rate (requires
                    the joinflood module).
 k <key>            Set the channel key (password) to <key>.
 l <limit>          Set the maximum allowed users to <limit>.
 m                  Enable moderation. Only users with +v, +h, or +o
                    can speak.
 n                  Blocks users who are not members of the channel
                    from messaging it.
 p                  Make channel private, hiding it in users' whoises
                    and replacing it with * in /LIST.
 r                  Marks the channel as registered with Services
                    (requires the services account module).
 s                  Make channel secret, hiding it in users' whoises
                    and /LIST.
 t                  Prevents users without +h or +o from changing the
                    topic.
 u                  Makes the channel an auditorium; normal users only
                    see themselves or themselves and the operators,
                    while operators see all the users (requires the
                    auditorium module).
 w <flag>:<banmask> Adds basic channel access controls of <flag> to
                    <banmask>, via the +w listmode.
                    For example, +w o:R:Brain will op anyone identified
                    to the account 'Brain' on join.
                    (requires the autoop module)
 z                  Blocks non-TLS clients from joining the channel
                    (requires the sslmodes module).

 A                  Allows anyone to invite users to the channel
                    (normally only chanops can invite, requires
                    the allowinvite module).
 B                  Blocks messages with too many capital letters,
                    as determined by the network configuration
                    (requires the blockcaps module).
 C                  Blocks any CTCPs to the channel (requires the
                    noctcp module).
 D                  Delays join messages from users until they message
                    the channel (requires the delayjoin module).
 E [~|*]<lines>:<sec>[:<difference>][:<backlog>]    Allows blocking of
                    similar messages (requires the repeat module).
                    Kicks as default, blocks with ~ and bans with *
                    The last two parameters are optional.
 F <changes>:<sec>  Blocks nick changes when they equal or exceed the
                    specified rate (requires the nickflood module).
 H <num>:<duration> Displays the last <num> lines of chat to joining
                    users. <duration> is the maximum time to keep
                    lines in the history buffer (requires the
                    chanhistory module).
 J <seconds>        Prevents rejoin after kick for the specified
                    number of seconds. This prevents auto-rejoin
                    (requires the kicknorejoin module).
 K                  Blocks /KNOCK on the channel (requires the
                    knock module).
 L <channel>        If the channel reaches its limit set by +l,
                    redirect users to <channel> (requires the
                    redirect module).
 M                  Blocks unregistered users from speaking (requires
                    the services account module).
 N                  Prevents users on the channel from changing nick
                    (requires the nonicks module).
 O                  Channel is server operators only (can only be set
                    by server operators, requires the operchans module).
 P                  Makes the channel permanent; Bans, invites, the
                    topic, modes, and such will not be lost when it
                    empties (can only be set by server operators,
                    requires the permchannels module).
 Q                  Only services servers and their users can kick
                    (requires the nokicks module).
 R                  Blocks unregistered users from joining (requires
                    the services account module).
 S                  Strips formatting codes from messages to the
                    channel (requires the stripcolor module).
 T                  Blocks /NOTICEs to the channel from users who are
                    not at least halfop (requires the nonotice module).
 X <type>:<status>  Makes users of <status> or higher exempt to the
                    specified restriction <type>. For example: flood:h
                    (requires the exemptchanops module).
 Possible restriction types to exempt with +X are:

 anticaps            Channel mode +B
 auditorium-see      Permission required to see the full user list of
                     a +u channel (requires the auditorium module).
 auditorium-vis      Permission required to be visible in a +u channel
                     (requires the auditorium module).
 blockcaps           Channel mode +B
 blockcolor          Channel mode +c
 filter              Channel mode +g
 flood               Channel mode +f
 nickflood           Channel mode +F
 noctcp              Channel mode +C
 nonick              Channel mode +N
 nonotice            Channel mode +T
 regmoderated        Channel mode +M
 repeat              Channel mode +E
 stripcolor          Channel mode +S
 topiclock           Channel mode +t

NOTE: A large number of these modes are dependent upon server-side modules
being loaded by a server/network administrator. The actual modes available
on your network may be very different to this list. Please consult your
help channel if you have any questions.
">

<helpop key="stats" title="/STATS <symbol> [<servername>]" value="
Shows various server statistics. Depending on configuration, some
symbols may be only available to opers.

Valid symbols are:

e  Show E-lines (global user@host ban exceptions)
g  Show G-lines (global user@host bans)
k  Show K-lines (local user@host bans)
q  Show Q-lines (global nick bans)
R  Show R-lines (global regular expression bans)
Z  Show Z-lines (global IP mask bans)

s  Show filters (global)
C  Show channel bans (global)
H  Show shuns (global)

c  Show link blocks
d  Show configured DNSBLs and related statistics
m  Show command statistics, number of times commands have been used
o  Show a list of all valid oper usernames and hostmasks
p  Show open client ports, and the port type (tls, plaintext, etc)
u  Show server uptime
z  Show memory usage statistics
i  Show connect class permissions
l  Show all client connections with information (sendq, commands, bytes, time connected)
L  Show all client connections with information and IP address
P  Show online opers and their idle times
T  Show bandwidth/socket statistics
U  Show services servers
Y  Show connection classes
O  Show opertypes and the allowed user and channel modes it can set
E  Show socket engine events
S  Show currently held registered nicknames
G  Show how many local users are connected from each country

Note that all /STATS use is broadcast to online server operators.
">

<helpop key="snomasks" title="Server Notice Masks" value="
 a      Allows receipt of local announcement messages.
 A      Allows receipt of remote announcement messages.
 c      Allows receipt of local connect messages.
 C      Allows receipt of remote connect messages.
 d      Allows receipt of local DNSBL messages (requires the dnsbl module).
 D      Allows receipt of remote DNSBL messages (requires the dnsbl module).
 f      Allows receipt of local filter messages (requires the filter module).
 F      Allows receipt of remote filter messages (requires the filter module).
 g      Allows receipt of globops (requires the globops module).
 j      Allows receipt of channel creation notices (requires the chancreate module).
 J      Allows receipt of remote channel creation notices (requires the chancreate module).
 k      Allows receipt of local kill messages.
 K      Allows receipt of remote kill messages.
 l      Allows receipt of local linking related messages.
 L      Allows receipt of remote linking related messages.
 n      Allows receipt of local nickname changes (requires the seenicks module).
 N      Allows receipt of remote nickname changes (requires the seenicks modules).
 o      Allows receipt of oper-up, oper-down, and oper-failure messages.
 O      Allows receipt of remote oper-up, oper-down, and oper-failure messages.
 q      Allows receipt of local quit messages.
 Q      Allows receipt of remote quit messages.
 t      Allows receipt of attempts to use /STATS (local and remote).
 v      Allows receipt of oper override notices (requires the override module).
 x      Allows receipt of local X-line notices (G/Z/Q/K/E/R/SHUN/CBan).
 X      Allows receipt of remote X-line notices (G/Z/Q/K/E/R/SHUN/CBan).
">

<helpop key="extbans" title="Extended Bans" value="
Extbans are split into two types; matching extbans, which match on
users in additional ways, and acting extbans, which restrict users
in different ways to a standard ban.

To use an extban, simply set +b <ban> or +e <ban> with it as the ban,
instead of a normal nick!user@host mask, to ban or exempt matching
users. Ban exceptions on acting extbans exempt that user from matching
an extban of that type, and from any channel mode corresponding to the
restriction. Matching extbans may also be used for invite exceptions by
setting +I <extban>.

Matching extbans:

 a:<mask>      Matches user with both a matching banmask and real name,
               where <mask> is in the format nick!user@host+realname
               (requires realnameban module).
 j:<channel>   Matches anyone in the given channel. Does not support
               wildcards (requires the channelban module).
 n:<class>     Matches users in a matching connect class (requires
               the classban module).
 r:<realname>  Matches users with a matching real name (requires the
               realnameban module).
 s:<server>    Matches users on a matching server (requires the
               serverban module).
 z:<sslfp>     Matches users having the given TLS certificate
               fingerprint (requires the sslmodes module).
 w:<gateway>   Matches users who are connecting via a WebIRC gateway that
               matches <gateway>.
 O:<opertype>  Matches server operators of a matching type, mostly
               useful as an invite exception (requires the
               operchans module).
 R:<account>   Matches users logged into a matching account (requires
               the services account module).
 U:<banmask>   Matches unregistered users matching the given banmask.
               (requires the services account module).

Acting extbans:

 c:<banmask>   Blocks any messages that contain formatting codes from
               matching users (requires the blockcolor module).
 m:<banmask>   Blocks messages from matching users (requires the muteban
               module). Users with +v or above are not affected.
 p:<banmask>   Blocks part messages from matching users (requires
               the nopartmsg module).
 A:<banmask>   Blocks invites by matching users even when +A is set
               (requires the allowinvite module).
 B:<banmask>   Blocks all capital or nearly all capital messages from
               matching users (requires the blockcaps module).
 C:<banmask>   Blocks CTCPs from matching users (requires the noctcp
               module).
 N:<banmask>   Blocks nick changes from matching users (requires
               the nonicks module).
 Q:<banmask>   Blocks kicks by matching users (requires the nokicks
               module).
 S:<banmask>   Strips formatting codes from messages from matching
               users (requires the stripcolor module).
 T:<banmask>   Blocks notices from matching users (requires the
               nonotice module).

A ban given to an Acting extban may either be a nick!user@host mask
(unless stated otherwise), matched against users as for a normal ban,
or a Matching extban.

There is an additional special type of extended ban, a redirect ban:

 Redirect      n!u@h#channel will redirect the banned user to #channel
               when they try to join (requires the banredirect module).
"><|MERGE_RESOLUTION|>--- conflicted
+++ resolved
@@ -51,18 +51,12 @@
 the network service.
 ">
 
-<<<<<<< HEAD
-<helpop key="sslinfo" title="/SSLINFO <nick>" value="
-Displays information on the TLS connection and certificate of the
-target user.
-=======
 <helpop key="sslinfo" title="/SSLINFO <chan>|<nick>" value="
-If a channel is specified then display TLS (SSL) connection information
+If a channel is specified then display TLS connection information
 for users in the specified channel.
 
 If a user is specified then display information on the TLS (SSL)
 connection and certificate of the specified user.
->>>>>>> 04747342
 ">
 
 <helpop key="uninvite" title="/UNINVITE <nick> <channel>" value="
