#-#-#-#-#-#-#-#-#-#-#-#-#-  MODULE OPTIONS   -#-#-#-#-#-#-#-#-#-#-#-#-#
#                                                                     #
#  These tags define which modules will be loaded on startup by your  #
#  server. Add modules without any paths. When you make your ircd     #
#  using the 'make' command, all compiled modules will be moved into  #
#  the folder you specified when you ran ./configure. The module tag  #
#  automatically looks for modules in this location.                  #
#  If you attempt to load a module outside of this location, either   #
#  in the config, or via /LOADMODULE, you will receive an error.      #
#                                                                     #
#  By default, ALL modules are commented out. You must uncomment them #
#  or add lines to your config to load modules. Please refer to       #
#  https://docs.inspircd.org/4/modules for a list of modules and      #
#  each modules link for any additional conf tags they require.       #
#                                                                     #
#    ____                _   _____ _     _       ____  _ _   _        #
#   |  _ \ ___  __ _  __| | |_   _| |__ (_)___  | __ )(_) |_| |       #
#   | |_) / _ \/ _` |/ _` |   | | | '_ \| / __| |  _ \| | __| |       #
#   |  _ <  __/ (_| | (_| |   | | | | | | \__ \ | |_) | | |_|_|       #
#   |_| \_\___|\__,_|\__,_|   |_| |_| |_|_|___/ |____/|_|\__(_)       #
#                                                                     #
# To link servers to InspIRCd, you MUST load the spanningtree module. #
# If you don't do this, server links will NOT work at all.            #
# This is by design, to allow for the implementation of other linking #
# protocols in modules in the future. This module is at the bottom of #
# this file.                                                          #
#                                                                     #

#-#-#-#-#-#-#-#-#-#-#-#-#-#-#-#-#-#-#-#-#-#-#-#-#-#-#-#-#-#-#-#-#-#-#-#
# Abbreviation module: Provides the ability to abbreviate commands a-la
# BBC BASIC keywords.
#<module name="abbreviation">

#-#-#-#-#-#-#-#-#-#-#-#-#-#-#-#-#-#-#-#-#-#-#-#-#-#-#-#-#-#-#-#-#-#-#-#
# Account support module: Adds support for user accounts as well as
# several several modes relating to accounts.
#<module name="account">

#-#-#-#-#-#-#-#-#-#-#-#-#-#-#-#-#-#-#-#-#-#-#-#-#-#-#-#-#-#-#-#-#-#-#-#
# Alias module: Allows you to define server-side command aliases.
#<module name="alias">
#
# Set the 'prefix' for in-channel aliases (fantasy commands) to the
# specified character. If not set, the default is "!".
# If 'allowbots' is disabled, +B clients will not be able to use
# fantasy commands. If not set, the default is no.
#<fantasy prefix="!" allowbots="no">
#
#-#-#-#-#-#-#-#-#-#-#-  ALIAS DEFINITIONS  -#-#-#-#-#-#-#-#-#-#-#-#-#-#
#                                                                     #
# If you have the alias module loaded, you may also define aliases as #
# shown below. They are commonly used to provide shortcut commands to #
# services, however they are not limited to just this use.            #
# An alias tag requires the following values to be defined in it:     #
#                                                                     #
# text        -      The text to detect as the actual command line.   #
#                    Can't contain spaces, but case insensitive.      #
#                    You may have multiple aliases with the same      #
#                    command name (text="" value), however the first  #
#                    found will be executed if its format value is    #
#                    matched, or it has no format value. Aliases are  #
#                    read from the top of the file to the bottom.     #
#                                                                     #
# usercommand -      If set to yes, the alias can be run simply as    #
#                    /ALIASNAME. Defaults to yes.                     #
#                                                                     #
# channelcommand -   If set to yes, the alias can be used as an       #
#                    in-channel alias or 'fantasy command', prefixed  #
#                    by the fantasy prefix character, !aliasname by   #
#                    default. Defaults to no.                         #
#                                                                     #
# format      -      If this is defined, the parameters of the alias  #
#                    must match this glob pattern. For example if you #
#                    want the first parameter to start with a # for   #
#                    the alias to be executed, set format="#*" in the #
#                    alias definition. Note that the :'s which are    #
#                    part of IRC formatted lines will be preserved    #
#                    for matching of this text. This value is         #
#                    optional.                                        #
#                                                                     #
# replace     -      The text to replace 'text' with. Usually this    #
#                    will be "PRIVMSG ServiceName :$2-" or similar.   #
#                    You may use the variables $1 through $9 in the   #
#                    replace string, which refer to the first through #
#                    ninth word in the original string typed by the   #
#                    user. You may also use $1- through $9- which     #
#                    refer to the first word onwards, through to the  #
#                    ninth word onwards, e.g. if the user types the   #
#                    command "foo bar baz qux quz" then $3- will hold #
#                    "baz qux quz" and $2 will contain "bar". You may #
#                    also use the special variables: $nick, $user,    #
#                    $address, $host and $vhost, and you may separate #
#                    multiple commands with a newline (which can be   #
#                    written in the file literally or encoded as &nl; #
#                                                                     #
# requires    -      If you provide a value for 'requires' this means #
#                    the given nickname MUST be online for the alias  #
#                    to successfully trigger. If they are not, then   #
#                    the user receives a 'no such nick' 401 numeric.  #
#                                                                     #
# stripcolor  -      If set to yes, the text from the user will be    #
#                    stripped of color and format codes before        #
#                    matching against 'text'.                         #
#                                                                     #
# service     -      Setting this to yes will ensure that the user    #
#                    given in 'requires' is also on a servicesserver, #
#                    as well as actually being on the network. If the #
#                    user is online, but not on a services server,    #
#                    then an oper alert is sent out as this is        #
#                    possibly a sign of a user trying to impersonate  #
#                    a service.                                       #
#                                                                     #
# operonly    -      If yes, this will make the alias oper only.      #
#                    If a non-oper attempts to use the alias, it will #
#                    appear to not exist.                             #
#                                                                     #
#
# An example of using the format value to create an alias with two
# different behaviours depending on the format of the parameters.
#
#<alias text="ID" format="#*" replace="PRIVMSG ChanServ :IDENTIFY $2 $3"
#  requires="ChanServ" service="yes">
#
#<alias text="ID" replace="PRIVMSG NickServ :IDENTIFY $2"
#  requires="NickServ" service="yes">
#
# You may also add aliases to trigger based on something said in a
# channel, aka 'fantasy' commands, configured in the same manner as any
# other alias, with usercommand="no" and channelcommand="yes" The
# command must be preceded by the fantasy prefix when used.
#
#<alias text="CS" usercommand="no" channelcommand="yes"
#  replace="PRIVMSG ChanServ :$1 $chan $2-" requires="ChanServ" service="yes">
#
# This would be used as "!cs <command> <options>", with the channel
# being automatically inserted after the command in the message to
# ChanServ, assuming the fantasy prefix is "!".

#-#-#-#-#-#-#-#-#-#-#-#-#-#-#-#-#-#-#-#-#-#-#-#-#-#-#-#-#-#-#-#-#-#-#-#
# Allowinvite module: Gives channel mode +A to allow all users to use
# /INVITE, and extban A to deny invite from specific masks.
#<module name="allowinvite">

#-#-#-#-#-#-#-#-#-#-#-#-#-#-#-#-#-#-#-#-#-#-#-#-#-#-#-#-#-#-#-#-#-#-#-#
# Alltime module: Shows time on all connected servers at once.
# This module is oper-only and provides /ALLTIME.
# To use, ALLTIME must be in one of your oper class blocks.
#<module name="alltime">

#-#-#-#-#-#-#-#-#-#-#-#-#-#-#-#-#-#-#-#-#-#-#-#-#-#-#-#-#-#-#-#-#-#-#-#
# Anticaps module: Adds channel mode +B which allows you to punish
# users that send overly capitalised messages to channels.
#<module name="anticaps">
#
# You may also configure the characters which anticaps considers to be
# lower case and upper case. Any characters not listed here are assumed
# to be punctuation and will be ignored when counting:
# <anticaps lowercase="abcdefghijklmnopqrstuvwxyz"
#           uppercase="ABCDEFGHIJKLMNOPQRSTUVWXYZ">

#-#-#-#-#-#-#-#-#-#-#-#-#-#-#-#-#-#-#-#-#-#-#-#-#-#-#-#-#-#-#-#-#-#-#-#
# Auditorium module: Adds channel mode +u which makes everyone else
# except you in the channel invisible, used for large meetings etc.
#<module name="auditorium">
#
# Auditorium settings:
#
#<auditorium opvisible="no" opcansee="no" opercansee="yes">
#
# opvisible (auditorium-vis in exemptchanops):
#   Show channel ops to all users
# opcansee (auditorium-see in exemptchanops):
#   Allow ops to see all joins/parts/kicks in the channel
# opercansee:
#   Allow opers (channels/auspex) to see see all joins/parts/kicks in the channel
#
# Exemptchanops can be used to adjust the level at which users become visible or
# the level at which they can see the full member list of the channel.

#-#-#-#-#-#-#-#-#-#-#-#-#-#-#-#-#-#-#-#-#-#-#-#-#-#-#-#-#-#-#-#-#-#-#-#
# Autoop module: Adds basic channel access controls via the +w listmode.
# For example +w o:*!Attila@127.0.0.1 will op anyone matching that mask
# on join. This can be combined with extbans, for example +w o:R:Brain
# will op anyone identified to the account "Brain".
# Another useful combination is with TLS client certificate
# fingerprints: +w h:z:72db600734bb9546c1bdd02377bc21d2a9690d48 will
# give halfop to the user(s) having the given certificate.
#<module name="autoop">

#-#-#-#-#-#-#-#-#-#-#-#-#-#-#-#-#-#-#-#-#-#-#-#-#-#-#-#-#-#-#-#-#-#-#-#
# Ban except module: Adds support for channel ban exceptions (+e).
#<module name="banexception">

#-#-#-#-#-#-#-#-#-#-#-#-#-#-#-#-#-#-#-#-#-#-#-#-#-#-#-#-#-#-#-#-#-#-#-#
# Ban redirection module: Allows bans which redirect to a specified
# channel. e.g. +b nick!user@host#channelbanneduserissentto
#<module name="banredirect">

#-#-#-#-#-#-#-#-#-#-#-#-#-#-#-#-#-#-#-#-#-#-#-#-#-#-#-#-#-#-#-#-#-#-#-#
# Block amsg module: Attempt to block all usage of /amsg and /ame.
#<module name="blockamsg">
#
#-#-#-#-#-#-#-#-#-#-#-  BLOCKAMSG CONFIGURATION  -#-#-#-#-#-#-#-#-#-#-#
#                                                                     #
# If you have the blockamsg module loaded, you can configure it with  #
# the <blockamsg> tag:                                                #
#                                                                     #
# delay          -   How much time between two messages to force them #
#                    to be recognised as unrelated.                   #
# action         -   Any of 'notice', 'noticeopers', 'silent', 'kill' #
#                    or 'killopers'. Define how to take action when   #
#                    a user uses /amsg or /ame.                       #
#
#<blockamsg delay="3" action="killopers">

#-#-#-#-#-#-#-#-#-#-#-#-#-#-#-#-#-#-#-#-#-#-#-#-#-#-#-#-#-#-#-#-#-#-#-#
# Block color module: Blocking color-coded messages with chan mode +c.
#<module name="blockcolor">

#-#-#-#-#-#-#-#-#-#-#-#-#-#-#-#-#-#-#-#-#-#-#-#-#-#-#-#-#-#-#-#-#-#-#-#
# Botmode module: Adds the user mode +B. If set on a user, it will
# show that the user is a bot in /WHOIS.
#<module name="botmode">

#-#-#-#-#-#-#-#-#-#-#-#-#-#-#-#-#-#-#-#-#-#-#-#-#-#-#-#-#-#-#-#-#-#-#-#
# CallerID module: Adds user mode +g which activates hybrid-style
# callerid: block all private messages unless you /ACCEPT first.
#<module name="callerid">
#
#-#-#-#-#-#-#-#-#-#-#- CALLERID  CONFIGURATION -#-#-#-#-#-#-#-#-#-#-#-#
# maxaccepts     - Maximum number of entries a user can add to their  #
#                  /ACCEPT list. Default is 30 entries.               #
# tracknick      - Preserve /ACCEPT entries when a user changes nick? #
#                  If no (the default), the user is removed from      #
#                  everyone's accept list if their nickname changes.  #
# cooldown       - Amount of time that must pass since the last       #
#                  notification sent to a user before they can be     #
#                  sent another. Default is 1 minute.                 #
#<callerid maxaccepts="30"
#          tracknick="no"
#          cooldown="1m">

#-#-#-#-#-#-#-#-#-#-#-#-#-#-#-#-#-#-#-#-#-#-#-#-#-#-#-#-#-#-#-#-#-#-#-#
# CAP module: Provides the CAP negotiation mechanism required by many
# other modules. It is strongly recommended that you load this.
#<module name="cap">

#-#-#-#-#-#-#-#-#-#-#-#-#-#-#-#-#-#-#-#-#-#-#-#-#-#-#-#-#-#-#-#-#-#-#-#
# CBAN module: Lets you disallow channels from being used at runtime.
# This module is oper-only and provides /CBAN.
# To use, CBAN must be in one of your oper class blocks.
#<module name="cban">

#-#-#-#-#-#-#-#-#-#-#-#-#-#-#-#-#-#-#-#-#-#-#-#-#-#-#-#-#-#-#-#-#-#-#-#
# Channel create module: Adds snomask +j, which will notify opers of
# any new channels that are created.
# This module is oper-only.
#<module name="chancreate">

#-#-#-#-#-#-#-#-#-#-#-#-#-#-#-#-#-#-#-#-#-#-#-#-#-#-#-#-#-#-#-#-#-#-#-#
# Channel filter module: Allows channel-op defined message filtering
# using simple string matches (channel mode +g).
#<module name="chanfilter">
#
# If hidemask is set to yes, the user will not be shown the mask when
# their message is blocked.
#
# If maxlen is set then it defines the maximum length of a filter entry.
#
# If notifyuser is set to no, the user will not be notified when
# their message is blocked.
#<chanfilter hidemask="yes" maxlen="50" notifyuser="yes">

#-#-#-#-#-#-#-#-#-#-#-#-#-#-#-#-#-#-#-#-#-#-#-#-#-#-#-#-#-#-#-#-#-#-#-#
# Channel history module: Displays the last 'X' lines of chat to a user
# joining a channel with +H 'X:T' set; 'T' is the maximum time to keep
# lines in the history buffer. Designed so that the new user knows what
# the current topic of conversation is when joining the channel.
#<module name="chanhistory">
#
#-#-#-#-#-#-#-#-#-#-#- CHANHISTORY CONFIGURATION -#-#-#-#-#-#-#-#-#-#-#
#                                                                     #
# maxduration - The maximum period to keep chat history for. Defaults #
#               to 4 weeks.                                           #
#                                                                     #
# maxlines - The maximum number of lines of chat history to send to a #
#            joining users. Defaults to 50.                           #
#                                                                     #
# prefixmsg - Whether to send an explanatory message to clients that  #
#             don't support the chathistory batch type. Defaults to   #
#             yes.                                                    #
#                                                                     #
# savefrombots - Whether to save messages from users with user mode   #
#                +B (bot) in the channel history. Defaults to yes.    #
#                                                                     #
# sendtobots - Whether to send channel history to users with user     #
#              mode +B (bot) enabled. Defaults to yes.                #
#
#<chanhistory maxlines="50"
#             maxduration="4w"
#             prefixmsg="yes"
#             savefrombots="yes"
#             sendtobots="yes">

#-#-#-#-#-#-#-#-#-#-#-#-#-#-#-#-#-#-#-#-#-#-#-#-#-#-#-#-#-#-#-#-#-#-#-#
# Channel logging module: Used to send snotice output to channels, to
# allow staff to centrally monitor and discuss network activity.
#
# The "channel" field is where you want the messages to go, "snomasks"
# is what snomasks you want to be sent to that channel. Multiple tags
# are allowed.
#<module name="chanlog">
#<chanlog snomasks="AOcC" channel="#opers">

#-#-#-#-#-#-#-#-#-#-#-#-#-#-#-#-#-#-#-#-#-#-#-#-#-#-#-#-#-#-#-#-#-#-#-#
# Channel names module: Allows disabling channels which have certain
# characters in the channel name such as bold, colorcodes, etc. which
# can be quite annoying and allow users to on occasion have a channel
# that looks like the name of another channel on the network.
#<module name="channames">

#<channames
	# denyrange: characters or range of characters to deny in channel
	# names.
	#denyrange="2,3"

	# allowrange: characters or range of characters to specifically allow
	# in channel names.
	#allowrange="">

#-#-#-#-#-#-#-#-#-#-#-#-#-#-#-#-#-#-#-#-#-#-#-#-#-#-#-#-#-#-#-#-#-#-#-#
# Channelban: Implements extended ban j:, which stops anyone already
# in a channel matching a ban like +b j:#channel from joining.
# It is also possible to ban based on their status in that channel,
# like so: +b j:@#channel, this example prevents the ops from joining.
# Note that by default wildcard characters * and ? are allowed in
# channel names. To disallow them, load the channames module and
# add characters 42 and 63 to denyrange (see above).
#<module name="channelban">

#-#-#-#-#-#-#-#-#-#-#-#-#-#-#-#-#-#-#-#-#-#-#-#-#-#-#-#-#-#-#-#-#-#-#-#
# Check module: Adds the /CHECK command.
# Check is useful for looking up information on channels, users,
# IP addresses and hosts.
# This module is oper-only.
# To use, CHECK must be in one of your oper class blocks.
#<module name="check">

#-#-#-#-#-#-#-#-#-#-#-#-#-#-#-#-#-#-#-#-#-#-#-#-#-#-#-#-#-#-#-#-#-#-#-#
# CHGHOST module: Adds the /CHGHOST command.
# This module is oper-only.
# To use, CHGHOST must be in one of your oper class blocks.
# NOTE: Services will not be able to set vhosts on users if this module
# isn't loaded. If you're planning on running services, you probably
# want to load this.
#<module name="chghost">
#
#-#-#-#-#-#-#-#-# /CHGHOST - /SETHOST  CONFIGURATION #-#-#-#-#-#-#-#-#
# Optional - If you want to use special chars for hostnames you can  #
# specify your own custom list of chars with the <hostname> tag:     #
#                                                                    #
# charmap        - A list of chars accepted as valid by the /CHGHOST #
#                  and /SETHOST commands. Also note that the list is #
#                  case-sensitive.                                   #
#<hostname charmap="abcdefghijklmnopqrstuvwxyzABCDEFGHIJKLMNOPQRSTUVWXYZ.-_/0123456789">

#-#-#-#-#-#-#-#-#-#-#-#-#-#-#-#-#-#-#-#-#-#-#-#-#-#-#-#-#-#-#-#-#-#-#-#
# CHGIDENT module: Adds the /CHGIDENT command.
# This module is oper-only.
# To use, CHGIDENT must be in one of your oper class blocks.
#<module name="chgident">

#-#-#-#-#-#-#-#-#-#-#-#-#-#-#-#-#-#-#-#-#-#-#-#-#-#-#-#-#-#-#-#-#-#-#-#
# CHGNAME module: Adds the /CHGNAME command.
# This module is oper-only.
# To use, CHGNAME must be in one of your oper class blocks.
#<module name="chgname">
#
#-#-#-#-#-#-#-#-#-#-#-#-#-#-#-#-#-#-#-#-#-#-#-#-#-#-#-#-#-#-#-#-#-#-#-#
# Connection class ban module: Adds support for extban 'n' which
# matches against the class name of the user's connection.
# This module assumes that connection classes are named in a uniform
# way on all servers of the network. Wildcards are accepted.
#<module name="classban">

#-#-#-#-#-#-#-#-#-#-#-#-#-#-#-#-#-#-#-#-#-#-#-#-#-#-#-#-#-#-#-#-#-#-#-#
# Clear chan module: Allows opers to masskick, masskill or
# mass G/Z-line all users on a channel using /CLEARCHAN.
#<module name="clearchan">

#-#-#-#-#-#-#-#-#-#-#-#-#-#-#-#-#-#-#-#-#-#-#-#-#-#-#-#-#-#-#-#-#-#-#-#
# Cloak module: Adds user mode x (cloak) which allows user hostnames to
# be hidden. This module does not provide any cloak methods by itself.
# You should also load another module like cloak_account or cloak_sha256.
#
# In order to have users automatically cloaked on connect you should
# load the conn_umodes module and add "x" to <connect:modes>.
#<module name="cloak">

#-#-#-#-#-#-#-#-#-#-#-#-#-#-#-#-#-#-#-#-#-#-#-#-#-#-#-#-#-#-#-#-#-#-#-#
# Custom cloak module: Adds the "custom" cloak method which allows the
# use of a custom cloak set by services or from a custom cloak account.
#
# IMPORTANT: You should define the <cloak> tag for this module before
# any other cloak tags to allow it to be prioritised when a user logs
# into an account.
#<module name="cloak_static">
#
#-#-#-#-#-#-#-#-#-#- CUSTOM CLOAK CONFIGURATION  -#-#-#-#-#-#-#-#-#-#-#
# To use the cloak_custom module you must define a <cloak> tag. This  #
# tag can have the following fields.                                  #
#                                                                     #
#  class - If non-empty then a comma-delimited list of connect class  #
#  names that a user has to be in to get the cloak from this tag.     #
#                                                                     #
# IMPORTANT: Changing these details will break all of your existing   #
# bans. If you do not want this to happen you can define multiple     #
# cloak tags. The first will be used for hostnames and the rest will  #
# be used for checking if a user is banned in a channel.              #
#-#-#-#-#-#-#-#-#-#-#-#-#-#-#-#-#-#-#-#-#-#-#-#-#-#-#-#-#-#-#-#-#-#-#-#
#
#<cloak method="custom"
#       class="">
#
#-#-#-#-#-#-#-#-#-#-#-#-#-#-#-#-#-#-#-#-#-#-#-#-#-#-#-#-#-#-#-#-#-#-#-#
#                                                                     #
# If you do not use services you can also define cloak accounts that  #
# users can log into with the "/CUSTOMCLOAK <account> <password>"     #
# command.                                                            #
#                                                                     #
#  name     - The name of the account.                                #
#  password - The password used to log in to the account.             #
#  hash     - The hash algorithm that the password is hashed with.    #
#  host     - The user@host masks of users that can use this account. #
#  username - The username to set when the user logs in.              #
#  hostname - The hostname to set when the user logs in.              #
#                                                                     #
#-#-#-#-#-#-#-#-#-#-#-#-#-#-#-#-#-#-#-#-#-#-#-#-#-#-#-#-#-#-#-#-#-#-#-#
#
#<customcloak name="test123"
#             password="$2a$10$iTuYLT6BRhRlOgzfsW9oPe62etW.oXwSpyKw5rJit64SGZanLXghO"
#             hash="bcrypt"
#             host="*@*.example.com"
#             username="test123"
#             hostname="example.com">

#-#-#-#-#-#-#-#-#-#-#-#-#-#-#-#-#-#-#-#-#-#-#-#-#-#-#-#-#-#-#-#-#-#-#-#
# HMAC-SHA256 cloak module: Adds the "hmac-sha256" (hostname or IP) and
# "hmac-sha256-addr" (IP only) cloak methods. This is the recommended
# cloak module for new networks.
#
# IMPORTANT: If you are using this module you should also load the sha2
# module. Failure to do so will result in users not being cloaked.
#<module name="cloak_sha256">
#
#-#-#-#-#-#-#-#-#- HMAC-SHA256 CLOAK CONFIGURATION -#-#-#-#-#-#-#-#-#-#
# To use the cloak_sha256 module you must define a <cloak> tag. This  #
# tag can have the following fields.                                  #
#                                                                     #
#  key       -  The secret key to use when hashing hostnames. This    #
#               MUST be at least 30 characters long.                  #
#                                                                     #
#  class     - If non-empty then a comma-delimited list of connect    #
#              class names that a user has to be in to get the cloak  #
#              from this tag.                                         #
#                                                                     #
#  prefix    - A freeform value to prefix cloaks with. This must not  #
#              contain spaces.                                        #
#                                                                     #
#  suffix    - A freeform value to suffix IPv4/IPv6 cloaks with. This #
#              must not contain spaces.                               #
#                                                                     #
#  case      - The case of the cloak table. Can be set to "upper" or  #
#              "lower". Defaults to "lower".                          #
#                                                                     #
#  hostparts - The maximum number of hostname labels that should be   #
#              visible on the end of a host. Defaults to 3.           #
#                                                                     #
#  pathparts - The maximum number of UNIX socket path segments that   #
#              should be visible on the end of a host. Defaults to 1. #
#                                                                     #
#  psl       - If non-empty then the path to a Mozilla Public Suffix  #
#              List database to use for finding the visible part of a #
#              hostname or "system" to use the system database if one #
#              exists. This overrides the hostparts (above) field.    #
#              Only available if libpsl was installed at build time.  #
#                                                                     #
# IMPORTANT: Changing these details will break all of your existing   #
# bans. If you do not want this to happen you can define multiple     #
# cloak tags. The first will be used for hostnames and the rest will  #
# be used for checking if a user is banned in a channel.              #
#-#-#-#-#-#-#-#-#-#-#-#-#-#-#-#-#-#-#-#-#-#-#-#-#-#-#-#-#-#-#-#-#-#-#-#
#
#<cloak method="hmac-sha256"
#       key="changeme"
#       class=""
#       prefix="MyNet"
#       suffix="ip"
#       case="lower"
#       hostparts="3"
#       pathparts="1"
#       psl="system">
#
#<cloak method="hmac-sha256-addr"
#       key="changeme"
#       class=""
#       prefix="MyNet"
#       suffix="ip"
#       case="lower"
#       pathparts="1">

#-#-#-#-#-#-#-#-#-#-#-#-#-#-#-#-#-#-#-#-#-#-#-#-#-#-#-#-#-#-#-#-#-#-#-#
# Static cloak module: Adds the "static" (fixed value) cloak method.
#<module name="cloak_static">
#
#-#-#-#-#-#-#-#-#-#- STATIC CLOAK CONFIGURATION  -#-#-#-#-#-#-#-#-#-#-#
# To use the cloak_static module you must define a <cloak> tag. This  #
# tag can have the following fields.                                  #
#                                                                     #
#  class - If non-empty then a comma-delimited list of connect class  #
#  names that a user has to be in to get the cloak from this tag.     #
#                                                                     #
#  cloak - The cloak to give to users.                                #
#                                                                     #
# IMPORTANT: Changing these details will break all of your existing   #
# bans. If you do not want this to happen you can define multiple     #
# cloak tags. The first will be used for hostnames and the rest will  #
# be used for checking if a user is banned in a channel.              #
#-#-#-#-#-#-#-#-#-#-#-#-#-#-#-#-#-#-#-#-#-#-#-#-#-#-#-#-#-#-#-#-#-#-#-#
#
#<cloak method="static"
#       class=""
#       cloak="some.fixed.value">

#-#-#-#-#-#-#-#-#-#-#-#-#-#-#-#-#-#-#-#-#-#-#-#-#-#-#-#-#-#-#-#-#-#-#-#
# User data cloak module: Adds the "account" (services account name),
# "account-id" (services account id), "nickname" (current nickname),
# "fingerprint" (client certificate fingerprint), and "username" (RFC
# 1413 identification string) cloak methods.
#<module name="cloak_user">
#
#-#-#-#-#-#-#-#-#-#-#- USER CLOAK CONFIGURATION  -#-#-#-#-#-#-#-#-#-#-#
# To use the cloak_user module you must define a <cloak> tag. This    #
# tag can have the following fields.                                  #
#                                                                     #
#  case        - The case to transform the cloak value to. Can be set #
#                to "upper" to use upper case, "lower" to use lower   #
#                case, or "preserve" to not change the case. Defaults #
#                to "preserve".                                       #
#                                                                     #
#  class       - If non-empty then a comma-delimited list of connect  #
#                class names that a user has to be in to get the      #
#                cloak from this tag.                                 #
#                                                                     #
#  invalidchar - The action to take when an invalid host character is #
#                encountered in the cloak. Can be set to "reject" to  #
#                not apply the cloak, "strip" to remove the invalid   #
#                host character, or "truncate" to truncate the cloak  #
#                at the invalid host character. Defaults to "strip".  #
#                                                                     #
#  length      - If using the "fingerprint" method them the number of #
#                characters of the fingerprint hash to use. Defaults  #
#                to the value of <limits:maxhost> minus the length of #
#                the prefix and suffix fields.                        #
#                                                                     #
#  prefix      - A freeform value to prefix cloaks with. This must    #
#                not contain spaces.                                  #
#                                                                     #
#  suffix      - A freeform value to suffix IPv4/IPv6 cloaks with.    #
#                This must not contain spaces.                        #
#                                                                     #
#  username    - An optional fixed value to use as the username in    #
#                the cloak.                                           #
#                                                                     #
# IMPORTANT: Changing these details will break all of your existing   #
# bans. If you do not want this to happen you can define multiple     #
# cloak tags. The first will be used for hostnames and the rest will  #
# be used for checking if a user is banned in a channel.              #
#-#-#-#-#-#-#-#-#-#-#-#-#-#-#-#-#-#-#-#-#-#-#-#-#-#-#-#-#-#-#-#-#-#-#-#
#
#<cloak method="account"
#       case="preserve"
#       class=""
#       invalidchar="strip"
#       prefix=""
#       suffix=".users.example.com"
#       username="">
#
#<cloak method="account-id"
#       case="preserve"
#       class=""
#       invalidchar="strip"
#       prefix=""
#       suffix=".users.example.com"
#       username="">
#
#<cloak method="fingerprint"
#       case="preserve"
#       class=""
#       invalidchar="strip"
#       length="16"
#       prefix=""
#       suffix=".fp"
#       username="">
#
#<cloak method="nickname"
#       case="preserve"
#       class=""
#       invalidchar="strip"
#       prefix="Users/"
#       suffix=""
#       username="">
#
#<cloak method="username"
#       case="preserve"
#       class=""
#       invalidchar="strip"
#       prefix="Users/"
#       suffix=""
#       username="">

#-#-#-#-#-#-#-#-#-#-#-#-#-#-#-#-#-#-#-#-#-#-#-#-#-#-#-#-#-#-#-#-#-#-#-#
# Codepage module: Allows using a custom 8-bit codepage for nicknames
# and case mapping.
#<module name="codepage">
#
# You should include one of the following files to set your codepage:
#<include file="&dir.example;/codepages/ascii.example.conf">
#<include file="&dir.example;/codepages/iso-8859-1.example.conf">
#<include file="&dir.example;/codepages/iso-8859-2.example.conf">
#<include file="&dir.example;/codepages/rfc1459.example.conf">
#<include file="&dir.example;/codepages/strict-rfc1459.example.conf">
#
# You can also define a custom codepage. For details on how to do this
# please refer to the docs site:
# https://docs.inspircd.org/4/modules/codepage

#-#-#-#-#-#-#-#-#-#-#-#-#-#-#-#-#-#-#-#-#-#-#-#-#-#-#-#-#-#-#-#-#-#-#-#
# Common channels module: Adds user mode +c, which, when set, requires
# that users must share a common channel with you to PRIVMSG, NOTICE,
# TAGMSG, or INVITE you.
#<module name="commonchans">

#-#-#-#-#-#-#-#-#-#-#-#-#-#-#-#-#-#-#-#-#-#-#-#-#-#-#-#-#-#-#-#-#-#-#-#
# Connectban: Provides IP connection throttling. Any IP range that
# connects too many times (configurable) in an hour is Z-lined for a
# (configurable) duration, and their count resets to 0.
#<module name="connectban">
#
# threshold - The number of connections which are allowed before a user
#             is connectbanned. Defaults to 10.
#
# banmessage - The message to give users when Z-lining them for connecting
#              too much.
#
# banduration - The time period to ban users who connect to much for. Defaults
#               to 10 minutes.
#
# ipv4cidr - The IPv4 CIDR mask (1-32) to treat connecting users as coming
#            from the same host. Defaults to 32.
#
# ipv6cidr - The IPv6 CIDR mask (1-128) to treat connecting users as coming
#            from the same host. Defaults to 128.
#
# bootwait - The time period to wait after starting up before enforcing
#            connection bans. Defaults to 2 minutes.
#
# splitwait - The time period to wait after a netsplit before enforcing
#             connection bans. Defaults to 2 minutes.
#
#<connectban threshold="10"
#            banmessage="Your IP range has been attempting to connect too many times in too short a duration. Wait a while, and you will be able to connect."
#            banduration="6h"
#            ipv4cidr="32"
#            ipv6cidr="128"
#            bootwait="2m"
#            splitwait="2m">

#-#-#-#-#-#-#-#-#-#-#-#-#-#-#-#-#-#-#-#-#-#-#-#-#-#-#-#-#-#-#-#-#-#-#-#
# Connection throttle module.
#<module name="connflood">
#
#-#-#-#-#-#-#-#-#-#-#- CONNTHROTTLE CONFIGURATION  -#-#-#-#-#-#-#-#-#-#
#  period, maxconns -  Amount of connections per <period>.
#
#  timeout           -  Time to wait after the throttle was activated
#                       before deactivating it. Be aware that the time
#                       is seconds + timeout.
#
#  quitmsg           -  The message that users get if they attempt to
#                       connect while the throttle is active.
#
#  bootwait          -  Amount of time in seconds to wait before enforcing
#                       the throttling when the server just booted.
#
#<connflood period="30" maxconns="3" timeout="30"
#   quitmsg="Throttled" bootwait="2m">

#-#-#-#-#-#-#-#-#-#-#-#-#-#-#-#-#-#-#-#-#-#-#-#-#-#-#-#-#-#-#-#-#-#-#-#
# Auto join on connect module: Allows you to force users to join one
# or more channels automatically upon connecting to the server, or
# join them in case they aren't on any channels after being online
# for X seconds.
#<module name="conn_join">
#
#-#-#-#-#-#-#-#-#-#-#-#- CONNJOIN CONFIGURATION  -#-#-#-#-#-#-#-#-#-#-#
#
# If you have the conn_join module loaded, you can configure it below
# or set autojoin="#chat,#help" in <connect> blocks.
#
# Join users immediately after connection to #one #two and #three.
#<autojoin channel="#one,#two,#three">
# Join users to #chat after 15 seconds if they aren't on any channels.
#<autojoin channel="#chat" delay="15">

#-#-#-#-#-#-#-#-#-#-#-#-#-#-#-#-#-#-#-#-#-#-#-#-#-#-#-#-#-#-#-#-#-#-#-#
# Set modes on connect module: When this module is loaded <connect>
# blocks may have an optional modes="" value, which contains modes to
# add or remove from users when they connect to the server.
#<module name="conn_umodes">

#-#-#-#-#-#-#-#-#-#-#-#-#-#-#-#-#-#-#-#-#-#-#-#-#-#-#-#-#-#-#-#-#-#-#-#
# Wait for PONG on connect module: Send a PING to all connecting users
# and don't let them connect until they reply with a PONG.
# This is useful to stop certain kinds of bots and proxies.
#<module name="conn_waitpong">
#
#-#-#-#-#-#-#-#-#-#-#-   WAITPONG CONFIGURATION  -#-#-#-#-#-#-#-#-#-#-#
#                                                                     #
# If you have the conn_waitpong module loaded, configure it with the  #
# <waitpong> tag:                                                     #
#                                                                     #
# sendsnotice    -   Whether to send a helpful notice to users on     #
#                    connect telling them how to connect, should      #
#                    their client not reply PONG automatically.       #
#                                                                     #
# killonbadreply -   Whether to kill the user if they send the wrong  #
#                    PONG reply.                                      #
#                                                                     #
#<waitpong sendsnotice="no" killonbadreply="yes">

#-#-#-#-#-#-#-#-#-#-#-#-#-#-#-#-#-#-#-#-#-#-#-#-#-#-#-#-#-#-#-#-#-#-#-#
# Custom prefixes: Allows for channel prefixes to be configured.
#<module name="customprefix">
#
# name       The name of the mode, must be unique from other modes.
# letter     The letter used for this mode. Required.
# prefix     The prefix used for nicks with this mode. Not required.
# rank       A numeric rank for this prefix, defining what permissions it gives.
#            The rank of voice, halfop and op is 10000, 20000, and 30000,
#            respectively.
# ranktoset  The numeric rank required to set this mode. Defaults to rank.
# ranktounset The numeric rank required to unset this mode. Defaults to ranktoset.
# depriv     Can you remove the mode from yourself? Defaults to yes.
#<customprefix name="founder" letter="q" prefix="~" rank="50000" ranktoset="50000">
#<customprefix name="admin" letter="a" prefix="&amp;" rank="40000" ranktoset="50000">
#<customprefix name="halfop" letter="h" prefix="%" rank="20000" ranktoset="30000">
#
# You can also override the configuration of prefix modes added by both the core
# and other modules by adding a customprefix tag with change="yes" specified.
# <customprefix name="op" change="yes" rank="30000" ranktoset="30000">
# <customprefix name="voice" change="yes" rank="10000" ranktoset="20000" depriv="no">
#
# Do /RELOADMODULE customprefix after changing the settings of this module.

#-#-#-#-#-#-#-#-#-#-#-#-#-#-#-#-#-#-#-#-#-#-#-#-#-#-#-#-#-#-#-#-#-#-#-#
# Custom title module: Adds the /TITLE command which allows for trusted
# users to gain a custom whois line and an optional vhost can be
# specified.
#<module name="customtitle">
#
#-#-#-#-#-#-#-#-#-#-  CUSTOM TITLE CONFIGURATION   -#-#-#-#-#-#-#-#-#-#
#  name     - The username used to identify.
#  password - The password used to identify.
#  hash     - The hash for the specific user's password (optional).
#  host     - Allowed hostmask (optional).
#  title    - Title shown in whois.
#  vhost    - Displayed host (optional).
#
#<title name="foo" password="bar" title="Official Chat Helper">
#<title name="bar" password="foo" host="test@test.org" title="Official Chat Helper" vhost="helper.test.org">
#<title name="foo" password="$2a$10$UYZ4OcO8NNTCCGyCdY9SK.2GHiqGgxZfHFPOPmWuxEVWVQTtoDC7C" hash="bcrypt" title="Official Chat Helper">

#-#-#-#-#-#-#-#-#-#-#-#-#-#-#-#-#-#-#-#-#-#-#-#-#-#-#-#-#-#-#-#-#-#-#-#
# Channel cycle module: Adds the /CYCLE command which is a server-side
# /HOP that bypasses restrictive modes.
#<module name="cycle">

#-#-#-#-#-#-#-#-#-#-#-#-#-#-#-#-#-#-#-#-#-#-#-#-#-#-#-#-#-#-#-#-#-#-#-#
# DCCALLOW module: Adds the /DCCALLOW command.
#<module name="dccallow">
#
#-#-#-#-#-#-#-#-#-#-#-  DCCALLOW CONFIGURATION   -#-#-#-#-#-#-#-#-#-#-#
#  blockchat         - Whether to block DCC CHAT as well as DCC SEND.
#  length            - Default duration of entries in DCCALLOW list.
#  action            - Default action to take if no action is
#                      specified, can be 'block' or 'allow'.
#  maxentries        - Max number of nicks to allow on a DCCALLOW list.
#
# File configuration:
#  pattern           - The glob pattern to match against.
#  action            - Action to take if a user attempts to send a file
#                      that matches this pattern, can be 'block' or
#                      'allow'.
#
#<dccallow blockchat="yes" length="5m" action="block" maxentries="20">
#<banfile pattern="*.exe" action="block">
#<banfile pattern="*.txt" action="allow">

#-#-#-#-#-#-#-#-#-#-#-#-#-#-#-#-#-#-#-#-#-#-#-#-#-#-#-#-#-#-#-#-#-#-#-#
# Deaf module: Adds support for user modes +d and +D:
# d - deaf to channel messages and notices.
# D - deaf to user messages and notices.
#<module name="deaf">
#
#-#-#-#-#-#-#-#-#-#-#-#-  DEAF CONFIGURATION   -#-#-#-#-#-#-#-#-#-#-#-#
#  bypasschars        - Characters that bypass deaf to a regular user.
#  servicebypasschars - Characters that bypass deaf to a services users.
#                       Both of these take a list of characters that must match
#                       the starting character of a message.
#                       If 'servicebypasschars' is empty, then 'bypasschars' will
#                       match for both regular and services users.
#  privdeafservice    - Whether services users bypass user mode +D (privdeaf).
#
#<deaf bypasschars="" servicebypasschars="!" privdeafservice="yes">

#-#-#-#-#-#-#-#-#-#-#-#-#-#-#-#-#-#-#-#-#-#-#-#-#-#-#-#-#-#-#-#-#-#-#-#
# Delay join module: Adds the channel mode +D which delays all JOIN
# messages from users until they speak. If they quit or part before
# speaking, their quit or part message will not be shown to the channel
# which helps cut down noise on large channels in a more friendly way
# than the auditorium mode. Only channel ops may set the +D mode.
#<module name="delayjoin">

#-#-#-#-#-#-#-#-#-#-#-#-#-#-#-#-#-#-#-#-#-#-#-#-#-#-#-#-#-#-#-#-#-#-#-#
# Delay message module: Adds the channel mode +d which disallows a user
# from talking in the channel unless they've been joined for X seconds.
# Settable using /MODE #chan +d 30
#<module name="delaymsg">

#-#-#-#-#-#-#-#-#-#-#-#-#-#-#-#-#-#-#-#-#-#-#-#-#-#-#-#-#-#-#-#-#-#-#-#
# Deny channels module: Deny channels from being used by users.
#<module name="denychans">
#
#-#-#-#-#-#-#-#-#-#-#-   DENYCHAN DEFINITIONS  -#-#-#-#-#-#-#-#-#-#-#-#
#                                                                     #
# If you have the denychans module loaded, you need to specify the    #
# channels to deny:                                                   #
#                                                                     #
# name        -      The channel name to deny (glob masks are ok).    #
# allowopers  -      If operators are allowed to override the deny.   #
# reason      -      Reason given for the deny.                       #
# redirect    -      Redirect the user to a different channel.        #
#                                                                     #
#<badchan name="#gods*" allowopers="yes" reason="Tortoises!">         #
#<badchan name="#chan1" redirect="#chan2" reason="Chan1 is closed">   #
#                                                                     #
# Redirects will not work if the target channel is set +L.            #
#                                                                     #
# Additionally, you may specify channels which are allowed, even if   #
# a badchan tag specifies it would be denied:                         #
#<goodchan name="#funtimes">                                          #
# Glob masks are accepted here also.                                  #

#-#-#-#-#-#-#-#-#-#-#-#-#-#-#-#-#-#-#-#-#-#-#-#-#-#-#-#-#-#-#-#-#-#-#-#
# Disable module: Provides support for disabling commands and modes.  #
#<module name="disable">
#
#-#-#-#-#-#-#-#-#-#-#-#- DISABLE CONFIGURATION -#-#-#-#-#-#-#-#-#-#-#-#
#                                                                     #
# If you have the disable module loaded then you need to specify the  #
# commands and modes that you want disabled. Users who have not fully #
# connected yet are exempt from this module so you can e.g. disable   #
# the NICK command but still allow users to connect to the server.    #
#                                                                     #
# commands - A space-delimited list of commands that can not be used  #
#            by users. You can exempt server operators from this with #
#            the servers/use-disabled-commands privilege.             #
#                                                                     #
# chanmodes - One or more channel modes that can not be added/removed #
#             by users. You can exempt server operators from this     #
#             with the servers/use-disabled-modes privilege.          #
#                                                                     #
# usermodes - One or more user modes that can not be added/removed by #
#             users. You can exempt server operators from this with   #
#             the servers/use-disabled-modes privilege.               #
#                                                                     #
# fakenonexistent - Whether to pretend that a disabled command/mode   #
#                   does not exist when executed/changed by a user.   #
#                   Defaults to no.                                   #
#                                                                     #
# notifyopers - Whether to send a notice to snomask `a` when a user   #
#               is prevented from using a disabled command/mode.      #
#               Defaults to no.                                       #
#                                                                     #
#<disabled commands="KICK TOPIC"                                      #
#          chanmodes="kp"                                             #
#          usermodes="iw"                                             #
#          fakenonexistent="yes"                                      #
#          notifyopers="no">                                          #

#-#-#-#-#-#-#-#-#-#-#-#-#-#-#-#-#-#-#-#-#-#-#-#-#-#-#-#-#-#-#-#-#-#-#-#
# DNS blacklist module: Provides support for looking up IPs on one or #
# more blacklists.                                                    #
#<module name="dnsbl">
#                                                                     #
# For configuration options please see the docs page for dnsbl at     #
# https://docs.inspircd.org/4/modules/dnsbl. You can also use one or  #
# more of the following example configs for popular DNSBLs:           #
#                                                                     #
# DroneBL (https://dronebl.org)                                       #
#<include file="&dir.example;/providers/dronebl.example.conf">
#                                                                     #
# EFnet RBL (https://rbl.efnetrbl.org)                                #
#<include file="&dir.example;/providers/efnet-rbl.example.conf">
#                                                                     #
# dan.me.uk Tor exit node DNSBL (https://www.dan.me.uk/dnsbl)         #
#<include file="&dir.example;/providers/torexit.example.conf">

#-#-#-#-#-#-#-#-#-#-#-#-#-#-#-#-#-#-#-#-#-#-#-#-#-#-#-#-#-#-#-#-#-#-#-#
# Exempt channel operators module: Provides support for allowing      #
# users of a specified channel status to be exempt from some channel  #
# restriction modes. Supported restrictions are:                      #
# anticaps, auditorium-see, auditorium-vis, blockcolor, delaymsg,     #
# filter, flood, nickflood, noctcp, nonick, nonotice, opmoderated,    #
# regmoderated, repeat, stripcolor, topiclock                         #
# See <options:exemptchanops> in inspircd.example.conf for a more     #
# detailed list of the restriction modes that can be exempted.        #
# These are settable using: /MODE #chan +X <restriction>:<status>     #
# Furthermore, the exemptions configured in <options:exemptchanops>   #
# can also be negated by using: /MODE #chan +X <restriction>:*        #
#<module name="exemptchanops">

#-#-#-#-#-#-#-#-#-#-#-#-#-#-#-#-#-#-#-#-#-#-#-#-#-#-#-#-#-#-#-#-#-#-#-#
# Filter module: Provides message filtering, similar to SPAMFILTER.   #
#<module name="filter">
#                                                                     #
# This module depends upon a regex provider such as regex_stdlib or   #
# regex_glob to function. You must specify which of these you want    #
# the filter module to use via the tag below.                         #
#                                                                     #
# Valid engines are:                                                  #
#                                                                     #
# glob   - Glob patterns, provided via regex_glob.                    #
# pcre   - PCRE regexps, provided via regex_pcre2, needs libpcre2.    #
# posix  - POSIX regexps, provided via regex_posix, not available     #
#          on Windows, no dependencies on other operating systems.    #
# stdregex - stdlib regexps, provided via regex_stdlib, see comment   #
#            at the <module> tag for info on availability.            #
#                                                                     #
# If notifyuser is set to no, the user will not be notified when      #
# their message is blocked.                                           #
#                                                                     #
# If warnonselfmsg is set to yes when a user sends a message to       #
# themself that matches a filter the filter will be ignored and a     #
# warning will be sent to opers instead. This stops spambots which    #
# send their spam message to themselves first to check if it is being #
# filtered by the server.                                             #
#<filteropts engine="stdregex"
#            notifyuser="yes"
#            warnonselfmsg="no">
#                                                                     #
# Your choice of regex engine must match on all servers network-wide. #
#                                                                     #
# To learn more about the configuration of this module, read          #
# examples/filter.example.conf, which covers the various types of     #
# filters and shows how to add exemptions.                            #
#                                                                     #
#-#-#-#-#-#-#-#-#-#-#-  FILTER  CONFIGURATION  -#-#-#-#-#-#-#-#-#-#-#-#
#                                                                     #
# Optional - If you specify to use the filter module, then            #
# specify below the path to the filter.conf file, or define some      #
# <keyword> tags.                                                     #
#                                                                     #
#<include file="&dir.example;/filter.example.conf">

#-#-#-#-#-#-#-#-#-#-#-#-#-#-#-#-#-#-#-#-#-#-#-#-#-#-#-#-#-#-#-#-#-#-#-#
# Gateway module: Enables forwarding the real IP address of a user from
# a gateway to the IRC server.
#<module name="gateway">
#
#-#-#-#-#-#-#-#-#-#-#-# GATEWAY  CONFIGURATION #-#-#-#-#-#-#-#-#-#-#-#-#
#
# If you use the gateway module then you must specify the gateways which
# are authorised to forward IP/host information to your server. There
# are currently two ways to do this:
#
# The webirc method is the recommended way to allow gateways to forward
# IP/host information. When using this method the gateway sends a WEBIRC
# message to the server on connection. For more details please read the
# IRCv3 WebIRC specification at: https://ircv3.net/specs/extensions/webirc.html
#
# When using this method you must specify one or more wildcard masks
# or CIDR ranges to allow gateway connections from and at least one of
# either a TLS client certificate fingerprint for the gateway or
# a password to be sent in the WEBIRC command.
#
# <gateway type="webirc"
#          fingerprint="bd90547b59c1942b85f382bc059318f4c6ca54c5"
#          mask="192.0.2.0/24 198.51.100.*">
# <gateway type="webirc"
#          password="$2a$10$WEUpX9GweJiEF1WxBDSkeODBstIBMlVPweQTG9cKM8/Vd58BeM5cW"
#          hash="bcrypt"
#          mask="*.webirc.gateway.example.com">
#
# Alternatively if your gateway does not support sending the WEBIRC
# message then you can configure InspIRCd to look for the client IP
# address in the username sent by the user. This is not recommended
# as it only works with IPv4 connections.
#
# When using this method you must specify one or more wildcard masks
# or CIDR ranges to allow gateway connections from. You can also
# optionally configure the static value that replaces the IP in the
# username to avoid leaking the real IP address of gateway clients
# (defaults to "gateway" if not set).
#
# <gateway type="username"
#          mask="198.51.100.0/24 203.0.113.*"
#          newusername="wibble">
# <gateway type="username"
#          mask="*.username.gateway.example.com"
#          newusername="wobble">
#
# IMPORTANT NOTE:
# ---------------
#
# When you connect gateway clients, there are two connect classes which
# apply to these clients. When the client initially connects, the connect
# class which matches the gateway site's host is checked. Therefore you
# must raise the maximum local/global clients for this IP as high as you
# want to allow gateway clients. After the client has connected and is
# determined to be a gateway client, the class which matches the client's
# real IP is then checked. You may set this class to a lower value, so that
# the real IP of the client can still be restricted to, for example, 3
# sessions maximum.

#-#-#-#-#-#-#-#-#-#-#-#-#-#-#-#-#-#-#-#-#-#-#-#-#-#-#-#-#-#-#-#-#-#-#-#
# MaxMindDB geolocation module: Provides geolocation information for  #
# other modules that need it using the libMaxMindDB library.          #
#                                                                     #
# This module depends on a third-party library (libmaxminddb) and may #
# need to be manually enabled at build time. If you are building from #
# source you can do this by installing this dependency and running:   #
#                                                                     #
#   ./configure --enable-extras geo_maxmind                           #
#   make install                                                      #
#                                                                     #
# Users of binary packages should consult the documentation for their #
# package to find out whether this module is available.               #
#<module name="geo_maxmind">
#                                                                     #
# If you use the geo_maxmind module you MUST provide a database file  #
# to look up geolocation information in. You can either purchase this #
# from MaxMind at https://www.maxmind.com/en/geoip2-country-database  #
# or use the free CC-BY-SA licensed GeoLite2 Country database which   #
# can be downloaded at https://dev.maxmind.com/geoip/geoip2/geolite2/ #
#<maxmind file="GeoLite2-Country.mmdb">

#-#-#-#-#-#-#-#-#-#-#-#-#-#-#-#-#-#-#-#-#-#-#-#-#-#-#-#-#-#-#-#-#-#-#-#
# Geolocation ban module: Adds support for extban 'G' which matches   #
# against the ISO 3166-1 alpha-2 codes for the countries that users   #
# are connecting from. Users connecting from unknown origins such as  #
# internal networks can be matched against using the XX alpha-2 code. #
# A full list of ISO 3166-1 alpha-2 codes can be found at             #
# https://en.wikipedia.org/wiki/ISO_3166-1_alpha-2                    #
#<module name="geoban">

#-#-#-#-#-#-#-#-#-#-#-#-#-#-#-#-#-#-#-#-#-#-#-#-#-#-#-#-#-#-#-#-#-#-#-#
# Geolocation connect class module: Adds support for limiting connect #
# classes to users from specific countries. With this module you can  #
# specify a space-delimited list of two character the ISO 3166-1      #
# alpha-2 codes in the "country" field of a connect class. e.g. to    #
# deny connections from users in Russia or Turkey:                    #
#                                                                     #
# <connect deny="*" country="TR RU">                                  #
#                                                                     #
# Users connecting from unknown origins such as internal networks can #
# be matched against using the XX alpha-2 code. A full list of ISO    #
# 3166-1 alpha-2 codes can be found at                                #
# https://en.wikipedia.org/wiki/ISO_3166-1_alpha-2                    #
#<module name="geoclass">

#-#-#-#-#-#-#-#-#-#-#-#-#-#-#-#-#-#-#-#-#-#-#-#-#-#-#-#-#-#-#-#-#-#-#-#
# Global load module: Allows loading and unloading of modules network-
# wide (USE WITH EXTREME CAUTION!)
# This module is oper-only and provides /GLOADMODULE, /GUNLOADMODULE
# and /GRELOADMODULE.
# To use, GLOADMODULE, GUNLOADMODULE and GRELOADMODULE
# must be in one of your oper class blocks.
#<module name="globalload">

#-#-#-#-#-#-#-#-#-#-#-#-#-#-#-#-#-#-#-#-#-#-#-#-#-#-#-#-#-#-#-#-#-#-#-#
# Globops module: Provides the /GLOBOPS command and snomask +g.
# This module is oper-only.
# To use, GLOBOPS must be in one of your oper class blocks.
#<module name="globops">

#-#-#-#-#-#-#-#-#-#-#-#-#-#-#-#-#-#-#-#-#-#-#-#-#-#-#-#-#-#-#-#-#-#-#-#
# HAProxy module: Adds support for the HAProxy PROXY v2 protocol. To
# use this module specify hook="haproxy" in the <bind> tag that HAProxy
# has been configured to connect to.
#<module name="haproxy">

#-#-#-#-#-#-#-#-#-#-#-#-#-#-#-#-#-#-#-#-#-#-#-#-#-#-#-#-#-#-#-#-#-#-#-#
# Argon2 hashing module: Provides support for hashing server passwords
# using the Argon2 algorithm (argon2d, argon2i, argon2id). See
# https://en.wikipedia.org/wiki/Argon2 for more information.
#
# This module depends on a third-party library (libargon2) and may need
# to be manually enabled at build time. If you are building from source
# you can do this by installing this dependency and running:
#
#   ./configure --enable-extras hash_argon2
#   make install
#
# Users of binary packages should consult the documentation for their
# package to find out whether this module is available.
#<module name="hash_argon2">
#
# To tune the Argon2 algorithm you can specify an <argon2> tag to tune
# all variants and an <argon2i>, <argon2d>, or <argon2id> tag to tune a
# specific variant. For all tags the supported fields are:
#
#  length:      The length of the output in bytes. Defaults to 32.
#  saltlength:  The length of the salt in bytes. Defaults to 32.
#  memorycost:  The memory hardness in kibibytes of the algorithm.
#               Defaults to 128 KiB.
#  timecost:    The time hardness of the algorithm. Defaults to 3.
#  parallelism: The number of parallel threads to use. Defaults to 1.
#<argon2 length="32"
#        saltlength="32"
#        memorycost="131072"
#        timecost="3"
#        parallelism="1">
#<argon2id length="32"
#          saltlength="32"
#          memorycost="131072"
#          parallelism="1">

#-#-#-#-#-#-#-#-#-#-#-#-#-#-#-#-#-#-#-#-#-#-#-#-#-#-#-#-#-#-#-#-#-#-#-#
# bcrypt hashing module: Provides support for hashing server passwords
# using the bcrypt algorithm. See https://en.wikipedia.org/wiki/Bcrypt
# for more information.
#<module name="hash_bcrypt">
#
# You can configure the number of rounds of the EksBlowfishSetup
# algorithm that should be used for new passwords. Higher values are
# more secure but will use more server resources. Defaults to 10.
#<bcrypt rounds="10">

#-#-#-#-#-#-#-#-#-#-#-#-#-#-#-#-#-#-#-#-#-#-#-#-#-#-#-#-#-#-#-#-#-#-#-#
# GnuTLS hashing module: Provides support for hashing server passwords
# using the SHA-1, SHA-2, SHA-3, HMAC-SHA-1, HMAC-SHA-2, and HMAC-SHA-3
# algorithms (sha1, sha224, sha256, sha384, sha512, sha3-224, sha3-256,
# sha3-384, sha3-512, hmac-sha1, hmac-sha224, hmac-sha256, hmac-sha384,
# hmac-sha512, hmac-sha3-224, hmac-sha3-256, hmac-sha3-384, and
# hmac-sha3-512). This is an alternative to the hash_sha1 and hash_sha2
# modules and can not be loaded at the same time as them.
#
# This module depends on a third-party library (GnuTLS) and may need to
# be manually enabled at build time. If you are building from source
# you can do this by installing this dependency and running:
#
#   ./configure --enable-extras hash_gnutls
#   make install
#
# Users of binary packages should consult the documentation for their
# package to find out whether this module is available.
#<module name="hash_gnutls">

#-#-#-#-#-#-#-#-#-#-#-#-#-#-#-#-#-#-#-#-#-#-#-#-#-#-#-#-#-#-#-#-#-#-#-#
# PBKDF2 hashing module: Provides support for hashing server passwords
# using the PBKDF2 algorithm. This does not provide any hash algorithms
# directly but augments other digest-based hashing modules with PBKDF2
# support. See https://en.wikipedia.org/wiki/PBKDF2 for more
# information.
#
# To use the pbkdf2-hmac-sha1 algorithm load the hash_sha1 module or to
# use the pbkdf2-hmac-sha224, pbkdf2-hmac-sha256, pbkdf2-hmac-sha384,
#<module name="hash_argon2">
#
# To tune the PBKDF2 algorithm you can specify an <pbkdf2> tag to tune
# all variants and an <pbkdf2prov> tag to tune a specific variant. For
# all tags the supported fields are:
#
#  iterations: The number of iterations of the PBKDF2 algorithm.
#              Defaults 15000.
#  length:     The length of the output in bytes. Defaults to 32.
#  saltlength: The length of the salt in bytes. Defaults to 32.
#<pbkdf2 iterations="15000"
#        length="32"
#        saltlength="32">
#<pbkdf2prov hash="sha256"
#            iterations="15000"
#            length="32"
#            saltlength="32">

#-#-#-#-#-#-#-#-#-#-#-#-#-#-#-#-#-#-#-#-#-#-#-#-#-#-#-#-#-#-#-#-#-#-#-#
# SHA-1 hashing module: Provides support for hashing server passwords
# using the SHA-1 and HMAC-SHA-1 algorithms (sha1 and hmac-sha1). See
# https://en.wikipedia.org/wiki/SHA-1 for more details on SHA-1 and
# https://en.wikipedia.org/wiki/HMAC for more details on HMAC.
#<module name="hash_sha1">

#-#-#-#-#-#-#-#-#-#-#-#-#-#-#-#-#-#-#-#-#-#-#-#-#-#-#-#-#-#-#-#-#-#-#-#
# SHA-2 hashing module: Provides support for hashing server passwords
# using the SHA-2 and HMAC-SHA-2 algorithms (sha224, sha256, sha384,
# sha512, hmac-sha224, hmac-sha256, hmac-sha384, and hmac-sha512). See
# https://en.wikipedia.org/wiki/SHA-2 for more details on SHA-2 and
# https://en.wikipedia.org/wiki/HMAC for more details on HMAC.
#<module name="hash_sha2">

#-#-#-#-#-#-#-#-#-#-#-#-#-#-#-#-#-#-#-#-#-#-#-#-#-#-#-#-#-#-#-#-#-#-#-#
# Help module: Provides the /HELP command
#<module name="help">
#
#-#-#-#-#-#-#-#-#-#-#-#-  HELP  CONFIGURATION  -#-#-#-#-#-#-#-#-#-#-#-#
#                                                                     #
# If you specify to use the help module, then specify below the path  #
# to the help.conf file.                                              #
#                                                                     #
#<include file="&dir.example;/help.example.conf">

#-#-#-#-#-#-#-#-#-#-#-#-#-#-#-#-#-#-#-#-#-#-#-#-#-#-#-#-#-#-#-#-#-#-#-#
# Help mode module: Provides oper-only user mode `h` (helpop) which
# marks a server operator as available for help.
#<module name="helpmode">
#
# If you also use the hideoper module you can allow hidden opers with
# the help mode set to to be included in `/STATS P` and mark helpers
# as such to differentiate them from opers.
# <helpmode ignorehideoper="no"
#           markhelpers="yes">
#
# You can also define one or more channels which helpers will be given
# a channel prefix mode in. If not otherwise specified the prefix mode
# defaults to channel mode o (op).
#
# <helpchan name="#help-*" prefix="o">

#-#-#-#-#-#-#-#-#-#-#-#-#-#-#-#-#-#-#-#-#-#-#-#-#-#-#-#-#-#-#-#-#-#-#-#
# Hide chans module: Allows users to hide their channels list from non-
# opers by setting user mode +I on themselves.
#<module name="hidechans">
#
# affectsopers: Whether server operators with the users/auspex privilege
#               are exempt from the hideoper (+I) mode. Defaults to no.
#
# hideservices: Whether to hide the channels of services pseudoclients
#               with the hideoper (+I) mode from all users. Defaults
#               to yes.
#
# <hidechans affectsopers="no"
#            hideservices="yes">

#-#-#-#-#-#-#-#-#-#-#-#-#-#-#-#-#-#-#-#-#-#-#-#-#-#-#-#-#-#-#-#-#-#-#-#
# Hide list module: Allows for hiding the list of listmodes from users
# who do not have sufficient channel rank.
#<module name="hidelist">
#
# Each <hidelist> tag configures one listmode to hide.
# mode: Name of the listmode to hide.
# rank: Minimum rank required to view the list. If set to 0, all
# members of the channel may view the list, but non-members may not.
# The rank of the built-in op and voice mode is 30000 and 10000,
# respectively; the rank of other prefix modes is configurable.
# Defaults to 20000.
#
# Hiding the ban list is not recommended because it may break some
# clients.
#
# Hide filter (+g) list:
#<hidelist mode="filter" rank="30000">
# Only show invite exceptions (+I) to channel members:
#<hidelist mode="invex" rank="0">

#-#-#-#-#-#-#-#-#-#-#-#-#-#-#-#-#-#-#-#-#-#-#-#-#-#-#-#-#-#-#-#-#-#-#-#
# Hide mode module: Allows for hiding mode changes from users who do not
# have sufficient channel privileges.
#<module name="hidemode">
#
# Hide bans (+b) from people who are not voiced:
#<hidemode mode="ban" rank="10000">

#-#-#-#-#-#-#-#-#-#-#-#-#-#-#-#-#-#-#-#-#-#-#-#-#-#-#-#-#-#-#-#-#-#-#-#
# Hide oper module: Allows opers to hide their oper status from non-
# opers by setting user mode +H on themselves.
# This module is oper-only.
#<module name="hideoper">

#-#-#-#-#-#-#-#-#-#-#-#-#-#-#-#-#-#-#-#-#-#-#-#-#-#-#-#-#-#-#-#-#-#-#-#
# hostcycle module: Sends a fake part and join for users when their
# username or hostname changes to update client information caches.
# This module is compatible with the ircv3_chghost module. Clients
# supporting the chghost extension will get the chghost message instead
# of seeing a host cycle.
#<module name="hostcycle">

#-#-#-#-#-#-#-#-#-#-#-#-#-#-#-#-#-#-#-#-#-#-#-#-#-#-#-#-#-#-#-#-#-#-#-#
# httpd module: Provides HTTP server support for InspIRCd.
#<module name="httpd">
#
#-#-#-#-#-#-#-#-#-#-#-#-  HTTPD   CONFIGURATION  -#-#-#-#-#-#-#-#-#-#-#
#
# If you choose to use the httpd module, then you will need to add
# a <bind> tag with type "httpd", and load at least one of the other
# httpd_* modules to provide pages to display.
# <bind address="127.0.0.1" port="8067" type="httpd">
# <bind address="127.0.0.1" port="8097" type="httpd" sslprofile="Clients">
#
# You can adjust the timeout for HTTP connections below. All HTTP
# connections will be closed after (roughly) this time period.
#<httpd timeout="20">

#-#-#-#-#-#-#-#-#-#-#-#-#-#-#-#-#-#-#-#-#-#-#-#-#-#-#-#-#-#-#-#-#-#-#-#
# HTTP ACL module: Provides access control lists for httpd dependent
# modules. Use this module to restrict pages by IP address and by
# password.
#<module name="httpd_acl">
#
#-#-#-#-#-#-#-#-#-#-#-#- HTTPD ACL CONFIGURATION -#-#-#-#-#-#-#-#-#-#-#
#
# Restrict access to the httpd_stats module to all but the local
# network and when the correct password is specified:
# <httpdacl path="/stats*" types="password,whitelist"
#    username="secrets" password="mypasshere" whitelist="127.0.0.*,10.*">
#
# Deny all connections to all but the main index page:
# <httpdacl path="/*" types="blacklist" blacklist="*">

#-#-#-#-#-#-#-#-#-#-#-#-#-#-#-#-#-#-#-#-#-#-#-#-#-#-#-#-#-#-#-#-#-#-#-#
# HTTP config module: Allows the server configuration to be viewed over
# HTTP via the /config path. Requires the httpd module to be loaded for
# it to function.
#
# IMPORTANT: This module exposes extremely sensitive information about
# your server and users so you *MUST* protect it using a local-only
# <bind> tag and/or the httpd_acl module. See above for details.
#<module name="httpd_config">

#-#-#-#-#-#-#-#-#-#-#-#-#-#-#-#-#-#-#-#-#-#-#-#-#-#-#-#-#-#-#-#-#-#-#-#
# HTTP stats module: Provides server statistics over HTTP via the /stats
# path. Requires the httpd module to be loaded for it to function.
#
# IMPORTANT: This module exposes extremely sensitive information about
# your server and users so you *MUST* protect it using a local-only
# <bind> tag and/or the httpd_acl module. See above for details.
#<module name="httpd_stats">

#-#-#-#-#-#-#-#-#-#-#-#-#-#-#-#-#-#-#-#-#-#-#-#-#-#-#-#-#-#-#-#-#-#-#-#
# Ident: Provides RFC 1413 ident lookup support.
# When this module is loaded <connect:allow> tags may have an optional
# useident="yes|no" boolean value, determining whether or not to lookup
# usernames on users matching that connect tag.
#<module name="ident">
#
#-#-#-#-#-#-#-#-#-#-#-#-   IDENT CONFIGURATION   -#-#-#-#-#-#-#-#-#-#-#
#                                                                     #
# Optional - If you are using the ident module, then you can specify  #
# the timeout for ident lookups here. If not defined, it will default #
# to 5 seconds. This is a non-blocking timeout which holds the user   #
# in a 'connecting' state until the lookup is complete.               #
# prefixunqueried: If yes, the usernames of users in a connect class  #
# with ident lookups disabled (i.e. <connect useident="no">) will be  #
# prefixed with a "~". If no, the username of those users will not be #
# prefixed. Default is no.                                            #
#
#<ident timeout="5" prefixunqueried="no">

#-#-#-#-#-#-#-#-#-#-#-#-#-#-#-#-#-#-#-#-#-#-#-#-#-#-#-#-#-#-#-#-#-#-#-#
# Invite exception module: Adds support for channel invite exceptions
# (+I).
#<module name="inviteexception">
# bypasskey: If this is enabled, exceptions will bypass +k as well as +i
#<inviteexception bypasskey="yes">

#-#-#-#-#-#-#-#-#-#-#-#-#-#-#-#-#-#-#-#-#-#-#-#-#-#-#-#-#-#-#-#-#-#-#-#
# IRCv3 module: Provides the IRCv3 account-notify, away-notify,
# extended-join, and standard-replies extensions. These are optional
# enhancements to the client-to-server protocol. An extension is only
# active for a client when the client specifically requests it, so this
# module needs the cap module to work.
#
# Further information on these extensions can be found at the IRCv3
# working group website:
# https://ircv3.net/irc/
#
#<module name="ircv3">
# The following block can be used to control which extensions are
# enabled. Note that extended-join can be incompatible with delayjoin
# and host cycling.
#<ircv3 accountnotify="yes"
#       awaynotify="yes"
#       extendedjoin="yes"
#       standardreplies="yes">

#-#-#-#-#-#-#-#-#-#-#-#-#-#-#-#-#-#-#-#-#-#-#-#-#-#-#-#-#-#-#-#-#-#-#-#
# IRCv3 account-tag module. Adds the 'account' tag which contains the
# user account name of the message sender.
#<module name="ircv3_accounttag">

#-#-#-#-#-#-#-#-#-#-#-#-#-#-#-#-#-#-#-#-#-#-#-#-#-#-#-#-#-#-#-#-#-#-#-#
# IRCv3 batch module: Provides the batch IRCv3 extension which allows
# the server to inform a client that a group of messages are related to
# each other.
#<module name="ircv3_batch">

#-#-#-#-#-#-#-#-#-#-#-#-#-#-#-#-#-#-#-#-#-#-#-#-#-#-#-#-#-#-#-#-#-#-#-#
# IRCv3 cap-notify module: Provides the cap-notify IRCv3 extension.
# Required for IRCv3 conformance.
#<module name="ircv3_capnotify">

#-#-#-#-#-#-#-#-#-#-#-#-#-#-#-#-#-#-#-#-#-#-#-#-#-#-#-#-#-#-#-#-#-#-#-#
# IRCv3 chghost module: Provides the chghost IRCv3 extension which
# allows capable clients to learn when the username or hostname of a
# user changes
# This module is compatible with the hostcycle module. If both are
# loaded, clients supporting the chghost extension will get the chghost
# message and won't receive a host cycle.
#<module name="ircv3_chghost">

#-#-#-#-#-#-#-#-#-#-#-#-#-#-#-#-#-#-#-#-#-#-#-#-#-#-#-#-#-#-#-#-#-#-#-#
# IRCv3 client-to-client tags module: Provides the message-tags IRCv3
# extension which allows clients to add extra data to their messages.
# This is used to support new IRCv3 features such as replies and ids.
#<module name="ircv3_ctctags">
#
# If you want to only allow client tags that are intended for processing
# by the server you can disable the following setting. Doing this is not
# recommended though as it may break clients.
#<ctctags allowclientonlytags="yes">

#-#-#-#-#-#-#-#-#-#-#-#-#-#-#-#-#-#-#-#-#-#-#-#-#-#-#-#-#-#-#-#-#-#-#-#
# IRCv3 echo-message module: Provides the echo-message IRCv3
# extension which allows capable clients to get an acknowledgement when
# their messages are delivered and learn what modifications, if any,
# were applied to them.
#<module name="ircv3_echomessage">

#-#-#-#-#-#-#-#-#-#-#-#-#-#-#-#-#-#-#-#-#-#-#-#-#-#-#-#-#-#-#-#-#-#-#-#
# IRCv3 invite-notify module: Provides the invite-notify IRCv3
# extension which notifies supporting clients when a user invites
# another user into a channel. This respects <security:announceinvites>.
#<module name="ircv3_invitenotify">

#-#-#-#-#-#-#-#-#-#-#-#-#-#-#-#-#-#-#-#-#-#-#-#-#-#-#-#-#-#-#-#-#-#-#-#
# IRCv3 labeled-response module: Provides the labeled-response IRCv3
# extension which allows server responses to be associated with the
# client message which caused them to be sent.
#<module name="ircv3_labeledresponse">

#-#-#-#-#-#-#-#-#-#-#-#-#-#-#-#-#-#-#-#-#-#-#-#-#-#-#-#-#-#-#-#-#-#-#-#
# IRCv3 message id module: Provides the msgid IRCv3 extension which
# adds a unique identifier to each message when the message-tags cap
# has been requested. This enables support for modern features such as
# reactions and replies.
#<module name="ircv3_msgid">

#-#-#-#-#-#-#-#-#-#-#-#-#-#-#-#-#-#-#-#-#-#-#-#-#-#-#-#-#-#-#-#-#-#-#-#
# IRCv3 server-time module. Adds the 'time' tag which adds a timestamp
# to all messages received from the server.
#<module name="ircv3_servertime">

#-#-#-#-#-#-#-#-#-#-#-#-#-#-#-#-#-#-#-#-#-#-#-#-#-#-#-#-#-#-#-#-#-#-#-#
# IRCv3 Strict Transport Security module: Provides the sts IRCv3
# extension which allows clients connecting insecurely to upgrade their
# connections to TLS.
#<module name="ircv3_sts">
#
# If using the ircv3_sts module you MUST define a STS policy to send
# to clients using the <sts> tag. This tag takes the following
# attributes:
#
# host     - A glob match for the SNI hostname to apply this policy to.
# duration - The amount of time that the policy lasts for. Defaults to
#            five minutes by default. You should raise this to a month
#            or two once you know that your config is valid.
# port     - The port on which TLS connections to the server are being
#            accepted. You MUST have a CA-verified certificate on this
#            port. Self signed certificates are not acceptable.
# preload  - Whether client developers can include your certificate in
#            preload lists.
#
# <sts host="*.example.com" duration="5m" port="6697" preload="yes">

#-#-#-#-#-#-#-#-#-#-#-#-#-#-#-#-#-#-#-#-#-#-#-#-#-#-#-#-#-#-#-#-#-#-#-#
# Join flood module: Adds support for join flood protection +j X:Y.
# Closes the channel for N seconds if X users join in Y seconds.
#<module name="joinflood">
#
# duration:   The number of seconds to close a channel for when it is
#             being flooded with joins.
#
# bootwait:   The number of seconds to disengage joinflood for after
#             a server boots. This allows users to reconnect without
#             being throttled by joinflood.
#
# splitwait:  The number of seconds to disengage joinflood for after
#             a server splits. This allows users to reconnect without
#             being throttled by joinflood.
#
# notifyrank: The lowest prefix rank that should receive notification
#             that the channel is closed to new users. This can be set
#             to 0 for all users, 10000 for voiced users (+v) and above,
#             30000 for channel operators (+o), or the value specified
#             in <customprefix:rank> for any custom prefix rank.
#
#<joinflood duration="1m"
#           bootwait="30s"
#           splitwait="30s"
#           notifyrank="0">

#-#-#-#-#-#-#-#-#-#-#-#-#-#-#-#-#-#-#-#-#-#-#-#-#-#-#-#-#-#-#-#-#-#-#-#
# Anti auto rejoin: Adds support for prevention of auto-rejoin (+J).
#<module name="kicknorejoin">

#-#-#-#-#-#-#-#-#-#-#-#-#-#-#-#-#-#-#-#-#-#-#-#-#-#-#-#-#-#-#-#-#-#-#-#
# Knock module: Adds the /KNOCK command and channel mode +K.
#<module name="knock">
#
# This setting specifies what to do when someone successfully /KNOCKs.
# If set to "notice", then a NOTICE will be sent to the channel.
# This is the default and the compatible setting, as it requires no
# special support from the clients.
# If set to "numeric" then a 710 numeric will be sent to the channel.
# This allows easier scripting but not all clients support it.
# If set to "both" then (surprise!) both will be sent.
#<knock notify="notice">

#-#-#-#-#-#-#-#-#-#-#-#-#-#-#-#-#-#-#-#-#-#-#-#-#-#-#-#-#-#-#-#-#-#-#-#
# LDAP module: Allows other SQL modules to access a LDAP database
# through a unified API.
#
# This module depends on a third-party library (OpenLDAP) and may need
# to be manually enabled at build time. If you are building from source
# you can do this by installing this dependency and running:
#
#   ./configure --enable-extras ldap
#   make install
#
# Users of binary packages should consult the documentation for their
# package to find out whether this module is available.
#<module name="ldap">
#
#<database module="ldap" id="ldapdb" server="ldap://localhost" binddn="cn=Manager,dc=inspircd,dc=org" bindauth="mysecretpass" searchscope="subtree">
# The server parameter indicates the LDAP server to connect to. The   #
# ldap:// style scheme before the hostname proper is MANDATORY.       #
#                                                                     #
# The binddn and bindauth indicate the DN to bind to for searching,   #
# and the password for the distinguished name. Some LDAP servers will #
# allow anonymous searching in which case these two values do not     #
# need defining, otherwise they should be set similar to the examples #
# above.                                                              #
#                                                                     #
# The searchscope value indicates the subtree to search under. On our #
# test system this is 'subtree'. Your mileage may vary.               #

#-#-#-#-#-#-#-#-#-#-#-#-#-#-#-#-#-#-#-#-#-#-#-#-#-#-#-#-#-#-#-#-#-#-#-#
# LDAP authentication module: Adds the ability to authenticate users  #
# via LDAP.                                                           #
#<module name="ldapauth">
#                                                                     #
# Configuration:                                                      #
#                                                                     #
# <ldapauth dbid="ldapdb"                                             #
#           baserdn="ou=People,dc=brainbox,dc=cc"                     #
#           attribute="uid"                                           #
#           killreason="Access denied"                                #
#           verbose="yes"                                             #
#           host="$uid.$ou.inspircd.org"                              #
#           field="nickname">                                         #
#                                                                     #
# <ldapexemption mask="*!*@10.42.0.0/16">                             #
# <ldapexemption mask="Guest*!*@*">                                   #
#                                                                     #
# <ldaprequire attribute="attr" value="val">                          #
#                                                                     #
# The baserdn indicates the base DN to search in for users. Usually   #
# this is 'ou=People,dc=yourdomain,dc=yourtld'.                       #
#                                                                     #
# The attribute value indicates the attribute which is used to locate #
# a user account by name. On POSIX systems this is usually 'uid'.     #
#                                                                     #
# The field setting chooses where to select the LDAP username from.   #
# Valid options are "nickname", "username", and "password".           #
#                                                                     #
# Killreason indicates the QUIT reason to give to users if they fail  #
# to authenticate.                                                    #
#                                                                     #
# Setting the verbose value causes an oper notice to be sent out for  #
# every failed authentication to the server, with an error string.    #
#                                                                     #
# ldapwhitelist indicates that clients connecting from an IP in the   #
# provided CIDR do not need to authenticate against LDAP. It can be   #
# repeated to whitelist multiple CIDRs.                               #
#                                                                     #
# ldaprequire allows further filtering on the LDAP user, by requiring #
# certain LDAP attributes to have a given value. It can be repeated,   #
# in which case the list will act as an OR list, that is, the         #
# authentication will succeed if any of the requirements in the list  #
# is satisfied.                                                       #
#                                                                     #
# host allows you to change the displayed host of users connecting    #
# from ldap. The string supplied takes formatters which are replaced  #
# from the DN. For instance, if your DN looks like:                   #
# uid=w00t,ou=people,dc=inspircd,dc=org, then the formatters uid, ou  #
# and dc will be available to you. If a key is given multiple times   #
# in the DN, the last appearance will take precedence.                #

#-#-#-#-#-#-#-#-#-#-#-#-#-#-#-#-#-#-#-#-#-#-#-#-#-#-#-#-#-#-#-#-#-#-#-#
# LDAP oper configuration module: Adds the ability to authenticate    #
# opers via LDAP.                                                     #
#<module name="ldapoper">
#                                                                     #
# Configuration:                                                      #
#                                                                     #
# <ldapoper dbid="ldapdb"
#           baserdn="ou=People,dc=brainbox,dc=cc"
#           attribute="uid">
#                                                                     #
# Available configuration items are identical to the same items in    #
# ldapauth above (except for the verbose setting, that is only        #
# supported in ldapauth).                                             #
# Please always specify a password in your <oper> tags even if the    #
# opers are to be authenticated via LDAP, so in case this module is   #
# not loaded the oper accounts are still protected by a password.     #

#-#-#-#-#-#-#-#-#-#-#-#-#-#-#-#-#-#-#-#-#-#-#-#-#-#-#-#-#-#-#-#-#-#-#-#
# JSON logging module: Allows writing messages to a JSON file.        #
#<module name="log_json">
#
#<log method="json"
#     target="inspircd.json"
#     level="normal"
#     type="* -USERINPUT -USEROUTPUT">
#
#<log method="json-stderr"
#     level="normal"
#     type="* -USERINPUT -USEROUTPUT">
#
#<log method="json-stdout"
#     level="normal"
#     type="* -USERINPUT -USEROUTPUT">

#-#-#-#-#-#-#-#-#-#-#-#-#-#-#-#-#-#-#-#-#-#-#-#-#-#-#-#-#-#-#-#-#-#-#-#
# SQL logging module: Allows writing messages to an SQL database..    #
#<module name="log_sql">
#
# This module adds the following fields to the <log> tag:
#
# dbid - The id for the <database> tag that defines your database
#        connection details.
# query - A custom query to use when inserting logs into the database.
#
#<log method="sql"
#     level="normal"
#     type="* -USERINPUT -USEROUTPUT"
#     dbid="sql-log"
#     query="INSERT INTO ircd_log (time, type, message) VALUES (FROM_UNIXTIME($time), '$type', '$message');">

#-#-#-#-#-#-#-#-#-#-#-#-#-#-#-#-#-#-#-#-#-#-#-#-#-#-#-#-#-#-#-#-#-#-#-#
# Syslog logging module: Allows writing messages to the system log.   #
#                                                                     #
# This module depends on a POSIX component (syslog) and may need to   #
# be manually enabled at build time. If you are building from source  #
# you can do this by running:                                         #
#                                                                     #
#   ./configure --enable-extras log_syslog                            #
#   make install                                                      #
#                                                                     #
# Users of binary packages should consult the documentation for their #
# package to find out whether this module is available.               #
#<module name="log_syslog">
#
#<log method="syslog"
#     level="normal"
#     type="* -USERINPUT -USEROUTPUT">

#-#-#-#-#-#-#-#-#-#-#-#-#-#-#-#-#-#-#-#-#-#-#-#-#-#-#-#-#-#-#-#-#-#-#-#
# Map hiding module: replaces /MAP and /LINKS output to users with a  #
# message to see a website, set by maphide="https://test.org/map" in  #
# the <security> tag, instead.                                        #
#<module name="maphide">

#-#-#-#-#-#-#-#-#-#-#-#-#-#-#-#-#-#-#-#-#-#-#-#-#-#-#-#-#-#-#-#-#-#-#-#
# Message flood module: Adds message/notice flood protection via
# channel mode +f.
#<module name="messageflood">
#
# The weight to give each message type. TAGMSGs are considered to be
# 1/5 of a NOTICE or PRIVMSG to avoid users being accidentally flooded
# out of a channel by automatic client features such as typing
# notifications.
#<messageflood message="Message flood detected (trigger is %messages% messages in %duration%)"
#              notice="1.0"
#              privmsg="1.0"
#              tagmsg="0.2">

#-#-#-#-#-#-#-#-#-#-#-#-#-#-#-#-#-#-#-#-#-#-#-#-#-#-#-#-#-#-#-#-#-#-#-#
# MkPasswd module: Allows generating server passwords from IRC using
# the /MKPASSWD command.
#<module name="mkpasswd">
#
# Some hash algorithms (i.e. argon2, bcrypt, pbkdf2) intentionally use
# a lot of system resources to mitigate attacks. Once your server is
# configured you should limit this command to server operators to avoid
# a potential DoS attack.
#<mkpasswd operonly="yes">

#-#-#-#-#-#-#-#-#-#-#-#-#-#-#-#-#-#-#-#-#-#-#-#-#-#-#-#-#-#-#-#-#-#-#-#
# Monitor module: Adds support for MONITOR which is used by clients to
# maintain notify lists.
#<module name="monitor">
#
# Set the maximum number of entries on a user's monitor list below.
#<monitor maxentries="30">

#-#-#-#-#-#-#-#-#-#-#-#-#-#-#-#-#-#-#-#-#-#-#-#-#-#-#-#-#-#-#-#-#-#-#-#
# Multiple prefix module: Provides support for the IRCv3 multi-prefix
# capability which allows clients to see all the prefix modes set on a
# user.
#<module name="multiprefix">

#-#-#-#-#-#-#-#-#-#-#-#-#-#-#-#-#-#-#-#-#-#-#-#-#-#-#-#-#-#-#-#-#-#-#-#
# Muteban: Implements extended ban 'm', which stops anyone matching
# a mask like +b m:nick!user@host from speaking on channel.
#<module name="muteban">
#
# If notifyuser is set to no, the user will not be notified when
# their message is blocked.
#<muteban notifyuser="yes">

#-#-#-#-#-#-#-#-#-#-#-#-#-#-#-#-#-#-#-#-#-#-#-#-#-#-#-#-#-#-#-#-#-#-#-#
# MySQL module: Allows other SQL modules to access MySQL databases
# through a unified API.
#
# This module depends on a third-party library (libmysqlclient) and may
# need to be manually enabled at build time. If you are building from
# source you can do this by installing this dependency and running:
#
#   ./configure --enable-extras mysql
#   make install
#
# Users of binary packages should consult the documentation for their
# package to find out whether this module is available.
#<module name="mysql">
#
#-#-#-#-#-#-#-#-#-#-#-#- SQL CONFIGURATION   -#-#-#-#-#-#-#-#-#-#-#-#-#
#                                                                     #
# mysql is more complex than described here, see the docs for more    #
# info: https://docs.inspircd.org/4/modules/mysql                     #
#
#<database module="mysql" name="mydb" user="myuser" pass="mypass" host="localhost" id="my_database2" ssl="no">

#-#-#-#-#-#-#-#-#-#-#-#-#-#-#-#-#-#-#-#-#-#-#-#-#-#-#-#-#-#-#-#-#-#-#-#
# Named modes module: Allows for the display and set/unset of channel
# modes via long-form mode names via +Z and the /PROP command.
# For example, to set a ban, do /MODE #channel +Z ban=foo!bar@baz or
# /PROP #channel ban=foo!bar@baz
#<module name="namedmodes">

#-#-#-#-#-#-#-#-#-#-#-#-#-#-#-#-#-#-#-#-#-#-#-#-#-#-#-#-#-#-#-#-#-#-#-#
# Nickchange flood protection module: Provides channel mode +F X:Y
# which allows up to X nick changes in Y seconds.
#<module name="nickflood">
#
# The time period to prevent nick changes for:
#<nickflood duration="1m">

#-#-#-#-#-#-#-#-#-#-#-#-#-#-#-#-#-#-#-#-#-#-#-#-#-#-#-#-#-#-#-#-#-#-#-#
# Nicklock module: Let opers change a user's nick and then stop that
# user from changing their nick again until unlocked.
# This module is oper-only.
# To use, NICKLOCK and NICKUNLOCK must be in one of your oper class blocks.
#<module name="nicklock">

#-#-#-#-#-#-#-#-#-#-#-#-#-#-#-#-#-#-#-#-#-#-#-#-#-#-#-#-#-#-#-#-#-#-#-#
# No CTCP module: Adds the channel mode +C and user mode +T to block
# CTCPs and extban 'C' to block CTCPs sent by specific users.
#<module name="noctcp">

#-#-#-#-#-#-#-#-#-#-#-#-#-#-#-#-#-#-#-#-#-#-#-#-#-#-#-#-#-#-#-#-#-#-#-#
# No kicks module: Adds the +Q channel mode and the Q: extban to deny
# certain users from kicking.
#<module name="nokicks">

#-#-#-#-#-#-#-#-#-#-#-#-#-#-#-#-#-#-#-#-#-#-#-#-#-#-#-#-#-#-#-#-#-#-#-#
# No nicks module: Adds the +N channel mode, as well as the 'N' extban.
# +N stops all users from changing their nick, the N extban stops
# anyone from matching a +b N:nick!user@host mask from changing their
# nick.
#<module name="nonicks">

#-#-#-#-#-#-#-#-#-#-#-#-#-#-#-#-#-#-#-#-#-#-#-#-#-#-#-#-#-#-#-#-#-#-#-#
# No notice module: Adds the channel mode +T and the extban 'T' to
# block specific users from noticing the channel.
#<module name="nonotice">

#-#-#-#-#-#-#-#-#-#-#-#-#-#-#-#-#-#-#-#-#-#-#-#-#-#-#-#-#-#-#-#-#-#-#-#
# Network business join module:
# Allows an oper to join a channel using /OJOIN, giving them +Y on the
# channel which makes them immune to kicks.
#<module name="ojoin">
#
# Specify the prefix that +Y will grant here.
# Leave 'prefix' empty if you do not wish +Y to grant a prefix.
# If 'notice' is set to on, upon /OJOIN, the server will notice the
# channel saying that the oper is joining on network business.
# If 'op' is set to on, it will give them +o along with +Y.
#<ojoin prefix="!" notice="yes" op="yes">

#-#-#-#-#-#-#-#-#-#-#-#-#-#-#-#-#-#-#-#-#-#-#-#-#-#-#-#-#-#-#-#-#-#-#-#
# Oper channels mode: Adds the +O channel mode which restricts channel
# access to server operators and extbans O:<type> and o:<account> that
# match against an oper type and oper account respectively.
#<module name="operchans">

#-#-#-#-#-#-#-#-#-#-#-#-#-#-#-#-#-#-#-#-#-#-#-#-#-#-#-#-#-#-#-#-#-#-#-#
# Oper join module: Auto-joins opers to a channel upon oper-up.
# This module is oper-only. For the user equivalent, see the conn_join
# module.
#<module name="operjoin">
#
#-#-#-#-#-#-#-#-#-#-#   OPERJOIN CONFIGURATION   -#-#-#-#-#-#-#-#-#-#-#
#                                                                     #
# If you are using the operjoin module, specify options here:         #
#                                                                     #
# channel     -      The channel name to join, can also be a comma    #
#                    separated list e.g. "#channel1,#channel2".       #
#                                                                     #
# override    -      If on, lets the oper join walking thru any modes #
#                    that might be set, even bans.                    #
#                                                                     #
#<operjoin channel="#channel" override="no">
#
# Alternatively you can use the autojoin="channellist" in a <type>    #
# tag to set specific autojoins for a type of oper, for example:      #
#
#<type name="Helper" autojoin="#help" classes="...">

#-#-#-#-#-#-#-#-#-#-#-#-#-#-#-#-#-#-#-#-#-#-#-#-#-#-#-#-#-#-#-#-#-#-#-#
# Oper levels module: Gives each oper a level and prevents actions
# being taken by lower level opers against higher level opers.
# Specify the level as the 'level' parameter of the <type> tag.
# This module is oper-only.
#<module name="operlevels">

#-#-#-#-#-#-#-#-#-#-#-#-#-#-#-#-#-#-#-#-#-#-#-#-#-#-#-#-#-#-#-#-#-#-#-#
# Oper log module: Logs all oper commands to the server log (with log
# type "m_operlog" at default loglevel), and optionally to the 'o'
# snomask.
# This module is oper-only.
#<module name="operlog">
#
# If the following option is on then all oper commands will be sent to
# the snomask 'o'. The default is no.
#<operlog tosnomask="no">

#-#-#-#-#-#-#-#-#-#-#-#-#-#-#-#-#-#-#-#-#-#-#-#-#-#-#-#-#-#-#-#-#-#-#-#
# Oper modes module: Allows you to specify modes to add/remove on oper.
# Specify the modes as the 'modes' parameter of the <type> tag
# and/or as the 'modes' parameter of the <oper> tag.
# This module is oper-only. For the user equivalent, see the
# conn_umodes module.
#<module name="opermodes">

#-#-#-#-#-#-#-#-#-#-#-#-#-#-#-#-#-#-#-#-#-#-#-#-#-#-#-#-#-#-#-#-#-#-#-#
# Oper MOTD module: Provides support for a separate message of the day
# on oper-up.
# This module is oper-only.
#<module name="opermotd">

#-#-#-#-#-#-#-#-#-#-#-#-#-#-#-#-#-#-#-#-#-#-#-#-#-#-#-#-#-#-#-#-#-#-#-#
# Oper prefixing module: Adds a channel prefix mode +y which is given
# to all server operators automatically on all channels they are in.
# This prefix mode is more powerful than channel op and other regular
# prefix modes.
#
# Load this module if you want all your server operators to have
# channel operator powers.
#<module name="operprefix">
#
# You may additionally customise the prefix character.
#<operprefix prefix="!">

#-#-#-#-#-#-#-#-#-#-#-#-#-#-#-#-#-#-#-#-#-#-#-#-#-#-#-#-#-#-#-#-#-#-#
# Op moderated module: Adds channel mode +U and extban u: which allow
# making messages from matching unprivileged users only visible to
# channel operators.
#<module name="opmoderated">

#-#-#-#-#-#-#-#-#-#-#-#-#-#-#-#-#-#-#-#-#-#-#-#-#-#-#-#-#-#-#-#-#-#-#-#
# Override module: Adds support for oper override.
# This module is oper-only.
#<module name="override">
#
#-#-#-#-#-#-#-#-#-#-#   OVERRIDE CONFIGURATION   -#-#-#-#-#-#-#-#-#-#-#
#                                                                     #
# Much of override's configuration relates to your oper blocks.       #
# For more information on how to allow opers to override, see:        #
# https://docs.inspircd.org/4/modules/override                        #
#                                                                     #
# noisy         - If enabled, all oper overrides will be announced    #
#                 via channel notice.                                 #
#                                                                     #
# requirekey    - If enabled, overriding on join requires a channel   #
#                 key of "override" to be specified.                  #
#                                                                     #
# timeout:        The time period after which to automatically remove #
#                 the override user mode. If not set then it will not #
#                 be removed automatically.                           #
#                                                                     #
#<override noisy="yes"
#          requirekey="no"
#          timeout="30m">

#-#-#-#-#-#-#-#-#-#-#-#-#-#-#-#-#-#-#-#-#-#-#-#-#-#-#-#-#-#-#-#-#-#-#-#
# Password forwarding module: Allows forwarding passwords to services to
# automatically log users into their account. The password can either be
# specified as the server password or as a second parameter to the /NICK
# command.
#<module name="passforward">

<passforward

	# nick: The nick of the service to forward passwords to.
	nick="NickServ"

	# forwardmsg: Message to send to users when forwarding their
	# password. You can use the following variables in this message:
	#
	# %nick%          The nickname of the authenticating user.
	# %nickrequired%  The nickname of the service to forward to (see above).
	# %pass%          The password to forward to services.
	# %user%          The username of the authenticating user.
	forwardmsg="NOTICE %nick% :*** Forwarding password to %nickrequired%"

	# cmd: The message to send to forward passwords to services.
	cmd="SQUERY %nickrequired% :IDENTIFY %nick% %pass%">

#-#-#-#-#-#-#-#-#-#-#-#-#-#-#-#-#-#-#-#-#-#-#-#-#-#-#-#-#-#-#-#-#-#-#-#
# Permanent channels module: Channels with the permanent channel mode
# will remain open even after everyone else has left the channel, and
# therefore keep things like modes, ban lists and topic. Permanent
# channels -may- need support from your Services package to function
# properly with them. This adds channel mode +P.
# This module is oper-only.
#<module name="permchannels">
#
# If you like, this module can write a config file of permanent channels
# whenever +P is set, unset, or the topic/modes on a +P channel is changed.
# If you want to do this, set the filename below, and uncomment the include.
#
# If 'listmodes' is yes then all list modes (+b, +I, +e, +g...) will be
# saved. Defaults to no.
#
# 'saveperiod' determines how often to check if the database needs to be
# saved to disk. Defaults to every five seconds.
#
# 'backoff' is the value to multiply the saveperiod by every time a save
# fails. When the save succeeds the period will be reset.
#
# 'maxbackoff' is the maximum write period that should be allowed even
# if incremental backoff is enabled.
#
# 'operonly' determines whether a server operator or services server is
# needed to enable the permchannels mode. You should generally keep this
# set to yes unless you know what you are doing.
#<permchanneldb filename="permchannels.conf"
#               listmodes="yes"
#               saveperiod="5s"
#               backoff="2"
#               maxbackoff="5m"
#               operonly="yes">
#<include file="permchannels.conf" missingokay="yes">
#
# You may also create channels on startup by using the <permchannels> block.
#<permchannels channel="#opers" modes="isP" topic="Opers only.">

#-#-#-#-#-#-#-#-#-#-#-#-#-#-#-#-#-#-#-#-#-#-#-#-#-#-#-#-#-#-#-#-#-#-#-#
# PostgreSQL module: Allows other SQL modules to access PgSQL databases
# through a unified API.
#
# This module depends on a third-party library (libpq) and may need to
# be manually enabled at build time. If you are building from source
# you can do this by installing this dependency and running:
#
#   ./configure --enable-extras pgsql
#   make install
#
# Users of binary packages should consult the documentation for their
# package to find out whether this module is available.
#<module name="pgsql">
#
#-#-#-#-#-#-#-#-#-#-#-#- SQL CONFIGURATION   -#-#-#-#-#-#-#-#-#-#-#-#-#
#                                                                     #
# pgsql is more complex than described here, see the docs for         #
# more: https://docs.inspircd.org/4/modules/pgsql                     #
#
#<database module="pgsql" name="mydb" user="myuser" pass="mypass" host="localhost" id="my_database" tls="yes">

#-#-#-#-#-#-#-#-#-#-#-#-#-#-#-#-#-#-#-#-#-#-#-#-#-#-#-#-#-#-#-#-#-#-#-#
# Random quote module: Provides a random quote on connect.
# NOTE: Some of these may mimic fatal errors and confuse users and
# opers alike - BEWARE!
#<module name="randquote">
#
#-#-#-#-#-#-#-#-#-#-  RANDOMQUOTES CONFIGURATION -#-#-#-#-#-#-#-#-#-#-#
#                                                                     #
# Optional - If you specify to use the randquote module, then specify #
# below the path to the quotes file.                                  #
#                                                                     #
#<randquote file="quotes.txt">

#-#-#-#-#-#-#-#-#-#-#-#-#-#-#-#-#-#-#-#-#-#-#-#-#-#-#-#-#-#-#-#-#-#-#-#
# Real name ban: Implements two extended bans:                        #
# 'a', which matches a n!u@h+realname mask like +b a:*!*@host+*real*  #
# 'r', which matches a realname mask like +b r:*realname?here*        #
#<module name="realnameban">

#-#-#-#-#-#-#-#-#-#-#-#-#-#-#-#-#-#-#-#-#-#-#-#-#-#-#-#-#-#-#-#-#-#-#-#
# Redirect module: Adds channel mode +L which redirects users to      #
# another channel when the channel has reached its user limit and     #
# user mode +L which stops redirection.                               #
#<module name="redirect">

#-#-#-#-#-#-#-#-#-#-#-#-#-#-#-#-#-#-#-#-#-#-#-#-#-#-#-#-#-#-#-#-#-#-#-#
# Regular expression provider for glob or wildcard (?/*) matching.
# You must have at least 1 provider loaded to use the filter or R-line
# modules. This module has no additional requirements, as it uses the
# matching already present in InspIRCd core.
#<module name="regex_glob">

#-#-#-#-#-#-#-#-#-#-#-#-#-#-#-#-#-#-#-#-#-#-#-#-#-#-#-#-#-#-#-#-#-#-#-#
# Regular expression provider for PCRE2 (Perl-Compatible Regular
# Expressions). You need libpcre2 installed to compile and load this
# module. You must have at least 1 provider loaded to use the filter or
# R-line modules.
#<module name="regex_pcre2">

#-#-#-#-#-#-#-#-#-#-#-#-#-#-#-#-#-#-#-#-#-#-#-#-#-#-#-#-#-#-#-#-#-#-#-#
# Regular expression provider for POSIX regular expressions.
# You shouldn't need any additional libraries on a POSIX-compatible
# system (i.e.: any Linux, BSD, but not Windows). You must have at
# least 1 provider loaded to use the filter or R-line modules.
# On POSIX-compliant systems, regex syntax can be found by using the
# command: 'man 7 regex'.
#<module name="regex_posix">

#-#-#-#-#-#-#-#-#-#-#-#-#-#-#-#-#-#-#-#-#-#-#-#-#-#-#-#-#-#-#-#-#-#-#-#
# Regular Expression Provider for RE2 Regular Expressions.
# You need libre2 installed and in your include/library paths in order
# to compile and load this module.
#<module name="regex_re2">

#-#-#-#-#-#-#-#-#-#-#-#-#-#-#-#-#-#-#-#-#-#-#-#-#-#-#-#-#-#-#-#-#-#-#-#
# Regular expression provider for C++11 std::regex regular expressions.
#<module name="regex_stdlib">
#
# Specify the regular expression engine to use here. Valid settings are
# bre, ere, awk, grep, egrep, ecmascript (default if not specified).
#<stdregex type="ecmascript">

#-#-#-#-#-#-#-#-#-#-#-#-#-#-#-#-#-#-#-#-#-#-#-#-#-#-#-#-#-#-#-#-#-#-#-#
# Rehash signal module: Allows the rehashing of modules by sending a
# user (SIGUSR) or real time (SIGRT) signal to the InspIRCd process.
#
# This module depends on a POSIX component and may need to be manually
# enabled at build time. If you are building from source you can do
# this by running:
#
#   ./configure --enable-extras rehashsignal
#   make install
#
# Users of binary packages should consult the documentation for their
# package to find out whether this module is available.
#
#<module name="rehashsignal">
#
#-#-#-#-#-#-#-#-#-#- REHASH SIGNAL CONFIGURATION -#-#-#-#-#-#-#-#-#-#-#
#
# This module can be configured to handle any user (SIGUSR) or realtime
# (SIGRT) signal (realtime signals are not supported on macOS). For a
# list of signals run `kill -l` in your terminal.
#
# If no rehash hooks are configured this module will default to one
# rehash signal that performs a "tls" rehash when sent SIGUSR1.
#
#<rehashsignal signal="USR1" rehash="tls">
#<rehashsignal signal="USR2" rehash="geolocation">

#-#-#-#-#-#-#-#-#-#-#-#-#-#-#-#-#-#-#-#-#-#-#-#-#-#-#-#-#-#-#-#-#-#-#-#
# Remove module: Adds the /REMOVE command which is a peaceful
# alternative to /KICK.
#<module name="remove">
#
# supportnokicks: If yes, /REMOVE is not allowed on channels where the
# nokicks (+Q) mode is set. Defaults to no.
# protectedrank: Members having this rank or above may not be /REMOVE'd
# by anyone. Set to 0 to disable this feature. Defaults to 50000.
#<remove supportnokicks="yes" protectedrank="50000">

#-#-#-#-#-#-#-#-#-#-#-#-#-#-#-#-#-#-#-#-#-#-#-#-#-#-#-#-#-#-#-#-#-#-#-#
# Repeat module: Allows to block, kick or ban upon similar messages
# being uttered several times. Provides channel mode +E.
#
# Syntax: [~|*]<lines>:<duration>[:<difference>][:<backlog>]
#         ~ is to block, * is to ban, default is kick.
# lines      - In mode 1, the amount of lines that has to match consecutively.
#              In mode 2, the size of the backlog to keep for matching.
# seconds    - How old the message has to be before it's invalidated.
# difference - Edit distance, in percent, between two strings to trigger on.
# backlog    - When set, the function goes into mode 2. In this mode the
#              function will trigger if this many of the last <lines> matches.
#
# As this module can be rather CPU-intensive, it comes with some options.
# maxbacklog  - Maximum size that can be specified for backlog. 0 disables
#               multiline matching.
# maxdistance - Max percentage of difference between two lines we'll allow
#               to match. Set to 0 to disable edit-distance matching.
# maxlines    - Max lines of backlog to match against.
# maxtime     - Maximum period of time a user can set. 0 to allow any.
# size        - Maximum number of characters to check for, can be used to
#               truncate messages before they are checked, resulting in
#               less CPU usage. Increasing this beyond 512 doesn't have
#               any effect, as the maximum length of a message on IRC
#               cannot exceed that.
# kickmessage - Kick message when * is specified
#<repeat maxbacklog="20"
#        maxdistance="50"
#        maxlines="20"
#        maxtime="0s"
#        size="512"
#        message="Repeat flood detected (trigger is %lines% messages in %duration%)">
#<module name="repeat">

#-#-#-#-#-#-#-#-#-#-#-#-#-#-#-#-#-#-#-#-#-#-#-#-#-#-#-#-#-#-#-#-#-#-#-#
# Restricted channels module: Allows only opers with the
# channels/restricted-create priv and/or registered users to
# create channels.
#
# You probably *DO NOT* want to load this module on a public network.
#
#<module name="restrictchans">
#
# allowregistered: should registered users be allowed to bypass the restrictions?
#<restrictchans allowregistered="no">
#
# Allow any channel matching #user-* to be created, bypassing restrictchans checks
#<allowchannel name="#user-*">

#-#-#-#-#-#-#-#-#-#-#-#-#-#-#-#-#-#-#-#-#-#-#-#-#-#-#-#-#-#-#-#-#-#-#-#
# Restrict message module: Allows users to only message opers.
#
# You probably *DO NOT* want to load this module on a public network.
#
#<module name="restrictmsg">

#-#-#-#-#-#-#-#-#-#-#-#-#-#-#-#-#-#-#-#-#-#-#-#-#-#-#-#-#-#-#-#-#-#-#-#
# R-line module: Ban users through regular expression patterns.
#<module name="rline">
#
#-#-#-#-#-#-#-#-#-#-#-#- RLINE CONFIGURATION -#-#-#-#-#-#-#-#-#-#-#-#-#
#
# If you wish to re-check a user when they change nickname (can be
# useful under some situations, but *can* also use CPU with more users
# on a server) then set 'matchonnickchange' to yes.
# If you additionally want Z-lines to be added on matches, then
# set 'zlineonmatch' to yes.
# Also, this is where you set what Regular Expression engine is to be
# used. If you ever change it while running, all of your R-lines will
# be wiped. This is the regex engine used by all R-lines set, and
# regex_<engine> must be loaded, or rline will be non-functional
# until you load it or change the engine to one that is loaded.
#
#<rline matchonnickchange="yes"
#       zlineonmatch="no"
#       engine="stdregex">
#
# Generally, you will NOT want to use 'glob' here, as this turns an
# R-line into just another G-line. The exceptions are that R-lines will
# always use the full "nick!user@host realname" string, rather than only
# user@host, but beware that only the ? and * wildcards are available,
# and are the only way to specify where the space can occur if you do
# use glob. For this reason, is recommended to use a real regex engine
# so that at least \s or [[:space:]] is available.

#-#-#-#-#-#-#-#-#-#-#-#-#-#-#-#-#-#-#-#-#-#-#-#-#-#-#-#-#-#-#-#-#-#-#-#
# RMODE module: Adds the /RMODE command.
# Allows channel operators to remove list modes en masse, optionally
# matching a glob-based pattern.
# Syntax: /RMODE <channel> <mode> [<pattern>]
# E.g. '/RMODE #channel b m:*' will remove all mute extbans on the channel.
#<module name="rmode">

#-#-#-#-#-#-#-#-#-#-#-#-#-#-#-#-#-#-#-#-#-#-#-#-#-#-#-#-#-#-#-#-#-#-#-#
# SAJOIN module: Adds the /SAJOIN command which forcibly joins a user
# to the given channel.
# This module is oper-only.
# To use, SAJOIN must be in one of your oper class blocks.
# Opers need the users/sajoin-others priv to be able to /SAJOIN users
# other than themselves.
#<module name="sajoin">

#-#-#-#-#-#-#-#-#-#-#-#-#-#-#-#-#-#-#-#-#-#-#-#-#-#-#-#-#-#-#-#-#-#-#-#
# SAKICK module: Adds the /SAKICK command which kicks a user from the
# given channel.
# This module is oper-only.
# To use, SAKICK must be in one of your oper class blocks.
#<module name="sakick">

#-#-#-#-#-#-#-#-#-#-#-#-#-#-#-#-#-#-#-#-#-#-#-#-#-#-#-#-#-#-#-#-#-#-#-#
# SAMODE module: Adds the /SAMODE command which allows server operators
# to change modes on a channel without requiring them to have any
# channel privileges. Also allows changing user modes for any user.
# This module is oper-only.
# To use, SAMODE must be in one of your oper class blocks.
#<module name="samode">

#-#-#-#-#-#-#-#-#-#-#-#-#-#-#-#-#-#-#-#-#-#-#-#-#-#-#-#-#-#-#-#-#-#-#-#
# SANICK module: Adds the /SANICK command which allows opers to change
# users' nicks.
# This module is oper-only.
# To use, SANICK must be in one of your oper class blocks.
#<module name="sanick">

#-#-#-#-#-#-#-#-#-#-#-#-#-#-#-#-#-#-#-#-#-#-#-#-#-#-#-#-#-#-#-#-#-#-#-#
# SAPART module: Adds the /SAPART command which forcibly parts a user
# from a channel.
# This module is oper-only.
# To use, SAPART must be in one of your oper class blocks.
#<module name="sapart">

#-#-#-#-#-#-#-#-#-#-#-#-#-#-#-#-#-#-#-#-#-#-#-#-#-#-#-#-#-#-#-#-#-#-#-#
# SAQUIT module: Adds the /SAQUIT command which forcibly quits a user.
# This module is oper-only.
# To use, SAQUIT must be in one of your oper class blocks.
#<module name="saquit">

#-#-#-#-#-#-#-#-#-#-#-#-#-#-#-#-#-#-#-#-#-#-#-#-#-#-#-#-#-#-#-#-#-#-#-#
# SASL authentication module: Provides support for IRC Authentication
# Layer via AUTHENTICATE. Note: You also need to have cap loaded
# for SASL to work.
#<module name="sasl">

# You must define <sasl:target> to the name of your services server so
# that InspIRCd knows where to send SASL authentication messages and
# when it should enable the SASL capability.
# You can also define <sasl:requiressl> to require users to use TLS
# in order to be able to use SASL.
#<sasl target="services.mynetwork.com"
#      requiressl="yes">

#-#-#-#-#-#-#-#-#-#-#-#-#-#-#-#-#-#-#-#-#-#-#-#-#-#-#-#-#-#-#-#-#-#-#-#
# SATOPIC module: Adds the /SATOPIC command which allows changing the
# topic on a channel without requiring any channel privileges.
# This module is oper-only.
# To use, SATOPIC must be in one of your oper class blocks.
#<module name="satopic">

#-#-#-#-#-#-#-#-#-#-#-#-#-#-#-#-#-#-#-#-#-#-#-#-#-#-#-#-#-#-#-#-#-#-#-#
# Secure list module: Prevent users from using the /LIST command until
# a predefined period has passed. This helps protect your network from
# spambots.
#<module name="securelist">
#
#-#-#-#-#-#-#-#-#-# SECURELIST CONFIGURATION -#-#-#-#-#-#-#-#-#-#-#-#-#
#                                                                     #
# Securelist can be harmful to some IRC search engines. To prevent    #
# securelist blocking these sites from listing, define exception tags #
# as shown below:                                                     #
#<securehost exception="*@*.netsplit.de">
#                                                                     #
# exemptregistered - Whether the waiting period applies to users who  #
#                    are logged in to a user account.                 #
#                    Defaults to no.                                  #
#                                                                     #
# fakechans - The number of fake channels to show in /LIST. This can  #
#             be used to break spambots.                              #
#                                                                     #
# fakechanprefix - The prefix for the fake channels. A random suffix  #
#                  will be appended to this when generating channels. #
#                                                                     #
# fakechantopic - The topic for the fake channels. A random format    #
#                 modifier will be inserted into this for randomness. #
#                                                                     #
# hidesmallchans - The minimum user count for a channel to show up in #
#                  /LIST after the wait period (see below). If a user #
#                  is exempt from the wait period this will not apply #
#                  to them.                                           #
#                                                                     #
# showmsg - Whether to tell users that they need to wait for a while  #
#           before they can use the /LIST command.                    #
#           Defaults to no.                                           #
#                                                                     #
# waittime - The time period that a user must be connected for before #
#            they can use the /LIST command. If exemptregistered is   #
#            enabled you can set this to 0 to disable unauthenticated #
#            users from viewing the channel list.                     #
#            Defaults to 1 minute.                                    #
#                                                                     #
#<securelist exemptregistered="yes"
#            fakechans="5"
#            fakechanprefix="#spam"
#            fakechantopic="Fake channel for confusing spambots"
#            hidesmallchans="0"
#            showmsg="yes"
#            waittime="1m">

#-#-#-#-#-#-#-#-#-#-#-#-#-#-#-#-#-#-#-#-#-#-#-#-#-#-#-#-#-#-#-#-#-#-#-#
# See nicks module: Adds snomask +n and +N which show local and remote
# nick changes.
# This module is oper-only.
#<module name="seenicks">

#-#-#-#-#-#-#-#-#-#-#-#-#-#-#-#-#-#-#-#-#-#-#-#-#-#-#-#-#-#-#-#-#-#-#-#
# Serverban: Implements extended ban 's', which stops anyone connected
# to a server matching a mask like +b s:server.mask.here from joining.
# Wildcards are accepted.
#<module name="serverban">

#-#-#-#-#-#-#-#-#-#-#-#-#-#-#-#-#-#-#-#-#-#-#-#-#-#-#-#-#-#-#-#-#-#-#-#
# Services integration module: Adds various features which enable
# integrating with a third-party services pseudoserver like Anope or
# Atheme.
#<module name="services">
#
#-#-#-#-#-#-#-#-#-#-#-#- SERVICES  CONFIGURATION -#-#-#-#-#-#-#-#-#-#-#
#                                                                     #
#  accountoverrideshold - Whether to allow users that are logged in   #
#                         to an account that has a services-held nick #
#                         in their group to override the SVSHOLD.     #
#                         Defaults to no.                             #
#                                                                     #
#  disablemodes         - Whether channel mode `r` (registered) and   #
#                         user mode `r` (u_registered) are disabled.  #
#                         These modes are deprecated in InspIRCd v4   #
#                         but may still be needed by older services   #
#                         software. Anope 2.1 is known to work with   #
#                         this enabled. Defaults to yes.              #
#                                                                     #
#-#-#-#-#-#-#-#-#-#-#-#-#-#-#-#-#-#-#-#-#-#-#-#-#-#-#-#-#-#-#-#-#-#-#-#
#
# <servicesintegration accountoverrideshold="yes"
#                      disablemodes="yes">

#-#-#-#-#-#-#-#-#-#-#-#-#-#-#-#-#-#-#-#-#-#-#-#-#-#-#-#-#-#-#-#-#-#-#-#
# Sethost module: Adds the /SETHOST command.
# This module is oper-only.
# To use, SETHOST must be in one of your oper class blocks.
# See the chghost module for how to customise valid chars for hostnames.
#<module name="sethost">

#-#-#-#-#-#-#-#-#-#-#-#-#-#-#-#-#-#-#-#-#-#-#-#-#-#-#-#-#-#-#-#-#-#-#-#
# Setident module: Adds the /SETIDENT command.
# This module is oper-only.
# To use, SETIDENT must be in one of your oper class blocks.
#<module name="setident">

#-#-#-#-#-#-#-#-#-#-#-#-#-#-#-#-#-#-#-#-#-#-#-#-#-#-#-#-#-#-#-#-#-#-#-#
# Set idle module: Adds a command for opers to change their idle time.
# This module is oper-only.
# To use, SETIDLE must be in one of your oper class blocks.
#<module name="setidle">

#-#-#-#-#-#-#-#-#-#-#-#-#-#-#-#-#-#-#-#-#-#-#-#-#-#-#-#-#-#-#-#-#-#-#-#
# SETNAME module: Adds the /SETNAME command.
#<module name="setname">
#
#-#-#-#-#-#-#-#-#-#-#-#- SETNAME CONFIGURATION -#-#-#-#-#-#-#-#-#-#-#-#
#                                                                     #
# operonly - Whether the SETNAME command should only be usable by     #
#            server operators. Defaults to no.                        #
#                                                                     #
# notifyopers - Whether to send a snotice to snomask `a` when a user  #
#               changes their real name. Defaults to to yes if        #
#               oper-only and no if usable by everyone.               #
#                                                                     #
#<setname notifyopers="yes"
#         operonly="no">

#-#-#-#-#-#-#-#-#-#-#-#-#-#-#-#-#-#-#-#-#-#-#-#-#-#-#-#-#-#-#-#-#-#-#-#
# Showfile: Provides support for showing a text file to users when    #
# they enter a command.                                               #
# This module adds one command for each <showfile> tag that shows the #
# given file to the user as a series of messages or numerics.         #
#<module name="showfile">
#                                                                     #
#-#-#-#-#-#-#-#-#-#-# SHOWFILE CONFIGURATION -#-#-#-#-#-#-#-#-#-#-#-#-#
#                                                                     #
# name    - The name of the command which displays this file. This is #
#           the only mandatory setting, all others are optional.      #
# file    - The text file to be shown to the user.                    #
#           By default same as the command name.                      #
# method  - How should the file be shown?                             #
#           * numeric: Send contents using a numeric                  #
#             (similar to /MOTD; the default).                        #
#           * notice:  Send contents as a series of notices.          #
#           * msg:     Send contents as a series of private messages. #
#                                                                     #
# When using the method "numeric", the following extra settings are   #
# available:                                                          #
#                                                                     #
# introtext    - Introductory line, "Showing <name>" by default.      #
# intronumeric - Numeric used for the introductory line.              #
# numeric      - Numeric used for sending the text itself.            #
# endtext      - Ending line, "End of <name>" by default.             #
# endnumeric   - Numeric used for the ending line.                    #
#                                                                     #
#<showfile name="RULES"
#          file="rules.txt"
#          introtext="Server rules:"
#          endtext="End of server rules.">

#-#-#-#-#-#-#-#-#-#-#-#-#-#-#-#-#-#-#-#-#-#-#-#-#-#-#-#-#-#-#-#-#-#-#-#
# Show whois module: Adds the +W user mode which allows opers to see
# when they are /WHOIS'd.
# This module is oper-only by default.
#<module name="showwhois">
#
# If you wish, you may also let users set this mode.
#<showwhois opersonly="yes">

#-#-#-#-#-#-#-#-#-#-#-#-#-#-#-#-#-#-#-#-#-#-#-#-#-#-#-#-#-#-#-#-#-#-#-#
# Shun module: Provides the /SHUN command, which stops a user from
# executing all except configured commands.
# This module is oper-only.
# To use, SHUN must be in one of your oper class blocks.
#<module name="shun">
#
# Configuration:
#
#  allowconnect: Whether to only apply shuns to users who are fully
#                connected to the server.
#
#  allowtags: Whether to allow client tags to be attached to enabled
#             commands.
#
#  cleanedcommands: The commands that, if enabled, should be cleaned
#                    of any message content if a shunned user tries to
#                    execute them.
#
#  enabledcommands: The commands that a shunned user is allowed to
#                   execute.
#
#  notifyuser: Whether to notify shunned users that a command they tried
#              to execute has been blocked.
#
#<shun enabledcommands="ADMIN OPER PING PONG QUIT PART JOIN"
#      cleanedcommands="AWAY PART QUIT"
#      allowconnect="no"
#      allowtags="no"
#      notifyuser="yes">

#-#-#-#-#-#-#-#-#-#-#-#-#-#-#-#-#-#-#-#-#-#-#-#-#-#-#-#-#-#-#-#-#-#-#-#
# Silence module: Adds support for the /SILENCE command, which allows
# users to have a server-side ignore list for their client.
#<module name="silence">
#
# Set the maximum number of entries allowed on a user's silence list.
#<silence maxentries="32"
#
# Whether messages from services servers will bypass silence masks.
#exemptservice="yes">

#-#-#-#-#-#-#-#-#-#-#-#-#-#-#-#-#-#-#-#-#-#-#-#-#-#-#-#-#-#-#-#-#-#-#-#
#    ____                _   _____ _     _       ____  _ _   _        #
#   |  _ \ ___  __ _  __| | |_   _| |__ (_)___  | __ )(_) |_| |       #
#   | |_) / _ \/ _` |/ _` |   | | | '_ \| / __| |  _ \| | __| |       #
#   |  _ <  __/ (_| | (_| |   | | | | | | \__ \ | |_) | | |_|_|       #
#   |_| \_\___|\__,_|\__,_|   |_| |_| |_|_|___/ |____/|_|\__(_)       #
#                                                                     #
# To link servers to InspIRCd, you MUST load the spanningtree module. #
# If you don't do this, server links will NOT work at all.            #
# This is by design, to allow for the implementation of other linking #
# protocols in modules in the future.                                 #

#-#-#-#-#-#-#-#-#-#-#-#-#-#-#-#-#-#-#-#-#-#-#-#-#-#-#-#-#-#-#-#-#-#-#-#
# Spanning tree module: Allows linking of servers using the spanning
# tree protocol (see the READ THIS BIT section above).
# You will almost always want to load this.
#
#<module name="spanningtree">
#
# This file has all the information about server links and services servers.
# You *MUST* edit it if you intend to link servers.
#<include file="&dir.example;/links.example.conf">
#
#-#-#-#-#-#-#-#-#-# SPANNINGTREE CONFIGURATION -#-#-#-#-#-#-#-#-#-#-#-#
#                                                                     #
# The <spanningtree> tag defines general settings for the module. You #
# *MUST* also configure servers (see links.example.conf).             #
#
#-#-#-#-#-#-#-#-#-# SPANNINGTREE CONFIGURATION -#-#-#-#-#-#-#-#-#-#-#-#
#                                                                     #
# The <spanningtree> tag defines general settings for the module. You #
# *MUST* also configure servers (see links.example.conf).             #
#                                                                     #
# allowmismatch: Whether to ensure that all linked servers have the   #
#                exact same modules and extended bans enabled. This   #
#                prevents desyncs but may result in compatibility     #
#                issues when upgrading. Defaults to no.               #
#                                                                     #
# announcets: Whether to announce that the creation time of a channel #
#             has been changed by another server. Defaults to no.     #
#                                                                     #
# flatlinks: Whether to remove the server hierarchy from the /MAP and #
#            /LINKS commands when executed by non-operators. Defaults #
#            to no.                                                   #
#                                                                     #
# hideservices: Whether to hide services servers from the /MAP and    #
#               /LINKS commands. Defaults to no.                      #
#                                                                     #
# hidesplits: Whether to hide the names of servers that split during  #
#             a network partition from non-operators. This can break  #
#             netsplit detection on some clients. Defaults to no.     #
#                                                                     #
# pingfreq: How often to send pings between servers. Unlike for users #
#           these are sent regardless of activity because the reply   #
#           is used for calculating lag for the /MAP output. Defaults #
#           to 1 minute.                                              #
#                                                                     #
# pingwarning: How long to wait for a pong before notifying server    #
#              operators with snomask +l (LINK) about high latency on #
#              the server link. This *MUST* be lower than pingfreq or #
#              no warnings will be sent. Defaults to 15 seconds.      #
#                                                                     #
# quietbursts: Whether to notify server operators of users connecting #
#              or disconnecting during a netsplit/netjoin. Enabling   #
#              this prevents spamming operators but may break scanner #
#              bots like HOPM. Defaults to yes.                       #
#                                                                     #
#-#-#-#-#-#-#-#-#-#-#-#-#-#-#-#-#-#-#-#-#-#-#-#-#-#-#-#-#-#-#-#-#-#-#-#
#
#<spanningtree allowmismatch="no"
#              announcets="yes"
#              flatlinks="no"
#              hideservices="no"
#              hidesplits="no"
#              pingfreq="1m"
#              pingwarning="15"
#              quietbursts="yes">

#-#-#-#-#-#-#-#-#-#-#-#-#-#-#-#-#-#-#-#-#-#-#-#-#-#-#-#-#-#-#-#-#-#-#-#
# SQL authentication module: Allows IRCd connections to be tied into
# a database table (for example a forum).
#
#<module name="sqlauth">
#
#-#-#-#-#-#-#-#-#-#-#- SQLAUTH CONFIGURATION   -#-#-#-#-#-#-#-#-#-#-#-#
#                                                                     #
# sqlauth is too complex to describe here, see the docs:              #
# https://docs.inspircd.org/4/modules/sqlauth                         #

#-#-#-#-#-#-#-#-#-#-#-#-#-#-#-#-#-#-#-#-#-#-#-#-#-#-#-#-#-#-#-#-#-#-#-#
# SQLite3 module: Allows other SQL modules to access SQLite3          #
# databases through a unified API.                                    #
#                                                                     #
# This module depends on a third-party library (SQLite) and may need  #
# to be manually enabled at build time. If you are building from      #
# source you can do this by installing this dependency and running:   #
#                                                                     #
#   ./configure --enable-extras sqlite3                               #
#   make install                                                      #
#                                                                     #
# Users of binary packages should consult the documentation for their #
# package to find out whether this module is available.               #
#<module name="sqlite3">
#
#-#-#-#-#-#-#-#-#-#-#-#- SQL CONFIGURATION   -#-#-#-#-#-#-#-#-#-#-#-#-#
#                                                                     #
# sqlite is more complex than described here, see the docs for more   #
# info: https://docs.inspircd.org/4/modules/sqlite3                   #
#
#<database module="sqlite" hostname="/full/path/to/database.db" id="anytext">

#-#-#-#-#-#-#-#-#-#-#-#-#-#-#-#-#-#-#-#-#-#-#-#-#-#-#-#-#-#-#-#-#-#-#-#
# SQL oper module: Allows you to store oper credentials in an SQL
# table. You can add additional table columns like you would config
# tags in opers.conf. Opers in opers.conf will override opers from
# this module.
#
#<module name="sqloper">
#
#-#-#-#-#-#-#-#-#-#-#- SQLOPER CONFIGURATION   -#-#-#-#-#-#-#-#-#-#-#-#
#                                                                     #
# dbid       - Database ID to use (see SQL modules).                  #
#                                                                     #
# See also: https://docs.inspircd.org/4/modules/sqloper               #
#                                                                     #
#<sqloper dbid="1">

#-#-#-#-#-#-#-#-#-#-#-#-#-#-#-#-#-#-#-#-#-#-#-#-#-#-#-#-#-#-#-#-#-#-#-#
<<<<<<< HEAD
# GnuTLS TLS module: Adds support for TLS connections using GnuTLS,
# if enabled. You must answer 'yes' in ./configure when asked or
# manually symlink the source for this module from the directory
# modules/extra, if you want to enable this, or it will not load.
=======
# GnuTLS TLS module: Adds support for TLS connections using GnuTLS. This
# is the recommended TLS module.
#
# This module depends on a third-party library (GnuTLS) and may
# need to be manually enabled at build time. If you are building from
# source you can do this by installing this dependency and running:
#
#   ./configure --enable-extras ssl_gnutls
#   make install
#
# Users of binary packages should consult the documentation for their
# package to find out whether this module is available.
>>>>>>> 9398bd92
#<module name="ssl_gnutls">
#
#-#-#-#-#-#-#-#-#-#-#-  GNUTLS CONFIGURATION   -#-#-#-#-#-#-#-#-#-#-#-#
#                                                                     #
# ssl_gnutls is too complex to describe here, see the docs:           #
# https://docs.inspircd.org/4/modules/ssl_gnutls                      #

#-#-#-#-#-#-#-#-#-#-#-#-#-#-#-#-#-#-#-#-#-#-#-#-#-#-#-#-#-#-#-#-#-#-#-#
<<<<<<< HEAD
# OpenSSL TLS module: Adds support for TLS connections using OpenSSL,
# if enabled. You must answer 'yes' in ./configure when asked or symlink
# the source for this module from the directory modules/extra, if
# you want to enable this, or it will not load.
=======
# OpenSSL TLS module: Adds support for TLS connections using OpenSSL.
#
# This module depends on a third-party library (OpenSSL) and may
# need to be manually enabled at build time. If you are building from
# source you can do this by installing this dependency and running:
#
#   ./configure --enable-extras ssl_openssl
#   make install
#
# Users of binary packages should consult the documentation for their
# package to find out whether this module is available.
>>>>>>> 9398bd92
#<module name="ssl_openssl">
#
#-#-#-#-#-#-#-#-#-#-#- OPENSSL CONFIGURATION   -#-#-#-#-#-#-#-#-#-#-#-#
#                                                                     #
# ssl_openssl is too complex to describe here, see the docs:          #
# https://docs.inspircd.org/4/modules/ssl_openssl                     #

#-#-#-#-#-#-#-#-#-#-#-#-#-#-#-#-#-#-#-#-#-#-#-#-#-#-#-#-#-#-#-#-#-#-#-#
# TLS info module: Allows users to retrieve information about other
# users' peer TLS certificates and keys via the SSLINFO command.
# This can be used by client scripts to validate users. For this to
# work either ssl_gnutls or ssl_openssl must be loaded.
# This module also adds the "<user> is using a secure connection"
# and "<user> has TLS client certificate fingerprint <fingerprint>"
# WHOIS lines, the ability for opers to use TLS cert fingerprints to
# verify their identity and the ability to force opers to use TLS
# connections in order to oper up. It is highly recommended to load
# this module if you use TLS on your network.
# For how to use the oper features, please see the first
# example <oper> tag in opers.example.conf.
#
#<module name="sslinfo">
#
#-#-#-#-#-#-#-#-#-#-#-#- SSLINFO CONFIGURATION -#-#-#-#-#-#-#-#-#-#-#-#
#                                                                     #
#  hash         - The IANA Hash Function Name of the hash algorithm   #
#                 used for the TLS client fingerprint of WebIRC       #
#                 gateway users (requires the gateway module). This   #
#                 should be the same algorithm you specified in the   #
#                 <sslprofile:hash> field of the TLS profile used for #
#                 user connections. You can prefix the algorithm name #
#                 with spki- to use a Subject Public Key Info (SPKI)  #
#                 fingerprint instead of a certificate fingerprint.   #
#                                                                     #
#  localsecure  - Whether to treat locally-connected plaintext users  #
#                 as if they are connected with TLS. Defaults to yes. #
#                                                                     #
#  operonly     - Whether TLS client certificate info is only visible #
#                 by server operators. Defaults to no.                #
#                                                                     #
#  warnexpiring - If specified then the maximum period of validity    #
#                 that can be left on a user's TLS client certificate #
#                 before users are warned about the imminent expiry.  #
#                                                                     #
#  welcomemsg   - Whether to send a welcome message to users that are #
#                 connecting using TLS containing their server name,  #
#                 ciphersuite and client fingerprint. Defaults to no. #
#                                                                     #
#-#-#-#-#-#-#-#-#-#-#-#-#-#-#-#-#-#-#-#-#-#-#-#-#-#-#-#-#-#-#-#-#-#-#-#
#
#<sslinfo hash="sha-256"
#         localsecure="yes"
#         operonly="no"
#         warnexpiring="1w"
#         welcomemsg="no">

#-#-#-#-#-#-#-#-#-#-#-#-#-#-#-#-#-#-#-#-#-#-#-#-#-#-#-#-#-#-#-#-#-#-#-#
# TLS mode module: Adds support for TLS-only channels via the '+z'
# channel mode, TLS-only private messages via the '+z' user mode and
# the 'z:' extban which matches TLS client certificate fingerprints.
#
# Does not do anything useful without a working TLS module and the
# sslinfo module (see below).
#<module name="sslmodes">

#-#-#-#-#-#-#-#-#-#-#-#-#-#-#-#-#-#-#-#-#-#-#-#-#-#-#-#-#-#-#-#-#-#-#-#
# Strip color module: Adds channel mode +S that strips IRC formatting
# characters from all messages sent to the channel.
#<module name="stripcolor">

#-#-#-#-#-#-#-#-#-#-#-#-#-#-#-#-#-#-#-#-#-#-#-#-#-#-#-#-#-#-#-#-#-#-#-#
# SWHOIS module: Allows you to add arbitrary lines to user WHOIS.
# This module is oper-only.
# To use, SWHOIS must be in one of your oper class blocks.
#<module name="swhois">

#-#-#-#-#-#-#-#-#-#-#-#-#-#-#-#-#-#-#-#-#-#-#-#-#-#-#-#-#-#-#-#-#-#-#-#
# Timed bans module: Adds timed channel bans with the /TBAN command.
#<module name="timedbans">
# By default, it sends a notice to channel operators when timed ban is
# set and when it is removed by server.
#<timedbans sendnotice="yes">

#-#-#-#-#-#-#-#-#-#-#-#-#-#-#-#-#-#-#-#-#-#-#-#-#-#-#-#-#-#-#-#-#-#-#-#
# Test line module: Adds the /TLINE command, used to test how many
# users a /GLINE or /ZLINE etc. would match.
# This module is oper-only.
# To use, TLINE must be in one of your oper class blocks.
#<module name="tline">

#-#-#-#-#-#-#-#-#-#-#-#-#-#-#-#-#-#-#-#-#-#-#-#-#-#-#-#-#-#-#-#-#-#-#-#
# UHNAMES support module: Adds support for the IRCv3 userhost-in-names
# capability which displays the username and hostname of users in the
# NAMES response.
#<module name="uhnames">

#-#-#-#-#-#-#-#-#-#-#-#-#-#-#-#-#-#-#-#-#-#-#-#-#-#-#-#-#-#-#-#-#-#-#-#
# Uninvite module: Adds the /UNINVITE command which lets users remove
# pending invites from channels without waiting for the user to join.
#<module name="uninvite">

#-#-#-#-#-#-#-#-#-#-#-#-#-#-#-#-#-#-#-#-#-#-#-#-#-#-#-#-#-#-#-#-#-#-#-#
# Watch module: Adds the WATCH command, which is used by clients to
# maintain notify lists.
#<module name="watch">
#
# Set the maximum number of entries on a user's watch list below.
#<watch maxwatch="32">

#-#-#-#-#-#-#-#-#-#-#-#-#-#-#-#-#-#-#-#-#-#-#-#-#-#-#-#-#-#-#-#-#-#-#-#
# WebSocket module: Adds WebSocket support.
# Specify hook="websocket" in a <bind> tag to make that port accept
# WebSocket connections. Compatible with TLS.
# Requires SHA-1 hash support available in the sha1 module.
#<module name="websocket">
#
# defaultmode: The default frame mode if a client does not send a
#              WebSocket subprotocol. Potential values are "text" to
#              encode messages as UTF-8 text frames, "binary" to send
#              messages as raw binary frames, or "reject" to close
#              connections which do not request a subprotocol. Defaults
#              to "text".
#
# proxyranges: A space-delimited list of glob or CIDR matches to trust
#              the X-Real-IP or X-Forwarded-For headers from. If enabled
#              the server will use the IP address specified by those HTTP
#              headers. You should NOT enable this unless you are using
#              a HTTP proxy like nginx as it will allow IP spoofing.
#
# allowmissingorigin: Whether to allow connections from clients that
#                     don't send an origin header. These are probably
#                     not web clients so it probably safe to allow this.
#                     Defaults to yes.
#
# nativeping: Whether to check client connectivity using WebSocket ping
#             messages instead of IRC ping messages. Defaults to yes.
#
#<websocket defaultmode="text"
#           proxyranges="192.0.2.0/24 198.51.100.*"
#           allowmissingorigin="yes"
#           nativeping="yes">
#
# If you use the websocket module you MUST specify one or more origins
# which are allowed to connect to the server. You should set this as
# strict as possible to prevent malicious webpages from connecting to
# your server.
# <wsorigin allow="https://*.example.com">

#-#-#-#-#-#-#-#-#-#-#-#-#-#-#-#-#-#-#-#-#-#-#-#-#-#-#-#-#-#-#-#-#-#-#-#
# X-line database: Stores all *-lines (G/Z/K/R/any added by other modules)
# in a file which is re-loaded on restart. This is useful
# for two reasons: it keeps bans so users may not evade them, and on
# bigger networks, server connections will take less time as there will
# be a lot less bans to apply - as most of them will already be there.
#<module name="xline_db">

# Specify the filename for the xline database and how often to check whether
# the database needs to be saved here.
#<xlinedb filename="xline.db"
#         saveperiod="5s"
#         backoff="2"
#         maxbackoff="5m"><|MERGE_RESOLUTION|>--- conflicted
+++ resolved
@@ -2591,12 +2591,6 @@
 #<sqloper dbid="1">
 
 #-#-#-#-#-#-#-#-#-#-#-#-#-#-#-#-#-#-#-#-#-#-#-#-#-#-#-#-#-#-#-#-#-#-#-#
-<<<<<<< HEAD
-# GnuTLS TLS module: Adds support for TLS connections using GnuTLS,
-# if enabled. You must answer 'yes' in ./configure when asked or
-# manually symlink the source for this module from the directory
-# modules/extra, if you want to enable this, or it will not load.
-=======
 # GnuTLS TLS module: Adds support for TLS connections using GnuTLS. This
 # is the recommended TLS module.
 #
@@ -2609,7 +2603,6 @@
 #
 # Users of binary packages should consult the documentation for their
 # package to find out whether this module is available.
->>>>>>> 9398bd92
 #<module name="ssl_gnutls">
 #
 #-#-#-#-#-#-#-#-#-#-#-  GNUTLS CONFIGURATION   -#-#-#-#-#-#-#-#-#-#-#-#
@@ -2618,12 +2611,6 @@
 # https://docs.inspircd.org/4/modules/ssl_gnutls                      #
 
 #-#-#-#-#-#-#-#-#-#-#-#-#-#-#-#-#-#-#-#-#-#-#-#-#-#-#-#-#-#-#-#-#-#-#-#
-<<<<<<< HEAD
-# OpenSSL TLS module: Adds support for TLS connections using OpenSSL,
-# if enabled. You must answer 'yes' in ./configure when asked or symlink
-# the source for this module from the directory modules/extra, if
-# you want to enable this, or it will not load.
-=======
 # OpenSSL TLS module: Adds support for TLS connections using OpenSSL.
 #
 # This module depends on a third-party library (OpenSSL) and may
@@ -2635,7 +2622,6 @@
 #
 # Users of binary packages should consult the documentation for their
 # package to find out whether this module is available.
->>>>>>> 9398bd92
 #<module name="ssl_openssl">
 #
 #-#-#-#-#-#-#-#-#-#-#- OPENSSL CONFIGURATION   -#-#-#-#-#-#-#-#-#-#-#-#
