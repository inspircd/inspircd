--- conflicted
+++ resolved
@@ -29,11 +29,7 @@
 
       # allowmask: Range of IP addresses to allow for this link.
       # Can be a CIDR (see example).
-<<<<<<< HEAD
-      allowmask="69.58.44.0/24 127.0.0.0/8"
-=======
-      allowmask="203.0.113.0/24"
->>>>>>> 7dd83138
+      allowmask="203.0.113.0/24 127.0.0.0/8 2001:db8::/32"
 
       # timeout: If defined, this option defines how long the server
       # will wait to consider the connect attempt failed and try the
