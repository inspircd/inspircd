#-#-#-#-#-#-#-#-#-#-#-  SERVER LINK CONFIGURATION  -#-#-#-#-#-#-#-#-#-#
#                                                                     #
# Defines which servers can link to this one, and which servers this  #
# server may create outbound links to.                                #
#                                                                     #
#    ____                _   _____ _     _       ____  _ _   _        #
#   |  _ \ ___  __ _  __| | |_   _| |__ (_)___  | __ )(_) |_| |       #
#   | |_) / _ \/ _` |/ _` |   | | | '_ \| / __| |  _ \| | __| |       #
#   |  _ <  __/ (_| | (_| |   | | | | | | \__ \ | |_) | | |_|_|       #
#   |_| \_\___|\__,_|\__,_|   |_| |_| |_|_|___/ |____/|_|\__(_)       #
#                                                                     #
#  If you want to link servers to InspIRCd you must load the          #
#  spanningtree module!                                               #
#                                                                     #
#                                                                     #

<link
      # name: The name of the remote server. This must match
      # the <server:name> value of the remote server.
      name="hub.example.org"

      # ipaddr: The IP address of the remote server.
      # Can also be a hostname, but hostname must resolve.
      ipaddr="penguin.example.org"

      # port: The port to connect to the server on.
      # It must be bound as a server port on the other server.
      port="7000"

      # allowmask: Range of IP addresses to allow for this link.
      # Can be a CIDR (see example).
      allowmask="203.0.113.0/24 127.0.0.0/8 2001:db8::/32"

      # timeout: If defined, this option defines how long the server
      # will wait to consider the connect attempt failed and try the
      # failover (see above).
      timeout="5m"

      # ssl: If defined, this states the SSL profile that will be used when
      # making an outbound connection to the server. Options are the name of an
      # <sslprofile> tag that you have defined or one of "openssl", "gnutls",
      # "mbedtls" if you have not defined any. See the wiki page for the SSL
      # module you are using for more details.
      #
      # You will need to load the ssl_openssl module for OpenSSL, ssl_gnutls
      # for GnuTLS and ssl_mbedtls for mbedTLS. The server port that you
      # connect to must be capable of accepting this type of connection.
      ssl="gnutls"

      # fingerprint: If defined, this option will force servers to be
<<<<<<< HEAD
      # authenticated using SSL certificate fingerprints. See
      # https://wiki.inspircd.org/SSL for more information. This will
      # require an SSL link for both inbound and outbound connections.
=======
      # authenticated using SSL Fingerprints. See http://docs.inspircd.org/2/modules/spanningtree
      # for more information. This will require an SSL link for both inbound
      # and outbound connections.
>>>>>>> e743b2d9
      #fingerprint=""

      # bind: Local IP address to bind to.
      bind="1.2.3.4"

      # statshidden: Defines if IP is shown to opers when
      # /STATS c is invoked.
      statshidden="no"

      # hidden: If this is set to yes, this server and its "child"
      # servers will not be shown when users do a /MAP or /LINKS.
      hidden="no"

      # passwords: The passwords we send and receive.
      # The remote server will have these passwords reversed.
      # Passwords that contain a space character or begin with
      # a colon (:) are invalid and may not be used.
      sendpass="outgoing!password"
      recvpass="incoming!password">

# A duplicate of the first link block without comments,
# if you like copying & pasting.
<link name="hub.example.org"
      ipaddr="penguin.example.org"
      port="7000"
      allowmask="203.0.113.0/24 127.0.0.0/8 2001:db8::/32"
      timeout="5m"
      ssl="gnutls"
      bind="1.2.3.4"
      statshidden="no"
      hidden="no"
      sendpass="outgoing!password"
      recvpass="incoming!password">

# Link block for services. Options are the same as for the first
# link block (depending on what your services package supports).
<link name="services.example.com"
      ipaddr="localhost"
      port="7000"
      allowmask="127.0.0.0/8"
      sendpass="penguins"
      recvpass="polarbears">

# Simple autoconnect block. This enables automatic connections to a server.
# Recommended setup is to have leaves connect to the hub, and have no
# automatic connections started by the hub.
<autoconnect period="10m" server="hub.example.org">

# Failover autoconnect block. If you have multiple hubs, or want your network
# to automatically link even if the hub is down, you can specify multiple
# space separated servers to autoconnect; they will be tried in a round
# robin fashion until one succeeds. Period defines the time for restarting
# a single loop.
<autoconnect period="2m"
	server="hub.us.example.org hub.eu.example.org leaf.eu.example.org">


#-#-#-#-#-#-#-#-#-#-#-#-# U-LINES CONFIGURATION #-#-#-#-#-#-#-#-#-#-#-#-#
# This tag defines a U-lined server. A U-lined server has special       #
# permissions, and should be used with caution. Services servers are    #
# usually U-lined in this manner.                                       #
#                                                                       #
# The 'silent' value, if set to yes, indicates that this server should  #
# not generate quit and connect notices, which can cut down on noise    #
# to opers on the network.                                              #
#                                                                       #
<uline server="services.example.com" silent="yes">

# Once you have edited this file you can remove this line. This is just to
# ensure that you don't hastily include the file without reading it.
<die reason="Using links.conf.example without editing it is a security risk"><|MERGE_RESOLUTION|>--- conflicted
+++ resolved
@@ -39,7 +39,7 @@
       # ssl: If defined, this states the SSL profile that will be used when
       # making an outbound connection to the server. Options are the name of an
       # <sslprofile> tag that you have defined or one of "openssl", "gnutls",
-      # "mbedtls" if you have not defined any. See the wiki page for the SSL
+      # "mbedtls" if you have not defined any. See the docs page for the SSL
       # module you are using for more details.
       #
       # You will need to load the ssl_openssl module for OpenSSL, ssl_gnutls
@@ -48,15 +48,9 @@
       ssl="gnutls"
 
       # fingerprint: If defined, this option will force servers to be
-<<<<<<< HEAD
       # authenticated using SSL certificate fingerprints. See
-      # https://wiki.inspircd.org/SSL for more information. This will
-      # require an SSL link for both inbound and outbound connections.
-=======
-      # authenticated using SSL Fingerprints. See http://docs.inspircd.org/2/modules/spanningtree
-      # for more information. This will require an SSL link for both inbound
-      # and outbound connections.
->>>>>>> e743b2d9
+      # https://docs.inspircd.org/3/modules/spanningtree for more information.
+      # This will require an SSL link for both inbound and outbound connections.
       #fingerprint=""
 
       # bind: Local IP address to bind to.
