--- conflicted
+++ resolved
@@ -309,9 +309,6 @@
 # This module is oper-only and provides /CBAN.
 # To use, CBAN must be in one of your oper class blocks.
 #<module name="cban">
-# CBAN does not allow glob channelmasks by default for compatibility
-# reasons. You can enable glob support by uncommenting the next line.
-#<cban glob="true">
 
 #-#-#-#-#-#-#-#-#-#-#-#-#-#-#-#-#-#-#-#-#-#-#-#-#-#-#-#-#-#-#-#-#-#-#-#
 # Censor module: Adds channel and user mode +G which block phrases that
@@ -2101,13 +2098,6 @@
 #
 # Configuration:
 #
-<<<<<<< HEAD
-=======
-#  affectopers: Whether server operators are exempt from shuns. This
-#               option is deprecated; you should instead give exempt
-#               server operators the servers/ignore-shun privilege.
-#
->>>>>>> 7ba36f53
 #  allowtags: Whether to allow client tags to be attached to enabled
 #             commands.
 #
