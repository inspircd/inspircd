--- conflicted
+++ resolved
@@ -425,40 +425,10 @@
 #-#-#-#-#-#-#-#-#-#-#-#-#-#-#-#-#-#-#-#-#-#-#-#-#-#-#-#-#-#-#-#-#-#-#-#
 # Channelban: Implements extended ban j:, which stops anyone already
 # in a channel matching a ban like +b j:#channel*mask from joining.
-<<<<<<< HEAD
-#<module name="channelban">
-=======
 # Note that by default wildcard characters * and ? are allowed in
 # channel names. To disallow them, load m_channames and add characters
 # 42 and 63 to denyrange (see above).
-#<module name="m_channelban.so">
-
-#-#-#-#-#-#-#-#-#-#-#-#-#-#-#-#-#-#-#-#-#-#-#-#-#-#-#-#-#-#-#-#-#-#-#-#
-# Chanprotect module: Gives +q and +a channel modes.
-#<module name="m_chanprotect.so">
-
-<chanprotect
-	# noservices: With this set to yes, when a user joins an empty channel,
-	# the server will set +q on them. If set to no, it will only set +o
-	# on them until they register the channel.
-	noservices="no"
-
-	# qprefix: Prefix (symbol) to use for +q users.
-	qprefix="~"
-
-	# aprefix: Prefix (symbol) to use for +a users.
-	aprefix="&amp;"
-
-	# deprotectself: If this value is set (true, yes or 1), it will allow
-	# +a and +q users to remove the +a and +q from themselves, otherwise,
-	# the status will have to be removed by services.
-	deprotectself="yes"
-
-	# deprotectothers: If this value is set to yes, true, or 1, then any
-	# user with +q or +a may remove the +q or +a from other users.
-	deprotectothers="yes">
-
->>>>>>> 1624ab03
+#<module name="channelban">
 
 #-#-#-#-#-#-#-#-#-#-#-#-#-#-#-#-#-#-#-#-#-#-#-#-#-#-#-#-#-#-#-#-#-#-#-#
 # Check module: Adds the /CHECK command.
