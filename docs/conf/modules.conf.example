#-#-#-#-#-#-#-#-#-#-#-#-#-  MODULE OPTIONS   -#-#-#-#-#-#-#-#-#-#-#-#-#
#                                                                     #
#  These tags define which modules will be loaded on startup by your  #
#  server. Add modules without any paths. When you make your ircd     #
#  using the 'make' command, all compiled modules will be moved into  #
#  the folder you specified when you ran ./configure. The module tag  #
#  automatically looks for modules in this location.                  #
#  If you attempt to load a module outside of this location, either   #
#  in the config, or via /LOADMODULE, you will receive an error.      #
#                                                                     #
#  By default, ALL modules are commented out. You must uncomment them #
#  or add lines to your config to load modules. Please refer to       #
#  https://docs.inspircd.org/3/modules for a list of modules and      #
#  each modules link for any additional conf tags they require.       #
#                                                                     #
#    ____                _   _____ _     _       ____  _ _   _        #
#   |  _ \ ___  __ _  __| | |_   _| |__ (_)___  | __ )(_) |_| |       #
#   | |_) / _ \/ _` |/ _` |   | | | '_ \| / __| |  _ \| | __| |       #
#   |  _ <  __/ (_| | (_| |   | | | | | | \__ \ | |_) | | |_|_|       #
#   |_| \_\___|\__,_|\__,_|   |_| |_| |_|_|___/ |____/|_|\__(_)       #
#                                                                     #
# To link servers to InspIRCd, you MUST load the spanningtree module. #
# If you don't do this, server links will NOT work at all.            #
# This is by design, to allow for the implementation of other linking #
# protocols in modules in the future. This module is at the bottom of #
# this file.                                                          #
#                                                                     #

#-#-#-#-#-#-#-#-#-#-#-#-#-#-#-#-#-#-#-#-#-#-#-#-#-#-#-#-#-#-#-#-#-#-#-#
# MD5 module: Allows other modules to generate MD5 hashes, usually for
# cryptographic uses and security.
#
# IMPORTANT:
# Other modules such as cloaking and password_hash may rely on
# this module being loaded to function.
#
#<module name="md5">

#-#-#-#-#-#-#-#-#-#-#-#-#-#-#-#-#-#-#-#-#-#-#-#-#-#-#-#-#-#-#-#-#-#-#-#
# SHA256 module: Allows other modules to generate SHA256 hashes,
# usually for cryptographic uses and security.
#
# IMPORTANT:
# Other modules such as password_hash may rely on this module being
# loaded to function. Certain modules such as spanningtree will
# function without this module but when it is loaded their features will
# be enhanced (for example the addition of HMAC authentication).
#
#<module name="sha256">

#-#-#-#-#-#-#-#-#-#-#-#-#-#-#-#-#-#-#-#-#-#-#-#-#-#-#-#-#-#-#-#-#-#-#-#
# Abbreviation module: Provides the ability to abbreviate commands a-la
# BBC BASIC keywords.
#<module name="abbreviation">

#-#-#-#-#-#-#-#-#-#-#-#-#-#-#-#-#-#-#-#-#-#-#-#-#-#-#-#-#-#-#-#-#-#-#-#
# Alias module: Allows you to define server-side command aliases.
#<module name="alias">
#
# Set the 'prefix' for in-channel aliases (fantasy commands) to the
# specified character. If not set, the default is "!".
# If 'allowbots' is disabled, +B clients will not be able to use
# fantasy commands. If not set, the default is no.
#<fantasy prefix="!" allowbots="no">
#
#-#-#-#-#-#-#-#-#-#-#-  ALIAS DEFINITIONS  -#-#-#-#-#-#-#-#-#-#-#-#-#-#
#                                                                     #
# If you have the alias module loaded, you may also define aliases as #
# shown below. They are commonly used to provide shortcut commands to #
# services, however they are not limited to just this use.            #
# An alias tag requires the following values to be defined in it:     #
#                                                                     #
# text        -      The text to detect as the actual command line.   #
#                    Can't contain spaces, but case insensitive.      #
#                    You may have multiple aliases with the same      #
#                    command name (text="" value), however the first  #
#                    found will be executed if its format value is    #
#                    matched, or it has no format value. Aliases are  #
#                    read from the top of the file to the bottom.     #
#                                                                     #
# usercommand -      If this is true, the alias can be run simply as  #
#                    /ALIASNAME. Defaults to true.                    #
#                                                                     #
# channelcommand -   If this is true, the alias can be used as an     #
#                    in-channel alias or 'fantasy command', prefixed  #
#                    by the fantasy prefix character, !aliasname by   #
#                    default. Defaults to false.                      #
#                                                                     #
# format      -      If this is defined, the parameters of the alias  #
#                    must match this glob pattern. For example if you #
#                    want the first parameter to start with a # for   #
#                    the alias to be executed, set format="#*" in the #
#                    alias definition. Note that the :'s which are    #
#                    part of IRC formatted lines will be preserved    #
#                    for matching of this text. This value is         #
#                    optional.                                        #
#                                                                     #
# replace     -      The text to replace 'text' with. Usually this    #
#                    will be "PRIVMSG ServiceName :$2-" or similar.   #
#                    You may use the variables $1 through $9 in the   #
#                    replace string, which refer to the first through #
#                    ninth word in the original string typed by the   #
#                    user. You may also use $1- through $9- which     #
#                    refer to the first word onwards, through to the  #
#                    ninth word onwards, e.g. if the user types the   #
#                    command "foo bar baz qux quz" then $3- will hold #
#                    "baz qux quz" and $2 will contain "bar". You may #
#                    also use the special variables: $nick, $ident,   #
#                    $host and $vhost, and you may separate multiple  #
#                    commands with a newline (which can be written in #
#                    the file literally, or encoded as &nl; or \n     #
#                    depending on the config format setting).         #
#                                                                     #
# requires    -      If you provide a value for 'requires' this means #
#                    the given nickname MUST be online for the alias  #
#                    to successfully trigger. If they are not, then   #
#                    the user receives a 'no such nick' 401 numeric.  #
#                                                                     #
# stripcolor  -      If this is true, the text from the user will be  #
#                    stripped of color and format codes before        #
#                    matching against 'text'.                         #
#                                                                     #
# uline       -      Setting this to true will ensure that the user   #
#                    given in 'requires' is also on a U-lined server, #
#                    as well as actually being on the network. If the #
#                    user is online, but not on a U-lined server,     #
#                    then an oper alert is sent out as this is        #
#                    possibly a sign of a user trying to impersonate  #
#                    a service.                                       #
#                                                                     #
# operonly    -      If true, this will make the alias oper only.     #
#                    If a non-oper attempts to use the alias, it will #
#                    appear to not exist.                             #
#                                                                     #
#
# An example of using the format value to create an alias with two
# different behaviours depending on the format of the parameters.
#
#<alias text="ID" format="#*" replace="SQUERY ChanServ :IDENTIFY $2 $3"
#  requires="ChanServ" uline="yes">
#
#<alias text="ID" replace="SQUERY NickServ :IDENTIFY $2"
#  requires="NickServ" uline="yes">
#
# This alias fixes a glitch in xchat 2.6.x and above and the way it
# assumes IDENTIFY must be prefixed by a colon (:) character. It should
# be placed ABOVE the default NICKSERV alias.
#
#<alias text="NICKSERV" format=":IDENTIFY *" replace="SQUERY NickServ :IDENTIFY $3-"
#  requires="NickServ" uline="yes">
#
# You may also add aliases to trigger based on something said in a
# channel, aka 'fantasy' commands, configured in the same manner as any
# other alias, with usercommand="no" and channelcommand="yes" The
# command must be preceded by the fantasy prefix when used.
#
#<alias text="CS" usercommand="no" channelcommand="yes"
#  replace="SQUERY ChanServ :$1 $chan $2-" requires="ChanServ" uline="yes">
#
# This would be used as "!cs <command> <options>", with the channel
# being automatically inserted after the command in the message to
# ChanServ, assuming the fantasy prefix is "!".

#-#-#-#-#-#-#-#-#-#-#-#-#-#-#-#-#-#-#-#-#-#-#-#-#-#-#-#-#-#-#-#-#-#-#-#
# Allowinvite module: Gives channel mode +A to allow all users to use
# /INVITE, and extban A to deny invite from specific masks.
#<module name="allowinvite">

#-#-#-#-#-#-#-#-#-#-#-#-#-#-#-#-#-#-#-#-#-#-#-#-#-#-#-#-#-#-#-#-#-#-#-#
# Alltime module: Shows time on all connected servers at once.
# This module is oper-only and provides /ALLTIME.
# To use, ALLTIME must be in one of your oper class blocks.
#<module name="alltime">

#-#-#-#-#-#-#-#-#-#-#-#-#-#-#-#-#-#-#-#-#-#-#-#-#-#-#-#-#-#-#-#-#-#-#-#
# Anticaps module: Adds channel mode +B which allows you to punish
<<<<<<< HEAD
# users that send overly capitalised messages to channels.
=======
# users that send overly capitalised messages to channels. Unlike the
# blockcaps module this module is more flexible as it has more options
# for punishment and allows channels to configure their own punishment
# policies.
>>>>>>> 0c5b85df
#<module name="anticaps">
#
# You may also configure the characters which anticaps considers to be
# lower case and upper case. Any characters not listed here are assumed
# to be punctuation and will be ignored when counting:
# <anticaps lowercase="abcdefghijklmnopqrstuvwxyz"
#           uppercase="ABCDEFGHIJKLMNOPQRSTUVWXYZ">

#-#-#-#-#-#-#-#-#-#-#-#-#-#-#-#-#-#-#-#-#-#-#-#-#-#-#-#-#-#-#-#-#-#-#-#
# Auditorium module: Adds channel mode +u which makes everyone else
# except you in the channel invisible, used for large meetings etc.
#<module name="auditorium">
#
# Auditorium settings:
#
#<auditorium opvisible="no" opcansee="no" opercansee="yes">
#
# opvisible (auditorium-vis in exemptchanops):
#   Show channel ops to all users
# opcansee (auditorium-see in exemptchanops):
#   Allow ops to see all joins/parts/kicks in the channel
# opercansee:
#   Allow opers (channels/auspex) to see see all joins/parts/kicks in the channel
#
# Exemptchanops can be used to adjust the level at which users become visible or
# the level at which they can see the full member list of the channel.

#-#-#-#-#-#-#-#-#-#-#-#-#-#-#-#-#-#-#-#-#-#-#-#-#-#-#-#-#-#-#-#-#-#-#-#
# Autoop module: Adds basic channel access controls via the +w listmode.
# For example +w o:*!Attila@127.0.0.1 will op anyone matching that mask
# on join. This can be combined with extbans, for example +w o:R:Brain
# will op anyone identified to the account "Brain".
# Another useful combination is with SSL client certificate
# fingerprints: +w h:z:72db600734bb9546c1bdd02377bc21d2a9690d48 will
# give halfop to the user(s) having the given certificate.
#<module name="autoop">

#-#-#-#-#-#-#-#-#-#-#-#-#-#-#-#-#-#-#-#-#-#-#-#-#-#-#-#-#-#-#-#-#-#-#-#
# Ban except module: Adds support for channel ban exceptions (+e).
#<module name="banexception">

#-#-#-#-#-#-#-#-#-#-#-#-#-#-#-#-#-#-#-#-#-#-#-#-#-#-#-#-#-#-#-#-#-#-#-#
# Ban redirection module: Allows bans which redirect to a specified
# channel. e.g. +b nick!ident@host#channelbanneduserissentto
#<module name="banredirect">

#-#-#-#-#-#-#-#-#-#-#-#-#-#-#-#-#-#-#-#-#-#-#-#-#-#-#-#-#-#-#-#-#-#-#-#
# bcrypt module: Allows other modules to generate bcrypt hashes,
# usually for cryptographic uses and security.
#<module name="bcrypt">
#
# rounds: Defines how many rounds the bcrypt function will run when
# generating new hashes.
#<bcrypt rounds="10">

#-#-#-#-#-#-#-#-#-#-#-#-#-#-#-#-#-#-#-#-#-#-#-#-#-#-#-#-#-#-#-#-#-#-#-#
# Block amsg module: Attempt to block all usage of /amsg and /ame.
#<module name="blockamsg">
#
#-#-#-#-#-#-#-#-#-#-#-  BLOCKAMSG CONFIGURATION  -#-#-#-#-#-#-#-#-#-#-#
#                                                                     #
# If you have the blockamsg module loaded, you can configure it with  #
# the <blockamsg> tag:                                                #
#                                                                     #
# delay          -   How much time between two messages to force them #
#                    to be recognised as unrelated.                   #
# action         -   Any of 'notice', 'noticeopers', 'silent', 'kill' #
#                    or 'killopers'. Define how to take action when   #
#                    a user uses /amsg or /ame.                       #
#
#<blockamsg delay="3" action="killopers">

#-#-#-#-#-#-#-#-#-#-#-#-#-#-#-#-#-#-#-#-#-#-#-#-#-#-#-#-#-#-#-#-#-#-#-#
# Block color module: Blocking color-coded messages with chan mode +c.
#<module name="blockcolor">

#-#-#-#-#-#-#-#-#-#-#-#-#-#-#-#-#-#-#-#-#-#-#-#-#-#-#-#-#-#-#-#-#-#-#-#
# Botmode module: Adds the user mode +B. If set on a user, it will
# show that the user is a bot in /WHOIS.
#<module name="botmode">

#-#-#-#-#-#-#-#-#-#-#-#-#-#-#-#-#-#-#-#-#-#-#-#-#-#-#-#-#-#-#-#-#-#-#-#
# CallerID module: Adds user mode +g which activates hybrid-style
# callerid: block all private messages unless you /ACCEPT first.
#<module name="callerid">
#
#-#-#-#-#-#-#-#-#-#-#- CALLERID  CONFIGURATION -#-#-#-#-#-#-#-#-#-#-#-#
# maxaccepts     - Maximum number of entries a user can add to their  #
#                  /ACCEPT list. Default is 30 entries.               #
# tracknick      - Preserve /ACCEPT entries when a user changes nick? #
#                  If no (the default), the user is removed from      #
#                  everyone's accept list if their nickname changes.  #
# cooldown       - Amount of time that must pass since the last       #
#                  notification sent to a user before they can be     #
#                  sent another. Default is 1 minute.                 #
#<callerid maxaccepts="30"
#          tracknick="no"
#          cooldown="1m">

#-#-#-#-#-#-#-#-#-#-#-#-#-#-#-#-#-#-#-#-#-#-#-#-#-#-#-#-#-#-#-#-#-#-#-#
# CAP module: Provides the CAP negotiation mechanism required by the
# sasl, namesx, uhnames, and ircv3 modules.
# It is also recommended for STARTTLS support in the starttls module.
#<module name="cap">

#-#-#-#-#-#-#-#-#-#-#-#-#-#-#-#-#-#-#-#-#-#-#-#-#-#-#-#-#-#-#-#-#-#-#-#
# CBAN module: Lets you disallow channels from being used at runtime.
# This module is oper-only and provides /CBAN.
# To use, CBAN must be in one of your oper class blocks.
#<module name="cban">

#-#-#-#-#-#-#-#-#-#-#-#-#-#-#-#-#-#-#-#-#-#-#-#-#-#-#-#-#-#-#-#-#-#-#-#
# Censor module: Adds channel and user mode +G which block phrases that
# are listed in the server bad words list.
#<module name="censor">
#
#-#-#-#-#-#-#-#-#-#-#-  CENSOR  CONFIGURATION  -#-#-#-#-#-#-#-#-#-#-#-#
#                                                                     #
# If you have the censor module loaded you should specify one or more #
# phrases to replace/block in user messages. The config for this is   #
# formatted as follows:                                               #
#                                                                     #
# Replaces "eggplant" with "aubergine" within messages:               #
# <badword text="eggplant" replace="aubergine">                       #
#                                                                     #
# Blocks messages that contain "fluffy capybaras":                    #
#<badword text="fluffy capybaras">                                    #

#-#-#-#-#-#-#-#-#-#-#-#-#-#-#-#-#-#-#-#-#-#-#-#-#-#-#-#-#-#-#-#-#-#-#-#
# CGI:IRC module: Enables forwarding the real IP address of a user from
# a gateway to the IRC server.
#<module name="cgiirc">
#
#-#-#-#-#-#-#-#-#-#-#-# CGIIRC  CONFIGURATION #-#-#-#-#-#-#-#-#-#-#-#-#
#
# If you use the cgiirc module then you must specify the gateways which
# are authorised to forward IP/host information to your server. There
# are currently two ways to do this:
#
# The webirc method is the recommended way to allow gateways to forward
# IP/host information. When using this method the gateway sends a WEBIRC
# message to the server on connection. For more details please read the
# IRCv3 WebIRC specification at: https://ircv3.net/specs/extensions/webirc.html
#
# When using this method you must specify a wildcard mask or CIDR range
# to allow gateway connections from and at least one of either a SSL
# client certificate fingerprint for the gateway or a password to be
# sent in the WEBIRC command.
#
# <cgihost type="webirc"
#          fingerprint="bd90547b59c1942b85f382bc059318f4c6ca54c5"
#          mask="192.0.2.0/24">
# <cgihost type="webirc"
#          password="$2a$10$WEUpX9GweJiEF1WxBDSkeODBstIBMlVPweQTG9cKM8/Vd58BeM5cW"
#          hash="bcrypt"
#          mask="*.webirc.gateway.example.com">
#
# Alternatively if your gateway does not support sending the WEBIRC
# message then you can configure InspIRCd to look for the client IP
# address in the ident sent by the user. This is not recommended as it
# only works with IPv4 connections.
#
# When using this method you must specify a wildcard mask or CIDR range to allow
# gateway connections from. You can also optionally configure the static value
# that replaces the IP in the ident to avoid leaking the real IP address of
# gateway clients (defaults to "gateway" if not set).
#
# <cgihost type="ident"
#          mask="198.51.100.0/24"
#          newident="wibble">
# <cgihost type="ident"
#          mask="*.ident.gateway.example.com"
#          newident="wobble">
#
# By default gateway connections are logged to the +w snomask. If you
# do not want this to happen then you can uncomment this to disable it.
# <cgiirc opernotice="no">

# IMPORTANT NOTE:
# ---------------
#
# When you connect gateway clients, there are two connect classes which
# apply to these clients. When the client initially connects, the connect
# class which matches the gateway site's host is checked. Therefore you
# must raise the maximum local/global clients for this IP as high as you
# want to allow gateway clients. After the client has connected and is
# determined to be a gateway client, the class which matches the client's
# real IP is then checked. You may set this class to a lower value, so that
# the real IP of the client can still be restricted to, for example, 3
# sessions maximum.

#-#-#-#-#-#-#-#-#-#-#-#-#-#-#-#-#-#-#-#-#-#-#-#-#-#-#-#-#-#-#-#-#-#-#-#
# Channel create module: Adds snomask +j, which will notify opers of
# any new channels that are created.
# This module is oper-only.
#<module name="chancreate">

#-#-#-#-#-#-#-#-#-#-#-#-#-#-#-#-#-#-#-#-#-#-#-#-#-#-#-#-#-#-#-#-#-#-#-#
# Channel filter module: Allows channel-op defined message filtering
# using simple string matches (channel mode +g).
#<module name="chanfilter">
#
# If hidemask is set to yes, the user will not be shown the mask when
# their message is blocked.
#
# If maxlen is set then it defines the maximum length of a filter entry.
#
# If notifyuser is set to no, the user will not be notified when
# their message is blocked.
#<chanfilter hidemask="yes" maxlen="50" notifyuser="yes">

#-#-#-#-#-#-#-#-#-#-#-#-#-#-#-#-#-#-#-#-#-#-#-#-#-#-#-#-#-#-#-#-#-#-#-#
# Channel history module: Displays the last 'X' lines of chat to a user
# joining a channel with +H 'X:T' set; 'T' is the maximum time to keep
# lines in the history buffer. Designed so that the new user knows what
# the current topic of conversation is when joining the channel.
#<module name="chanhistory">
#
# Set the maximum number of lines allowed to be stored per channel below.
# This is the hard limit for 'X'.
# If prefixmsg is set to yes, joining users without batch support will get
# a NOTICE before playback telling them about the following lines being
# the pre-join history.
# If bots is set to yes, it will also send to users marked with +B
#<chanhistory maxlines="50" prefixmsg="yes" bots="yes">

#-#-#-#-#-#-#-#-#-#-#-#-#-#-#-#-#-#-#-#-#-#-#-#-#-#-#-#-#-#-#-#-#-#-#-#
# Channel logging module: Used to send snotice output to channels, to
# allow staff to centrally monitor and discuss network activity.
#
# The "channel" field is where you want the messages to go, "snomasks"
# is what snomasks you want to be sent to that channel. Multiple tags
# are allowed.
#<module name="chanlog">
#<chanlog snomasks="AOcC" channel="#opers">

#-#-#-#-#-#-#-#-#-#-#-#-#-#-#-#-#-#-#-#-#-#-#-#-#-#-#-#-#-#-#-#-#-#-#-#
# Channel names module: Allows disabling channels which have certain
# characters in the channel name such as bold, colorcodes, etc. which
# can be quite annoying and allow users to on occasion have a channel
# that looks like the name of another channel on the network.
#<module name="channames">

#<channames
	# denyrange: characters or range of characters to deny in channel
	# names.
	#denyrange="2,3"

	# allowrange: characters or range of characters to specifically allow
	# in channel names.
	#allowrange="">

#-#-#-#-#-#-#-#-#-#-#-#-#-#-#-#-#-#-#-#-#-#-#-#-#-#-#-#-#-#-#-#-#-#-#-#
# Channelban: Implements extended ban j:, which stops anyone already
# in a channel matching a ban like +b j:#channel from joining.
# It is also possible to ban based on their status in that channel,
# like so: +b j:@#channel, this example prevents the ops from joining.
# Note that by default wildcard characters * and ? are allowed in
# channel names. To disallow them, load the channames module and
# add characters 42 and 63 to denyrange (see above).
#<module name="channelban">

#-#-#-#-#-#-#-#-#-#-#-#-#-#-#-#-#-#-#-#-#-#-#-#-#-#-#-#-#-#-#-#-#-#-#-#
# Check module: Adds the /CHECK command.
# Check is useful for looking up information on channels, users,
# IP addresses and hosts.
# This module is oper-only.
# To use, CHECK must be in one of your oper class blocks.
#<module name="check">

#-#-#-#-#-#-#-#-#-#-#-#-#-#-#-#-#-#-#-#-#-#-#-#-#-#-#-#-#-#-#-#-#-#-#-#
# CHGHOST module: Adds the /CHGHOST command.
# This module is oper-only.
# To use, CHGHOST must be in one of your oper class blocks.
# NOTE: Services will not be able to set vhosts on users if this module
# isn't loaded. If you're planning on running services, you probably
# want to load this.
#<module name="chghost">
#
#-#-#-#-#-#-#-#-# /CHGHOST - /SETHOST  CONFIGURATION #-#-#-#-#-#-#-#-#
# Optional - If you want to use special chars for hostnames you can  #
# specify your own custom list of chars with the <hostname> tag:     #
#                                                                    #
# charmap        - A list of chars accepted as valid by the /CHGHOST #
#                  and /SETHOST commands. Also note that the list is #
#                  case-sensitive.                                   #
#<hostname charmap="abcdefghijklmnopqrstuvwxyzABCDEFGHIJKLMNOPQRSTUVWXYZ.-_/0123456789">

#-#-#-#-#-#-#-#-#-#-#-#-#-#-#-#-#-#-#-#-#-#-#-#-#-#-#-#-#-#-#-#-#-#-#-#
# CHGIDENT module: Adds the /CHGIDENT command.
# This module is oper-only.
# To use, CHGIDENT must be in one of your oper class blocks.
#<module name="chgident">

#-#-#-#-#-#-#-#-#-#-#-#-#-#-#-#-#-#-#-#-#-#-#-#-#-#-#-#-#-#-#-#-#-#-#-#
# CHGNAME module: Adds the /CHGNAME command.
# This module is oper-only.
# To use, CHGNAME must be in one of your oper class blocks.
#<module name="chgname">
#
#-#-#-#-#-#-#-#-#-#-#-#-#-#-#-#-#-#-#-#-#-#-#-#-#-#-#-#-#-#-#-#-#-#-#-#
# Connection class ban module: Adds support for extban 'n' which
# matches against the class name of the user's connection.
# This module assumes that connection classes are named in a uniform
# way on all servers of the network. Wildcards are accepted.
#<module name="classban">

#-#-#-#-#-#-#-#-#-#-#-#-#-#-#-#-#-#-#-#-#-#-#-#-#-#-#-#-#-#-#-#-#-#-#-#
# Clear chan module: Allows opers to masskick, masskill or
# mass G/Z-line all users on a channel using /CLEARCHAN.
#<module name="clearchan">

#-#-#-#-#-#-#-#-#-#-#-#-#-#-#-#-#-#-#-#-#-#-#-#-#-#-#-#-#-#-#-#-#-#-#-#
# Cloaking module: Adds user mode +x and cloaking support.
# Relies on the md5 module being loaded.
# To cloak users when they connect, load the conn_umodes module and set
# <connect:modes> to include the +x mode. The example <connect> tag
# shows this. See the conn_umodes module for more information.
#<module name="cloaking">
#
#-#-#-#-#-#-#-#-#-#-#- CLOAKING  CONFIGURATION -#-#-#-#-#-#-#-#-#-#-#-#
#                                                                     #
# To use cloaking, you must define a cloak key, and optionally a      #
# cloak prefix as shown below. The cloak key must be shared across    #
# the network for consistent cloaking and must be at least thirty     #
# characters long.                                                    #
#                                                                     #
# There are two methods of cloaking:                                  #
#                                                                     #
#   half           Cloak only the "unique" portion of a host; by      #
#                  default show the last 2 parts of the domain,       #
#                  /16 subnet of IPv4 or /48 subnet of the IPv6       #
#                  address.                                           #
#                  To change the number of shown parts, modify the    #
#                  domainparts option.                                #
#                                                                     #
#   full           Cloak the users completely, using three slices for #
#                  common CIDR bans (IPv4: /16, /24; IPv6: /48, /64). #
#                                                                     #
# The methods use a single key that can be any length of text.        #
# An optional prefix may be specified to mark cloaked hosts.          #
#                                                                     #
# IMPORTANT: Changing these details will break all of your existing   #
# bans. If you do not want this to happen you can define multiple     #
# cloak tags. The first will be used for cloaking and the rest will   #
# be used for checking if a user is banned in a channel.              #
#-#-#-#-#-#-#-#-#-#-#-#-#-#-#-#-#-#-#-#-#-#-#-#-#-#-#-#-#-#-#-#-#-#-#-#
#
#<cloak mode="half"
#       key="changeme"
#       domainparts="3"
#       prefix="net-"
#       ignorecase="no">
#
#<cloak mode="full"
#       key="changeme"
#       prefix="net-"
#       ignorecase="no">

#-#-#-#-#-#-#-#-#-#-#-#-#-#-#-#-#-#-#-#-#-#-#-#-#-#-#-#-#-#-#-#-#-#-#-#
# Clones module: Adds an oper command /CLONES for detecting cloned
# users. Warning: This command may be resource intensive when it is
# issued, use with care.
# This module is oper-only.
# To use, CLONES must be in one of your oper class blocks.
#<module name="clones">

#-#-#-#-#-#-#-#-#-#-#-#-#-#-#-#-#-#-#-#-#-#-#-#-#-#-#-#-#-#-#-#-#-#-#-#
# Codepage module: Allows using a custom 8-bit codepage for nicknames
# and case mapping.
#
# You should include one of the following files to set your codepage:
#<include file="examples/codepages/ascii.conf.example">
#<include file="examples/codepages/latin1.conf.example">
#<include file="examples/codepages/rfc1459.conf.example">
#<include file="examples/codepages/strict-rfc1459.conf.example">
#
# You can also define a custom codepage. For details on how to do this
# please refer to the docs site:
# https://docs.inspircd.org/3/modules/codepage

#-#-#-#-#-#-#-#-#-#-#-#-#-#-#-#-#-#-#-#-#-#-#-#-#-#-#-#-#-#-#-#-#-#-#-#
# Common channels module: Adds user mode +c, which, when set, requires
# that users must share a common channel with you to PRIVMSG or NOTICE
# you.
#<module name="commonchans">

#-#-#-#-#-#-#-#-#-#-#-#-#-#-#-#-#-#-#-#-#-#-#-#-#-#-#-#-#-#-#-#-#-#-#-#
# Auto join on connect module: Allows you to force users to join one
# or more channels automatically upon connecting to the server, or
# join them in case they aren't on any channels after being online
# for X seconds.
#<module name="conn_join">
#
#-#-#-#-#-#-#-#-#-#-#-#- CONNJOIN CONFIGURATION  -#-#-#-#-#-#-#-#-#-#-#
#
# If you have the conn_join module loaded, you can configure it below
# or set autojoin="#chat,#help" in <connect> blocks.
#
# Join users immediately after connection to #one #two and #three.
#<autojoin channel="#one,#two,#three">
# Join users to #chat after 15 seconds if they aren't on any channels.
#<autojoin channel="#chat" delay="15">

#-#-#-#-#-#-#-#-#-#-#-#-#-#-#-#-#-#-#-#-#-#-#-#-#-#-#-#-#-#-#-#-#-#-#-#
# Set modes on connect module: When this module is loaded <connect>
# blocks may have an optional modes="" value, which contains modes to
# add or remove from users when they connect to the server.
#<module name="conn_umodes">

#-#-#-#-#-#-#-#-#-#-#-#-#-#-#-#-#-#-#-#-#-#-#-#-#-#-#-#-#-#-#-#-#-#-#-#
# Wait for PONG on connect module: Send a PING to all connecting users
# and don't let them connect until they reply with a PONG.
# This is useful to stop certain kinds of bots and proxies.
#<module name="conn_waitpong">
#
#-#-#-#-#-#-#-#-#-#-#-   WAITPONG CONFIGURATION  -#-#-#-#-#-#-#-#-#-#-#
#                                                                     #
# If you have the conn_waitpong module loaded, configure it with the  #
# <waitpong> tag:                                                     #
#                                                                     #
# sendsnotice    -   Whether to send a helpful notice to users on     #
#                    connect telling them how to connect, should      #
#                    their client not reply PONG automatically.       #
#                                                                     #
# killonbadreply -   Whether to kill the user if they send the wrong  #
#                    PONG reply.                                      #
#                                                                     #
#<waitpong sendsnotice="no" killonbadreply="yes">

#-#-#-#-#-#-#-#-#-#-#-#-#-#-#-#-#-#-#-#-#-#-#-#-#-#-#-#-#-#-#-#-#-#-#-#
# Channel cycle module: Adds the /CYCLE command which is a server-side
# /HOP that bypasses restrictive modes.
#<module name="cycle">

#-#-#-#-#-#-#-#-#-#-#-#-#-#-#-#-#-#-#-#-#-#-#-#-#-#-#-#-#-#-#-#-#-#-#-#
# Connectban: Provides IP connection throttling. Any IP range that
# connects too many times (configurable) in an hour is Z-lined for a
# (configurable) duration, and their count resets to 0.
#<module name="connectban">
#
# ipv4cidr and ipv6cidr allow you to turn the comparison from
# individual IP addresses (32 and 128 bits) into CIDR masks, to allow
# for throttling over whole ISPs/blocks of IPs, which may be needed to
# prevent attacks.
#
# This allows for 10 connections in an hour with a 10 minute ban if
# that is exceeded.
#<connectban threshold="10" duration="10m" ipv4cidr="32" ipv6cidr="128"
# A custom ban message may optionally be specified.
# banmessage="Your IP range has been attempting to connect too many times in too short a duration. Wait a while, and you will be able to connect.">

#-#-#-#-#-#-#-#-#-#-#-#-#-#-#-#-#-#-#-#-#-#-#-#-#-#-#-#-#-#-#-#-#-#-#-#
# Connection throttle module.
#<module name="connflood">
#
#-#-#-#-#-#-#-#-#-#-#- CONNTHROTTLE CONFIGURATION  -#-#-#-#-#-#-#-#-#-#
#  period, maxconns -  Amount of connections per <period>.
#
#  timeout           -  Time to wait after the throttle was activated
#                       before deactivating it. Be aware that the time
#                       is seconds + timeout.
#
#  quitmsg           -  The message that users get if they attempt to
#                       connect while the throttle is active.
#
#  bootwait          -  Amount of time in seconds to wait before enforcing
#                       the throttling when the server just booted.
#
#<connflood period="30" maxconns="3" timeout="30"
#   quitmsg="Throttled" bootwait="2m">

#-#-#-#-#-#-#-#-#-#-#-#-#-#-#-#-#-#-#-#-#-#-#-#-#-#-#-#-#-#-#-#-#-#-#-#
# Custom prefixes: Allows for channel prefixes to be configured.
#<module name="customprefix">
#
# name       The name of the mode, must be unique from other modes.
# letter     The letter used for this mode. Required.
# prefix     The prefix used for nicks with this mode. Not required.
# rank       A numeric rank for this prefix, defining what permissions it gives.
#            The rank of voice, halfop and op is 10000, 20000, and 30000,
#            respectively.
# ranktoset  The numeric rank required to set this mode. Defaults to rank.
# ranktounset The numeric rank required to unset this mode. Defaults to ranktoset.
# depriv     Can you remove the mode from yourself? Defaults to yes.
#<customprefix name="founder" letter="q" prefix="~" rank="50000" ranktoset="50000">
#<customprefix name="admin" letter="a" prefix="&amp;" rank="40000" ranktoset="50000">
#<customprefix name="halfop" letter="h" prefix="%" rank="20000" ranktoset="30000">
#
# You can also override the configuration of prefix modes added by both the core
# and other modules by adding a customprefix tag with change="yes" specified.
# <customprefix name="op" change="yes" rank="30000" ranktoset="30000">
# <customprefix name="voice" change="yes" rank="10000" ranktoset="20000" depriv="no">
#
# Do /RELOADMODULE customprefix after changing the settings of this module.

#-#-#-#-#-#-#-#-#-#-#-#-#-#-#-#-#-#-#-#-#-#-#-#-#-#-#-#-#-#-#-#-#-#-#-#
# Custom title module: Adds the /TITLE command which allows for trusted
# users to gain a custom whois line and an optional vhost can be
# specified.
#<module name="customtitle">
#
#-#-#-#-#-#-#-#-#-#-  CUSTOM TITLE CONFIGURATION   -#-#-#-#-#-#-#-#-#-#
#  name     - The username used to identify.
#  password - The password used to identify.
#  hash     - The hash for the specific user's password (optional).
#             password_hash and a hashing module must be loaded
#             for this to work.
#  host     - Allowed hostmask (optional).
#  title    - Title shown in whois.
#  vhost    - Displayed host (optional).
#
#<title name="foo" password="bar" title="Official Chat Helper">
#<title name="bar" password="foo" host="ident@test.org" title="Official Chat Helper" vhost="helper.test.org">
#<title name="foo" password="$2a$10$UYZ4OcO8NNTCCGyCdY9SK.2GHiqGgxZfHFPOPmWuxEVWVQTtoDC7C" hash="bcrypt" title="Official Chat Helper">

#-#-#-#-#-#-#-#-#-#-#-#-#-#-#-#-#-#-#-#-#-#-#-#-#-#-#-#-#-#-#-#-#-#-#-#
# DCCALLOW module: Adds the /DCCALLOW command.
#<module name="dccallow">
#
#-#-#-#-#-#-#-#-#-#-#-  DCCALLOW CONFIGURATION   -#-#-#-#-#-#-#-#-#-#-#
#  blockchat         - Whether to block DCC CHAT as well as DCC SEND.
#  length            - Default duration of entries in DCCALLOW list.
#  action            - Default action to take if no action is
#                      specified, can be 'block' or 'allow'.
#  maxentries        - Max number of nicks to allow on a DCCALLOW list.
#
# File configuration:
#  pattern           - The glob pattern to match against.
#  action            - Action to take if a user attempts to send a file
#                      that matches this pattern, can be 'block' or
#                      'allow'.
#
#<dccallow blockchat="yes" length="5m" action="block" maxentries="20">
#<banfile pattern="*.exe" action="block">
#<banfile pattern="*.txt" action="allow">

#-#-#-#-#-#-#-#-#-#-#-#-#-#-#-#-#-#-#-#-#-#-#-#-#-#-#-#-#-#-#-#-#-#-#-#
# Deaf module: Adds support for user modes +d and +D:
# d - deaf to channel messages and notices.
# D - deaf to user messages and notices.
#<module name="deaf">
#
#-#-#-#-#-#-#-#-#-#-#-#-  DEAF CONFIGURATION   -#-#-#-#-#-#-#-#-#-#-#-#
#  bypasschars       - Characters that bypass deaf to a regular user.
#  bypasscharsuline  - Characters that bypass deaf to a U-lined user (services).
#                      Both of these take a list of characters that must match
#                      the starting character of a message.
#                      If 'bypasscharsuline' is empty, then 'bypasschars' will
#                      match for both regular and U-lined users.
#  privdeafuline     - Whether U-lined users bypass user mode +D (privdeaf).
#
#<deaf bypasschars="" bypasscharsuline="!" privdeafuline="yes">

#-#-#-#-#-#-#-#-#-#-#-#-#-#-#-#-#-#-#-#-#-#-#-#-#-#-#-#-#-#-#-#-#-#-#-#
# Delay join module: Adds the channel mode +D which delays all JOIN
# messages from users until they speak. If they quit or part before
# speaking, their quit or part message will not be shown to the channel
# which helps cut down noise on large channels in a more friendly way
# than the auditorium mode. Only channel ops may set the +D mode.
#<module name="delayjoin">

#-#-#-#-#-#-#-#-#-#-#-#-#-#-#-#-#-#-#-#-#-#-#-#-#-#-#-#-#-#-#-#-#-#-#-#
# Delay message module: Adds the channel mode +d which disallows a user
# from talking in the channel unless they've been joined for X seconds.
# Settable using /MODE #chan +d 30
#<module name="delaymsg">
# Set allownotice to no to disallow NOTICEs too. Defaults to yes.
#<delaymsg allownotice="no">

#-#-#-#-#-#-#-#-#-#-#-#-#-#-#-#-#-#-#-#-#-#-#-#-#-#-#-#-#-#-#-#-#-#-#-#
# Deny channels module: Deny channels from being used by users.
#<module name="denychans">
#
#-#-#-#-#-#-#-#-#-#-#-   DENYCHAN DEFINITIONS  -#-#-#-#-#-#-#-#-#-#-#-#
#                                                                     #
# If you have the denychans module loaded, you need to specify the    #
# channels to deny:                                                   #
#                                                                     #
# name        -      The channel name to deny (glob masks are ok).    #
# allowopers  -      If operators are allowed to override the deny.   #
# reason      -      Reason given for the deny.                       #
# redirect    -      Redirect the user to a different channel.        #
#                                                                     #
#<badchan name="#gods*" allowopers="yes" reason="Tortoises!">         #
#<badchan name="#chan1" redirect="#chan2" reason="Chan1 is closed">   #
#                                                                     #
# Redirects will not work if the target channel is set +L.            #
#                                                                     #
# Additionally, you may specify channels which are allowed, even if   #
# a badchan tag specifies it would be denied:                         #
#<goodchan name="#funtimes">                                          #
# Glob masks are accepted here also.                                  #

#-#-#-#-#-#-#-#-#-#-#-#-#-#-#-#-#-#-#-#-#-#-#-#-#-#-#-#-#-#-#-#-#-#-#-#
# Disable module: Provides support for disabling commands and modes.  #
#<module name="disable">
#
#-#-#-#-#-#-#-#-#-#-#-#- DISABLE CONFIGURATION -#-#-#-#-#-#-#-#-#-#-#-#
#                                                                     #
# If you have the disable module loaded then you need to specify the  #
# commands and modes that you want disabled. Users who have not fully #
# connected yet are exempt from this module so you can e.g. disable   #
# the NICK command but still allow users to connect to the server.    #
#                                                                     #
# commands - A space-delimited list of commands that can not be used  #
#            by users. You can exempt server operators from this with #
#            the servers/use-disabled-commands privilege.             #
#                                                                     #
# chanmodes - One or more channel modes that can not be added/removed #
#             by users. You can exempt server operators from this     #
#             with the servers/use-disabled-modes privilege.          #
#                                                                     #
# usermodes - One or more user modes that can not be added/removed by #
#             users. You can exempt server operators from this with   #
#             the servers/use-disabled-modes privilege.               #
#                                                                     #
# fakenonexistent - Whether to pretend that a disabled command/mode   #
#                   does not exist when executed/changed by a user.   #
#                   Defaults to no.                                   #
#                                                                     #
# notifyopers - Whether to send a notice to snomask `a` when a user   #
#               is prevented from using a disabled command/mode.      #
#               Defaults to no.                                       #
#                                                                     #
#<disabled commands="KICK TOPIC"                                      #
#          chanmodes="kp"                                             #
#          usermodes="iw"                                             #
#          fakenonexistent="yes"                                      #
#          notifyopers="no">                                          #

#-#-#-#-#-#-#-#-#-#-#-#-#-#-#-#-#-#-#-#-#-#-#-#-#-#-#-#-#-#-#-#-#-#-#-#
# DNS blacklist module: Provides support for looking up IPs on one or #
# more blacklists.                                                    #
#<module name="dnsbl">
#                                                                     #
# For configuration options please see the docs page for dnsbl at     #
# https://docs.inspircd.org/3/modules/dnsbl                           #

#-#-#-#-#-#-#-#-#-#-#-#-#-#-#-#-#-#-#-#-#-#-#-#-#-#-#-#-#-#-#-#-#-#-#-#
# Exempt channel operators module: Provides support for allowing      #
# users of a specified channel status to be exempt from some channel  #
# restriction modes. Supported restrictions are:                      #
# anticaps, auditorium-see, auditorium-vis, blockcaps, blockcolor,    #
# censor, filter, flood, nickflood, noctcp, nonick, nonotice,         #
# regmoderated, stripcolor, and topiclock.                            #
# See <options:exemptchanops> in inspircd.conf.example for a more     #
# detailed list of the restriction modes that can be exempted.        #
# These are settable using: /MODE #chan +X <restriction>:<status>     #
#<module name="exemptchanops">

#-#-#-#-#-#-#-#-#-#-#-#-#-#-#-#-#-#-#-#-#-#-#-#-#-#-#-#-#-#-#-#-#-#-#-#
# Filter module: Provides message filtering, similar to SPAMFILTER.   #
#<module name="filter">
#                                                                     #
# This module depends upon a regex provider such as regex_pcre or     #
# regex_glob to function. You must specify which of these you want    #
# the filter module to use via the tag below.                         #
#                                                                     #
# Valid engines are:                                                  #
#                                                                     #
# glob   - Glob patterns, provided via regex_glob.                    #
# pcre   - PCRE regexps, provided via regex_pcre, needs libpcre.      #
# tre    - TRE regexps, provided via regex_tre, requires libtre.      #
# stdlib - stdlib regexps, provided via regex_stdlib, see comment     #
#          at the <module> tag for info on availability.              #
#                                                                     #
# If notifyuser is set to no, the user will not be notified when      #
# their message is blocked.                                           #
#                                                                     #
# If warnonselfmsg is set to yes when a user sends a message to       #
# themself that matches a filter the filter will be ignored and a     #
# warning will be sent to opers instead. This stops spambots which    #
# send their spam message to themselves first to check if it is being #
# filtered by the server.                                             #
#<filteropts engine="glob" notifyuser="yes" warnonselfmsg="no">
#                                                                     #
# Your choice of regex engine must match on all servers network-wide. #
#                                                                     #
# To learn more about the configuration of this module, read          #
# examples/filter.conf.example, which covers the various types of     #
# filters and shows how to add exemptions.                            #
#                                                                     #
#-#-#-#-#-#-#-#-#-#-#-  FILTER  CONFIGURATION  -#-#-#-#-#-#-#-#-#-#-#-#
#                                                                     #
# Optional - If you specify to use the filter module, then            #
# specify below the path to the filter.conf file, or define some      #
# <keyword> tags.                                                     #
#                                                                     #
#<include file="examples/filter.conf.example">

#-#-#-#-#-#-#-#-#-#-#-#-#-#-#-#-#-#-#-#-#-#-#-#-#-#-#-#-#-#-#-#-#-#-#-#
# Real name ban: Implements two extended bans:                        #
# 'a', which matches a n!u@h+realname mask like +b a:*!*@host+*real*  #
# 'r', which matches a realname mask like +b r:*realname?here*        #
#<module name="gecosban">

#-#-#-#-#-#-#-#-#-#-#-#-#-#-#-#-#-#-#-#-#-#-#-#-#-#-#-#-#-#-#-#-#-#-#-#
# Geolocation ban module: Adds support for extban 'G' which matches   #
# against the ISO 3166-1 alpha-2 codes for the countries that users   #
# are connecting from. Users connecting from unknown origins such as  #
# internal networks can be matched against using the XX alpha-2 code. #
# A full list of ISO 3166-1 alpha-2 codes can be found at             #
# https://en.wikipedia.org/wiki/ISO_3166-1_alpha-2                    #
#<module name="geoban">

#-#-#-#-#-#-#-#-#-#-#-#-#-#-#-#-#-#-#-#-#-#-#-#-#-#-#-#-#-#-#-#-#-#-#-#
# Geolocation connect class module: Adds support for limiting connect #
# classes to users from specific countries. With this module you can  #
# specify a space-delimited list of two character the ISO 3166-1      #
# alpha-2 codes in the "country" field of a connect class. e.g. to    #
# deny connections from users in Russia or Turkey:                    #
#                                                                     #
# <connect deny="*" country="TR RU">                                  #
#                                                                     #
# Users connecting from unknown origins such as internal networks can #
# be matched against using the XX alpha-2 code. A full list of ISO    #
# 3166-1 alpha-2 codes can be found at                                #
# https://en.wikipedia.org/wiki/ISO_3166-1_alpha-2                    #
#<module name="geoclass">

#-#-#-#-#-#-#-#-#-#-#-#-#-#-#-#-#-#-#-#-#-#-#-#-#-#-#-#-#-#-#-#-#-#-#-#
# MaxMindDB geolocation module: Provides geolocation information for  #
# other modules that need it using the libMaxMindDB library.          #
#                                                                     #
# This module is in extras. Re-run configure with:                    #
# ./configure --enable-extras=m_geo_maxmind.cpp
# and run make install, then uncomment this module to enable it.      #
#                                                                     #
# This module requires libMaxMindDB to be installed on your system.   #
# Use your package manager to find the appropriate packages or check  #
# the InspIRCd documentation page for this module.                    #
#<module name="geo_maxmind">
#                                                                     #
# If you use the geo_maxmind module you MUST provide a database file  #
# to look up geolocation information in. You can either purchase this #
# from MaxMind at https://www.maxmind.com/en/geoip2-country-database  #
# or use the free CC-BY-SA licensed GeoLite2 Country database which   #
# can be downloaded at https://dev.maxmind.com/geoip/geoip2/geolite2/ #
#<maxmind file="GeoLite2-Country.mmdb">

#-#-#-#-#-#-#-#-#-#-#-#-#-#-#-#-#-#-#-#-#-#-#-#-#-#-#-#-#-#-#-#-#-#-#-#
# Globops module: Provides the /GLOBOPS command and snomask +g.
# This module is oper-only.
# To use, GLOBOPS must be in one of your oper class blocks.
#<module name="globops">

#-#-#-#-#-#-#-#-#-#-#-#-#-#-#-#-#-#-#-#-#-#-#-#-#-#-#-#-#-#-#-#-#-#-#-#
# Global load module: Allows loading and unloading of modules network-
# wide (USE WITH EXTREME CAUTION!)
# This module is oper-only and provides /GLOADMODULE, /GUNLOADMODULE
# and /GRELOADMODULE.
# To use, GLOADMODULE, GUNLOADMODULE and GRELOADMODULE
# must be in one of your oper class blocks.
#<module name="globalload">

#-#-#-#-#-#-#-#-#-#-#-#-#-#-#-#-#-#-#-#-#-#-#-#-#-#-#-#-#-#-#-#-#-#-#-#
# HAProxy module: Adds support for the HAProxy PROXY v2 protocol. To
# use this module specify hook="haproxy" in the <bind> tag that HAProxy
# has been configured to connect to.
#<module name="haproxy">

#-#-#-#-#-#-#-#-#-#-#-#-#-#-#-#-#-#-#-#-#-#-#-#-#-#-#-#-#-#-#-#-#-#-#-#
# HELPOP module: Provides the /HELPOP command
#<module name="helpop">
#
#-#-#-#-#-#-#-#-#-#-#-#-  HELPOP  CONFIGURATION  -#-#-#-#-#-#-#-#-#-#-#
#                                                                     #
# If you specify to use the helpop module, then specify below the     #
# path to the helpop.conf file.                                       #
#                                                                     #
#<include file="examples/helpop.conf.example">

#-#-#-#-#-#-#-#-#-#-#-#-#-#-#-#-#-#-#-#-#-#-#-#-#-#-#-#-#-#-#-#-#-#-#-#
# Hide chans module: Allows users to hide their channels list from non-
# opers by setting user mode +I on themselves.
#<module name="hidechans">
#
# This mode can optionally prevent opers from seeing channels on a +I
# user, for more privacy if set to true.
# This setting is not recommended for most mainstream networks.
#<hidechans affectsopers="false">

#-#-#-#-#-#-#-#-#-#-#-#-#-#-#-#-#-#-#-#-#-#-#-#-#-#-#-#-#-#-#-#-#-#-#-#
# Hide list module: Allows for hiding the list of listmodes from users
# who do not have sufficient channel rank.
#<module name="hidelist">
#
# Each <hidelist> tag configures one listmode to hide.
# mode: Name of the listmode to hide.
# rank: Minimum rank required to view the list. If set to 0, all
# members of the channel may view the list, but non-members may not.
# The rank of the built-in op and voice mode is 30000 and 10000,
# respectively; the rank of other prefix modes is configurable.
# Defaults to 20000.
#
# Hiding the ban list is not recommended because it may break some
# clients.
#
# Hide filter (+g) list:
#<hidelist mode="filter" rank="30000">
# Only show invite exceptions (+I) to channel members:
#<hidelist mode="invex" rank="0">

#-#-#-#-#-#-#-#-#-#-#-#-#-#-#-#-#-#-#-#-#-#-#-#-#-#-#-#-#-#-#-#-#-#-#-#
# Hide mode module: Allows for hiding mode changes from users who do not
# have sufficient channel privileges.
#<module name="hidemode">
#
# Hide bans (+b) from people who are not voiced:
#<hidemode mode="ban" rank="10000">

#-#-#-#-#-#-#-#-#-#-#-#-#-#-#-#-#-#-#-#-#-#-#-#-#-#-#-#-#-#-#-#-#-#-#-#
# Hide oper module: Allows opers to hide their oper status from non-
# opers by setting user mode +H on themselves.
# This module is oper-only.
#<module name="hideoper">

#-#-#-#-#-#-#-#-#-#-#-#-#-#-#-#-#-#-#-#-#-#-#-#-#-#-#-#-#-#-#-#-#-#-#-#
# Hostchange module: Allows a different style of cloaking.
#<module name="hostchange">
#
#-#-#-#-#-#-#-#-#-#-#-  HOSTCHANGE  CONFIGURATION  -#-#-#-#-#-#-#-#-#-#
#                                                                     #
# See https://docs.inspircd.org/3/modules/hostchange for help.        #
#                                                                     #
#<hostchange mask="*@42.theanswer.example.org" action="addaccount" suffix=".users.example.com">
#<hostchange mask="*root@*" action="addnick" prefix="example/users/">
#<hostchange mask="a@example.com" action="set" value="foo.bar.baz">
#<hostchange mask="*@localhost" ports="7000,7001,7005-7007" action="set" value="blahblah.foo">

# hostcycle: If loaded, when a user gets a host or ident set, it will
# cycle them in all their channels. If not loaded it will simply change
# their host/ident without cycling them.
# This module is compatible with the ircv3_chghost module. Clients
# supporting the chghost extension will get the chghost message instead
# of seeing a host cycle.
#<module name="hostcycle">

#-#-#-#-#-#-#-#-#-#-#-#-#-#-#-#-#-#-#-#-#-#-#-#-#-#-#-#-#-#-#-#-#-#-#-#
# httpd module: Provides HTTP server support for InspIRCd.
#<module name="httpd">
#
#-#-#-#-#-#-#-#-#-#-#-#-  HTTPD   CONFIGURATION  -#-#-#-#-#-#-#-#-#-#-#
#
# If you choose to use the httpd module, then you will need to add
# a <bind> tag with type "httpd", and load at least one of the other
# httpd_* modules to provide pages to display.
# <bind address="127.0.0.1" port="8067" type="httpd">
# <bind address="127.0.0.1" port="8097" type="httpd" ssl="gnutls">
#
# You can adjust the timeout for HTTP connections below. All HTTP
# connections will be closed after (roughly) this time period.
#<httpd timeout="20">

#-#-#-#-#-#-#-#-#-#-#-#-#-#-#-#-#-#-#-#-#-#-#-#-#-#-#-#-#-#-#-#-#-#-#-#
# HTTP ACL module: Provides access control lists for httpd dependent
# modules. Use this module to restrict pages by IP address and by
# password.
#<module name="httpd_acl">
#
#-#-#-#-#-#-#-#-#-#-#-#- HTTPD ACL CONFIGURATION -#-#-#-#-#-#-#-#-#-#-#
#
# Restrict access to the httpd_stats module to all but the local
# network and when the correct password is specified:
# <httpdacl path="/stats*" types="password,whitelist"
#    username="secrets" password="mypasshere" whitelist="127.0.0.*,10.*">
#
# Deny all connections to all but the main index page:
# <httpdacl path="/*" types="blacklist" blacklist="*">

#-#-#-#-#-#-#-#-#-#-#-#-#-#-#-#-#-#-#-#-#-#-#-#-#-#-#-#-#-#-#-#-#-#-#-#
# HTTP config module: Allows the server configuration to be viewed over
# HTTP via the /config path. Requires the httpd module to be loaded for
# it to function.
#
# IMPORTANT: This module exposes extremely sensitive information about
# your server and users so you *MUST* protect it using a local-only
# <bind> tag and/or the httpd_acl module. See above for details.
#<module name="httpd_config">

#-#-#-#-#-#-#-#-#-#-#-#-#-#-#-#-#-#-#-#-#-#-#-#-#-#-#-#-#-#-#-#-#-#-#-#
# HTTP stats module: Provides server statistics over HTTP via the /stats
# path. Requires the httpd module to be loaded for it to function.
#
# IMPORTANT: This module exposes extremely sensitive information about
# your server and users so you *MUST* protect it using a local-only
# <bind> tag and/or the httpd_acl module. See above for details.
#<module name="httpd_stats">

#-#-#-#-#-#-#-#-#-#-#-#-#-#-#-#-#-#-#-#-#-#-#-#-#-#-#-#-#-#-#-#-#-#-#-#
# Ident: Provides RFC 1413 ident lookup support.
# When this module is loaded <connect:allow> tags may have an optional
# useident="yes|no" boolean value, determining whether or not to lookup
# ident on users matching that connect tag.
#<module name="ident">
#
#-#-#-#-#-#-#-#-#-#-#-#-   IDENT CONFIGURATION   -#-#-#-#-#-#-#-#-#-#-#
#                                                                     #
# Optional - If you are using the ident module, then you can specify  #
# the timeout for ident lookups here. If not defined, it will default #
# to 5 seconds. This is a non-blocking timeout which holds the user   #
# in a 'connecting' state until the lookup is complete.               #
# prefixunqueried: If on, the idents of users being in a connect class#
# with ident lookups disabled (i.e. <connect useident="off">) will be #
# prefixed with a "~". If off, the ident of those users will not be   #
# prefixed. Default is off.                                           #
#
#<ident timeout="5" prefixunqueried="no">

#-#-#-#-#-#-#-#-#-#-#-#-#-#-#-#-#-#-#-#-#-#-#-#-#-#-#-#-#-#-#-#-#-#-#-#
# Invite exception module: Adds support for channel invite exceptions
# (+I).
#<module name="inviteexception">
# bypasskey: If this is enabled, exceptions will bypass +k as well as +i
#<inviteexception bypasskey="yes">

#-#-#-#-#-#-#-#-#-#-#-#-#-#-#-#-#-#-#-#-#-#-#-#-#-#-#-#-#-#-#-#-#-#-#-#
# IRCv3 module: Provides the following IRCv3 extensions:
# extended-join, away-notify and account-notify. These are optional
# enhancements to the client-to-server protocol. An extension is only
# active for a client when the client specifically requests it, so this
# module needs the cap module to work.
#
# Further information on these extensions can be found at the IRCv3
# working group website:
# https://ircv3.net/irc/
#
#<module name="ircv3">
# The following block can be used to control which extensions are
# enabled. Note that extended-join can be incompatible with delayjoin
# and host cycling.
#<ircv3 accountnotify="on" awaynotify="on" extendedjoin="on">

#-#-#-#-#-#-#-#-#-#-#-#-#-#-#-#-#-#-#-#-#-#-#-#-#-#-#-#-#-#-#-#-#-#-#-#
# IRCv3 account-tag module. Adds the 'account' tag which contains the
# services account name of the message sender.
#<module name="ircv3_accounttag">

#-#-#-#-#-#-#-#-#-#-#-#-#-#-#-#-#-#-#-#-#-#-#-#-#-#-#-#-#-#-#-#-#-#-#-#
# IRCv3 batch module: Provides the batch IRCv3 extension which allows
# the server to inform a client that a group of messages are related to
# each other.
#<module name="ircv3_batch">

#-#-#-#-#-#-#-#-#-#-#-#-#-#-#-#-#-#-#-#-#-#-#-#-#-#-#-#-#-#-#-#-#-#-#-#
# IRCv3 cap-notify module: Provides the cap-notify IRCv3 extension.
# Required for IRCv3 conformance.
#<module name="ircv3_capnotify">

#-#-#-#-#-#-#-#-#-#-#-#-#-#-#-#-#-#-#-#-#-#-#-#-#-#-#-#-#-#-#-#-#-#-#-#
# IRCv3 chghost module: Provides the chghost IRCv3 extension which
# allows capable clients to learn when the host/ident of another user
# changes without cycling the user. This module is compatible with the
# hostcycle module. If both are loaded, clients supporting the chghost
# extension will get the chghost message and won't see host cycling.
#<module name="ircv3_chghost">

#-#-#-#-#-#-#-#-#-#-#-#-#-#-#-#-#-#-#-#-#-#-#-#-#-#-#-#-#-#-#-#-#-#-#-#
# IRCv3 client-to-client tags module: Provides the message-tags IRCv3
# extension which allows clients to add extra data to their messages.
# This is used to support new IRCv3 features such as replies and ids.
#<module name="ircv3_ctctags">

#-#-#-#-#-#-#-#-#-#-#-#-#-#-#-#-#-#-#-#-#-#-#-#-#-#-#-#-#-#-#-#-#-#-#-#
# IRCv3 echo-message module: Provides the echo-message IRCv3
# extension which allows capable clients to get an acknowledgement when
# their messages are delivered and learn what modifications, if any,
# were applied to them.
#<module name="ircv3_echomessage">

#-#-#-#-#-#-#-#-#-#-#-#-#-#-#-#-#-#-#-#-#-#-#-#-#-#-#-#-#-#-#-#-#-#-#-#
# IRCv3 invite-notify module: Provides the invite-notify IRCv3
# extension which notifies supporting clients when a user invites
# another user into a channel. This respects <options:announceinvites>.
#<module name="ircv3_invitenotify">

#-#-#-#-#-#-#-#-#-#-#-#-#-#-#-#-#-#-#-#-#-#-#-#-#-#-#-#-#-#-#-#-#-#-#-#
# IRCv3 labeled-response module: Provides the labeled-response IRCv3
# extension which allows server responses to be associated with the
# client message which caused them to be sent.
#<module name="ircv3_labeledresponse">

#-#-#-#-#-#-#-#-#-#-#-#-#-#-#-#-#-#-#-#-#-#-#-#-#-#-#-#-#-#-#-#-#-#-#-#
# IRCv3 message id module: Provides the msgid IRCv3 extension which
# adds a unique identifier to each message when the message-tags cap
# has been requested. This enables support for modern features such as
# reactions and replies.
#<module name="ircv3_msgid">

#-#-#-#-#-#-#-#-#-#-#-#-#-#-#-#-#-#-#-#-#-#-#-#-#-#-#-#-#-#-#-#-#-#-#-#
# IRCv3 server-time module. Adds the 'time' tag which adds a timestamp
# to all messages received from the server.
#<module name="ircv3_servertime">

#-#-#-#-#-#-#-#-#-#-#-#-#-#-#-#-#-#-#-#-#-#-#-#-#-#-#-#-#-#-#-#-#-#-#-#
# IRCv3 Strict Transport Security module: Provides the sts IRCv3
# extension which allows clients connecting insecurely to upgrade their
# connections to TLS.
#<module name="ircv3_sts">
#
# If using the ircv3_sts module you MUST define a STS policy to send
# to clients using the <sts> tag. This tag takes the following
# attributes:
#
# host     - A glob match for the SNI hostname to apply this policy to.
# duration - The amount of time that the policy lasts for. Defaults to
#            approximately two months by default.
# port     - The port on which TLS connections to the server are being
#            accepted. You MUST have a CA-verified certificate on this
#            port. Self signed certificates are not acceptable.
# preload  - Whether client developers can include your certificate in
#            preload lists.
#
# <sts host="*.example.com" duration="60d" port="6697" preload="yes">

#-#-#-#-#-#-#-#-#-#-#-#-#-#-#-#-#-#-#-#-#-#-#-#-#-#-#-#-#-#-#-#-#-#-#-#
# Join flood module: Adds support for join flood protection +j X:Y.
# Closes the channel for N seconds if X users join in Y seconds.
#<module name="joinflood">
#
# The number of seconds to close the channel for:
#<joinflood duration="1m">

#-#-#-#-#-#-#-#-#-#-#-#-#-#-#-#-#-#-#-#-#-#-#-#-#-#-#-#-#-#-#-#-#-#-#-#
# Anti auto rejoin: Adds support for prevention of auto-rejoin (+J).
#<module name="kicknorejoin">

#-#-#-#-#-#-#-#-#-#-#-#-#-#-#-#-#-#-#-#-#-#-#-#-#-#-#-#-#-#-#-#-#-#-#-#
# Knock module: Adds the /KNOCK command and channel mode +K.
#<module name="knock">
#
# This setting specifies what to do when someone successfully /KNOCKs.
# If set to "notice", then a NOTICE will be sent to the channel.
# This is the default and the compatible setting, as it requires no
# special support from the clients.
# If set to "numeric" then a 710 numeric will be sent to the channel.
# This allows easier scripting but not all clients support it.
# If set to "both" then (surprise!) both will be sent.
#<knock notify="notice">

#-#-#-#-#-#-#-#-#-#-#-#-#-#-#-#-#-#-#-#-#-#-#-#-#-#-#-#-#-#-#-#-#-#-#-#
# LDAP module: Allows other SQL modules to access a LDAP database
# through a unified API.
# This modules is in extras. Re-run configure with:
# ./configure --enable-extras=m_ldap.cpp
# and run make install, then uncomment this module to enable it.
#
#<module name="ldap">
#<database module="ldap" id="ldapdb" server="ldap://localhost" binddn="cn=Manager,dc=inspircd,dc=org" bindauth="mysecretpass" searchscope="subtree">
# The server parameter indicates the LDAP server to connect to. The   #
# ldap:// style scheme before the hostname proper is MANDATORY.       #
#                                                                     #
# The binddn and bindauth indicate the DN to bind to for searching,   #
# and the password for the distinguished name. Some LDAP servers will #
# allow anonymous searching in which case these two values do not     #
# need defining, otherwise they should be set similar to the examples #
# above.                                                              #
#                                                                     #
# The searchscope value indicates the subtree to search under. On our #
# test system this is 'subtree'. Your mileage may vary.               #

#-#-#-#-#-#-#-#-#-#-#-#-#-#-#-#-#-#-#-#-#-#-#-#-#-#-#-#-#-#-#-#-#-#-#-#
# LDAP authentication module: Adds the ability to authenticate users  #
# via LDAP.                                                           #
#<module name="ldapauth">
#                                                                     #
# Configuration:                                                      #
#                                                                     #
# <ldapauth dbid="ldapdb"                                             #
#           baserdn="ou=People,dc=brainbox,dc=cc"                     #
#           attribute="uid"                                           #
#           allowpattern="Guest* Bot*"                                #
#           killreason="Access denied"                                #
#           verbose="yes"                                             #
#           host="$uid.$ou.inspircd.org"                              #
#           useusername="no">                                         #
#                                                                     #
# <ldapwhitelist cidr="10.42.0.0/16">                                 #
#                                                                     #
# <ldaprequire attribute="attr" value="val">                          #
#                                                                     #
# The baserdn indicates the base DN to search in for users. Usually   #
# this is 'ou=People,dc=yourdomain,dc=yourtld'.                       #
#                                                                     #
# The attribute value indicates the attribute which is used to locate #
# a user account by name. On POSIX systems this is usually 'uid'.     #
#                                                                     #
# The allowpattern value allows you to specify a space separated list #
# of wildcard masks which will always be allowed to connect           #
# regardless of if they have an account, for example guest and bot    #
# users.                                                              #
#                                                                     #
# The useusername setting chooses whether the user's username or      #
# nickname is used when locating a user account, if a username isn't  #
# provided in PASS.                                                   #
#                                                                     #
# Killreason indicates the QUIT reason to give to users if they fail  #
# to authenticate.                                                    #
#                                                                     #
# Setting the verbose value causes an oper notice to be sent out for  #
# every failed authentication to the server, with an error string.    #
#                                                                     #
# ldapwhitelist indicates that clients connecting from an IP in the   #
# provided CIDR do not need to authenticate against LDAP. It can be   #
# repeated to whitelist multiple CIDRs.                               #
#                                                                     #
# ldaprequire allows further filtering on the LDAP user, by requiring #
# certain LDAP attibutes to have a given value. It can be repeated,   #
# in which case the list will act as an OR list, that is, the         #
# authentication will succeed if any of the requirements in the list  #
# is satisfied.                                                       #
#                                                                     #
# host allows you to change the displayed host of users connecting    #
# from ldap. The string supplied takes formatters which are replaced  #
# from the DN. For instance, if your DN looks like:                   #
# uid=w00t,ou=people,dc=inspircd,dc=org, then the formatters uid, ou  #
# and dc will be available to you. If a key is given multiple times   #
# in the DN, the last appearance will take precedence.                #

#-#-#-#-#-#-#-#-#-#-#-#-#-#-#-#-#-#-#-#-#-#-#-#-#-#-#-#-#-#-#-#-#-#-#-#
# LDAP oper configuration module: Adds the ability to authenticate    #
# opers via LDAP.                                                     #
#<module name="ldapoper">
#                                                                     #
# Configuration:                                                      #
#                                                                     #
# <ldapoper dbid="ldapdb"
#           baserdn="ou=People,dc=brainbox,dc=cc"
#           attribute="uid">
#                                                                     #
# Available configuration items are identical to the same items in    #
# ldapauth above (except for the verbose setting, that is only        #
# supported in ldapauth).                                             #
# Please always specify a password in your <oper> tags even if the    #
# opers are to be authenticated via LDAP, so in case this module is   #
# not loaded the oper accounts are still protected by a password.     #

#-#-#-#-#-#-#-#-#-#-#-#-#-#-#-#-#-#-#-#-#-#-#-#-#-#-#-#-#-#-#-#-#-#-#-#
# Lock server module: Adds /LOCKSERV and /UNLOCKSERV commands that    #
# are used to temporarily close/open the server for new connections.  #
# These commands require that the /LOCKSERV and /UNLOCKSERV commands  #
# are specified in a <class> tag that the oper is part of. This is so #
# you can control who has access to this possible dangerous command.  #
# If your server is locked and you get disconnected, do a REHASH from #
# shell to open up again.                                             #
# This module is oper-only.
#<module name="lockserv">

#-#-#-#-#-#-#-#-#-#-#-#-#-#-#-#-#-#-#-#-#-#-#-#-#-#-#-#-#-#-#-#-#-#-#-#
# Map hiding module: replaces /MAP and /LINKS output to users with a  #
# message to see a website, set by maphide="https://test.org/map" in  #
# the <security> tag, instead.                                        #
#<module name="maphide">

#-#-#-#-#-#-#-#-#-#-#-#-#-#-#-#-#-#-#-#-#-#-#-#-#-#-#-#-#-#-#-#-#-#-#-#
# Message flood module: Adds message/notice flood protection via
# channel mode +f.
#<module name="messageflood">
#
# The weight to give each message type. TAGMSGs are considered to be
# 1/5 of a NOTICE or PRIVMSG to avoid users being accidentally flooded
# out of a channel by automatic client features such as typing
# notifications.
#<messageflood notice="1.0" privmsg="1.0" tagmsg="0.2">

#-#-#-#-#-#-#-#-#-#-#-#-#-#-#-#-#-#-#-#-#-#-#-#-#-#-#-#-#-#-#-#-#-#-#-#
# MLOCK module: Adds support for server-side enforcement of services
# side MLOCKs. Basically, this module suppresses any mode change that
# would likely be immediately bounced by services.
#<module name="mlock">

#-#-#-#-#-#-#-#-#-#-#-#-#-#-#-#-#-#-#-#-#-#-#-#-#-#-#-#-#-#-#-#-#-#-#-#
# Modenotice module: Adds the /MODENOTICE command that allows opers to
# send notices to all users having the given user mode(s) set.
#<module name="modenotice">

#-#-#-#-#-#-#-#-#-#-#-#-#-#-#-#-#-#-#-#-#-#-#-#-#-#-#-#-#-#-#-#-#-#-#-#
# Monitor module: Adds support for MONITOR which is used by clients to
# maintain notify lists.
#<module name="monitor">
#
# Set the maximum number of entries on a user's monitor list below.
#<monitor maxentries="30">

#-#-#-#-#-#-#-#-#-#-#-#-#-#-#-#-#-#-#-#-#-#-#-#-#-#-#-#-#-#-#-#-#-#-#-#
# MySQL module: Allows other SQL modules to access MySQL databases
# through a unified API.
# This module is in extras. Re-run configure with:
# ./configure --enable-extras=m_mysql.cpp
# and run make install, then uncomment this module to enable it.
#<module name="mysql">
#
#-#-#-#-#-#-#-#-#-#-#-#- SQL CONFIGURATION   -#-#-#-#-#-#-#-#-#-#-#-#-#
#                                                                     #
# mysql is more complex than described here, see the docs for more    #
# info: https://docs.inspircd.org/3/modules/mysql                     #
#
#<database module="mysql" name="mydb" user="myuser" pass="mypass" host="localhost" id="my_database2">

#-#-#-#-#-#-#-#-#-#-#-#-#-#-#-#-#-#-#-#-#-#-#-#-#-#-#-#-#-#-#-#-#-#-#-#
# Named modes module: Allows for the display and set/unset of channel
# modes via long-form mode names via +Z and the /PROP command.
# For example, to set a ban, do /MODE #channel +Z ban=foo!bar@baz or
# /PROP #channel ban=foo!bar@baz
#<module name="namedmodes">

#-#-#-#-#-#-#-#-#-#-#-#-#-#-#-#-#-#-#-#-#-#-#-#-#-#-#-#-#-#-#-#-#-#-#-#
# NAMESX module: Provides support for the NAMESX extension which allows
# clients to see all the prefixes set on a user without getting confused.
# This is supported by mIRC, x-chat, klient, and maybe more.
#<module name="namesx">

#-#-#-#-#-#-#-#-#-#-#-#-#-#-#-#-#-#-#-#-#-#-#-#-#-#-#-#-#-#-#-#-#-#-#-#
# National characters module:
# 1) Allows using national characters in nicknames.
# 2) Allows using custom (national) casemapping over the network.
#
# This module is incredibly poorly written and documented. You should
# probably use the codepage module instead for 8-bit codepages.
#<module name="nationalchars">
#
# file - Location of the file which contains casemapping rules. If this
#        is a relative path then it is relative to "<PWD>/../locales"
#        on UNIX and "<PWD>/locales" on Windows.
# casemapping - The name of the casemapping sent to clients in the 005
#               numeric. If this is not set then it defaults to the name
#               of the casemapping file unless the file name contains a
#               space in which case you will have to specify it manually.
#<nationalchars file="bynets/russian-w1251-charlink" casemapping="ru_RU.cp1251-charlink">

#-#-#-#-#-#-#-#-#-#-#-#-#-#-#-#-#-#-#-#-#-#-#-#-#-#-#-#-#-#-#-#-#-#-#-#
# Nickchange flood protection module: Provides channel mode +F X:Y
# which allows up to X nick changes in Y seconds.
#<module name="nickflood">
#
# The number of seconds to prevent nick changes for:
#<nickflood duration="1m">

#-#-#-#-#-#-#-#-#-#-#-#-#-#-#-#-#-#-#-#-#-#-#-#-#-#-#-#-#-#-#-#-#-#-#-#
# Nicklock module: Let opers change a user's nick and then stop that
# user from changing their nick again until unlocked.
# This module is oper-only.
# To use, NICKLOCK and NICKUNLOCK must be in one of your oper class blocks.
#<module name="nicklock">

#-#-#-#-#-#-#-#-#-#-#-#-#-#-#-#-#-#-#-#-#-#-#-#-#-#-#-#-#-#-#-#-#-#-#-#
# No CTCP module: Adds the channel mode +C and user mode +T to block
# CTCPs and extban 'C' to block CTCPs sent by specific users.
#<module name="noctcp">

#-#-#-#-#-#-#-#-#-#-#-#-#-#-#-#-#-#-#-#-#-#-#-#-#-#-#-#-#-#-#-#-#-#-#-#
# No kicks module: Adds the +Q channel mode and the Q: extban to deny
# certain users from kicking.
#<module name="nokicks">

#-#-#-#-#-#-#-#-#-#-#-#-#-#-#-#-#-#-#-#-#-#-#-#-#-#-#-#-#-#-#-#-#-#-#-#
# No nicks module: Adds the +N channel mode, as well as the 'N' extban.
# +N stops all users from changing their nick, the N extban stops
# anyone from matching a +b N:nick!user@host mask from changing their
# nick.
#<module name="nonicks">

#-#-#-#-#-#-#-#-#-#-#-#-#-#-#-#-#-#-#-#-#-#-#-#-#-#-#-#-#-#-#-#-#-#-#-#
# No part message module: Adds extban 'p' to block part messages from #
# matching users.                                                     #
#<module name="nopartmsg">

#-#-#-#-#-#-#-#-#-#-#-#-#-#-#-#-#-#-#-#-#-#-#-#-#-#-#-#-#-#-#-#-#-#-#-#
# No notice module: Adds the channel mode +T and the extban 'T' to
# block specific users from noticing the channel.
#<module name="nonotice">

#-#-#-#-#-#-#-#-#-#-#-#-#-#-#-#-#-#-#-#-#-#-#-#-#-#-#-#-#-#-#-#-#-#-#-#
# Network business join module:
# Allows an oper to join a channel using /OJOIN, giving them +Y on the
# channel which makes them immune to kicks.
#<module name="ojoin">
#
# Specify the prefix that +Y will grant here.
# Leave 'prefix' empty if you do not wish +Y to grant a prefix.
# If 'notice' is set to on, upon /OJOIN, the server will notice the
# channel saying that the oper is joining on network business.
# If 'op' is set to on, it will give them +o along with +Y.
#<ojoin prefix="!" notice="yes" op="yes">

#-#-#-#-#-#-#-#-#-#-#-#-#-#-#-#-#-#-#-#-#-#-#-#-#-#-#-#-#-#-#-#-#-#-#-#
# Oper channels mode: Adds the +O channel mode and extban O:<mask>
# to ban, except, etc. specific oper types. For example
# /MODE #channel +iI O:* is equivalent to channel mode +O, but you
# may also set +iI O:AdminTypeOnly to only allow admins.
# Modes +I and +e work in a similar fashion.
#<module name="operchans">

#-#-#-#-#-#-#-#-#-#-#-#-#-#-#-#-#-#-#-#-#-#-#-#-#-#-#-#-#-#-#-#-#-#-#-#
# Oper join module: Auto-joins opers to a channel upon oper-up.
# This module is oper-only. For the user equivalent, see the conn_join
# module.
#<module name="operjoin">
#
#-#-#-#-#-#-#-#-#-#-#   OPERJOIN CONFIGURATION   -#-#-#-#-#-#-#-#-#-#-#
#                                                                     #
# If you are using the operjoin module, specify options here:         #
#                                                                     #
# channel     -      The channel name to join, can also be a comma    #
#                    separated list e.g. "#channel1,#channel2".       #
#                                                                     #
# override    -      If on, lets the oper join walking thru any modes #
#                    that might be set, even bans.                    #
#                                                                     #
#<operjoin channel="#channel" override="no">
#
# Alternatively you can use the autojoin="channellist" in a <type>    #
# tag to set specific autojoins for a type of oper, for example:      #
#
#<type name="Helper" autojoin="#help" classes="...">

#-#-#-#-#-#-#-#-#-#-#-#-#-#-#-#-#-#-#-#-#-#-#-#-#-#-#-#-#-#-#-#-#-#-#-#
# Oper log module: Logs all oper commands to the server log (with log
# type "m_operlog" at default loglevel), and optionally to the 'r'
# snomask.
# This module is oper-only.
#<module name="operlog">
#
# If the following option is on then all oper commands will be sent to
# the snomask 'r'. The default is off.
#<operlog tosnomask="off">

#-#-#-#-#-#-#-#-#-#-#-#-#-#-#-#-#-#-#-#-#-#-#-#-#-#-#-#-#-#-#-#-#-#-#-#
# Oper prefixing module: Adds a channel prefix mode +y which is given
# to all server operators automatically on all channels they are in.
# This prefix mode is more powerful than channel op and other regular
# prefix modes.
#
# Load this module if you want all your server operators to have
# channel operator powers.
#<module name="operprefix">
#
# You may additionally customise the prefix character.
#<operprefix prefix="!">

#-#-#-#-#-#-#-#-#-#-#-#-#-#-#-#-#-#-#-#-#-#-#-#-#-#-#-#-#-#-#-#-#-#-#-#
# Oper MOTD module: Provides support for a separate message of the day
# on oper-up.
# This module is oper-only.
#<module name="opermotd">
#
#-#-#-#-#-#-#-#-#-#-#   OPERMOTD CONFIGURATION   -#-#-#-#-#-#-#-#-#-#-#
#                                                                     #
# If you are using the opermotd module, specify the motd file here.   #
#                                                                     #
# onoper        - If on, the message is sent on /OPER, otherwise it's #
#                 only sent when /OPERMOTD is used.                   #
#                                                                     #
#<opermotd file="examples/opermotd.txt.example" onoper="yes">

#-#-#-#-#-#-#-#-#-#-#-#-#-#-#-#-#-#-#-#-#-#-#-#-#-#-#-#-#-#-#-#-#-#-#-#
# Override module: Adds support for oper override.
# This module is oper-only.
#<module name="override">
#
#-#-#-#-#-#-#-#-#-#-#   OVERRIDE CONFIGURATION   -#-#-#-#-#-#-#-#-#-#-#
#                                                                     #
# Much of override's configuration relates to your oper blocks.       #
# For more information on how to allow opers to override, see:        #
# https://docs.inspircd.org/3/modules/override                        #
#                                                                     #
# noisy         - If enabled, all oper overrides will be announced    #
#                 via channel notice.                                 #
#                                                                     #
# requirekey    - If enabled, overriding on join requires a channel   #
#                 key of "override" to be specified.                  #
#                                                                     #
#<override noisy="yes" requirekey="no">

#-#-#-#-#-#-#-#-#-#-#-#-#-#-#-#-#-#-#-#-#-#-#-#-#-#-#-#-#-#-#-#-#-#-#-#
# Oper levels module: Gives each oper a level and prevents actions
# being taken by lower level opers against higher level opers.
# Specify the level as the 'level' parameter of the <type> tag.
# This module is oper-only.
#<module name="operlevels">

#-#-#-#-#-#-#-#-#-#-#-#-#-#-#-#-#-#-#-#-#-#-#-#-#-#-#-#-#-#-#-#-#-#-#-#
# Oper modes module: Allows you to specify modes to add/remove on oper.
# Specify the modes as the 'modes' parameter of the <type> tag
# and/or as the 'modes' parameter of the <oper> tag.
# This module is oper-only. For the user equivalent, see the
# conn_umodes module.
#<module name="opermodes">

#-#-#-#-#-#-#-#-#-#-#-#-#-#-#-#-#-#-#-#-#-#-#-#-#-#-#-#-#-#-#-#-#-#-#-#
# Password forwarding module: Forwards a password users can send on
# connect to the specified client below. The client is usually NickServ
# and this module is usually used to authenticate users with NickServ
# using their connect password.
#<module name="passforward">

<passforward
		# nick: nick to forward connect passwords to.
		nick="NickServ"

		# forwardmsg: Message to send to users using a connect password.
		# $nick will be the users' nick, $nickrequired will be the nick
		# of where the password is going (the nick above).
		# You can also use $user for the user ident string.
		forwardmsg="NOTICE $nick :*** Forwarding PASS to $nickrequired"

		# cmd: Command for the user to run when it receives a connect
		# password.
		cmd="SQUERY $nickrequired :IDENTIFY $pass">

#-#-#-#-#-#-#-#-#-#-#-#-#-#-#-#-#-#-#-#-#-#-#-#-#-#-#-#-#-#-#-#-#-#-#-#
# Password hash module: Allows hashed passwords to be used.
# To be useful, a hashing module like bcrypt also needs to be loaded.
#<module name="password_hash">
#
#-#-#-#-#-#-#-#-#-# PASSWORD HASH CONFIGURATION #-#-#-#-#-#-#-#-#-#-#-#
#
# To use this module, you must define a hash type for each oper's
# password you want to hash. For example:
#
#     <oper name="Brain"
#           host="ident@dialup15.isp.test.com"
#           hash="bcrypt"
#           password="$2a$10$Mss9AtHHslZTLBrXqM0FB.JBwD.UTSu8A48SfrY9exrpxbsRiRTbO"
#           type="NetAdmin">
#
# If you are using a hash algorithm which does not perform salting you can use
# HMAC to salt your passwords in order to prevent them from being looked up in
# a rainbow table.
#
#    hash="hmac-sha256" password="lkS1Nbtp$CyLd/WPQXizsbxFUTqFRoMvaC+zhOULEeZaQkUJj+Gg"
#
# Generate hashes using the /MKPASSWD command on the server.
# Don't run it on a server you don't trust with your password.

#-#-#-#-#-#-#-#-#-#-#-#-#-#-#-#-#-#-#-#-#-#-#-#-#-#-#-#-#-#-#-#-#-#-#-#
# PBKDF2 module: Allows other modules to generate PBKDF2 hashes,
# usually for cryptographic uses and security.
# This module relies on other hash providers (e.g. SHA256).
#<module name="pbkdf2">
#
# iterations: Iterations the hashing function runs when generating new
# hashes.
# length: Length in bytes of the derived key.
#<pbkdf2 iterations="12288" length="32">
# You can override these values with specific values
# for specific providers if you want to. Example given for SHA256.
#<pbkdf2prov hash="sha256" iterations="24576">

#-#-#-#-#-#-#-#-#-#-#-#-#-#-#-#-#-#-#-#-#-#-#-#-#-#-#-#-#-#-#-#-#-#-#-#
# Permanent channels module: Channels with the permanent channel mode
# will remain open even after everyone else has left the channel, and
# therefore keep things like modes, ban lists and topic. Permanent
# channels -may- need support from your Services package to function
# properly with them. This adds channel mode +P.
# This module is oper-only.
#<module name="permchannels">
#
# If you like, this module can write a config file of permanent channels
# whenever +P is set, unset, or the topic/modes on a +P channel is changed.
# If you want to do this, set the filename below, and uncomment the include.
#
# If 'listmodes' is true then all list modes (+b, +I, +e, +g...) will be
# saved. Defaults to false.
#
# 'saveperiod' determines how often to check if the database needs to be
# saved to disk. Defaults to every five seconds.
#<permchanneldb filename="permchannels.conf"
#               listmodes="true"
#               saveperiod="5s">
#<include file="permchannels.conf">
#
# You may also create channels on startup by using the <permchannels> block.
#<permchannels channel="#opers" modes="isP" topic="Opers only.">

#-#-#-#-#-#-#-#-#-#-#-#-#-#-#-#-#-#-#-#-#-#-#-#-#-#-#-#-#-#-#-#-#-#-#-#
# PostgreSQL module: Allows other SQL modules to access PgSQL databases
# through a unified API.
# This module is in extras. Re-run configure with:
# ./configure --enable-extras=m_pgsql.cpp
# and run make install, then uncomment this module to enable it.
#<module name="pgsql">
#
#-#-#-#-#-#-#-#-#-#-#-#- SQL CONFIGURATION   -#-#-#-#-#-#-#-#-#-#-#-#-#
#                                                                     #
# pgsql is more complex than described here, see the docs for         #
# more: https://docs.inspircd.org/3/modules/pgsql                     #
#
#<database module="pgsql" name="mydb" user="myuser" pass="mypass" host="localhost" id="my_database" ssl="no">

#-#-#-#-#-#-#-#-#-#-#-#-#-#-#-#-#-#-#-#-#-#-#-#-#-#-#-#-#-#-#-#-#-#-#-#
# Muteban: Implements extended ban 'm', which stops anyone matching
# a mask like +b m:nick!user@host from speaking on channel.
#<module name="muteban">
#
# If notifyuser is set to no, the user will not be notified when
# their message is blocked.
#<muteban notifyuser="yes">

#-#-#-#-#-#-#-#-#-#-#-#-#-#-#-#-#-#-#-#-#-#-#-#-#-#-#-#-#-#-#-#-#-#-#-#
# Random quote module: Provides a random quote on connect.
# NOTE: Some of these may mimic fatal errors and confuse users and
# opers alike - BEWARE!
#<module name="randquote">
#
#-#-#-#-#-#-#-#-#-#-  RANDOMQUOTES CONFIGURATION -#-#-#-#-#-#-#-#-#-#-#
#                                                                     #
# Optional - If you specify to use the randquote module, then specify #
# below the path to the quotes file.                                  #
#                                                                     #
#<randquote file="quotes.txt">

#-#-#-#-#-#-#-#-#-#-#-#-#-#-#-#-#-#-#-#-#-#-#-#-#-#-#-#-#-#-#-#-#-#-#-#
# Redirect module: Adds channel mode +L which redirects users to      #
# another channel when the channel has reached its user limit and     #
# user mode +L which stops redirection.                               #
#<module name="redirect">

#-#-#-#-#-#-#-#-#-#-#-#-#-#-#-#-#-#-#-#-#-#-#-#-#-#-#-#-#-#-#-#-#-#-#-#
# Regular expression provider for glob or wildcard (?/*) matching.
# You must have at least 1 provider loaded to use the filter or R-line
# modules. This module has no additional requirements, as it uses the
# matching already present in InspIRCd core.
#<module name="regex_glob">

#-#-#-#-#-#-#-#-#-#-#-#-#-#-#-#-#-#-#-#-#-#-#-#-#-#-#-#-#-#-#-#-#-#-#-#
# Regular expression provider for PCRE (Perl-Compatible Regular
# Expressions). You need libpcre installed to compile and load this
# module. You must have at least 1 provider loaded to use the filter or
# R-line modules.
#<module name="regex_pcre">

#-#-#-#-#-#-#-#-#-#-#-#-#-#-#-#-#-#-#-#-#-#-#-#-#-#-#-#-#-#-#-#-#-#-#-#
# Regular Expression Provider for RE2 Regular Expressions.
# You need libre2 installed and in your include/library paths in order
# to compile and load this module.
#<module name="regex_re2">

#-#-#-#-#-#-#-#-#-#-#-#-#-#-#-#-#-#-#-#-#-#-#-#-#-#-#-#-#-#-#-#-#-#-#-#
# Regular expression provider for C++11 std::regex regular expressions.
#<module name="regex_stdlib">
#
# Specify the regular expression engine to use here. Valid settings are
# bre, ere, awk, grep, egrep, ecmascript (default if not specified).
#<stdregex type="ecmascript">

#-#-#-#-#-#-#-#-#-#-#-#-#-#-#-#-#-#-#-#-#-#-#-#-#-#-#-#-#-#-#-#-#-#-#-#
# Regular expression provider for TRE regular expressions.
# This is the same regular expression engine used by UnrealIRCd, so
# if you are most familiar with the syntax of /SPAMFILTER from there,
# this is the provider you want. You need libtre installed in order
# to compile and load this module.
#<module name="regex_tre">

#-#-#-#-#-#-#-#-#-#-#-#-#-#-#-#-#-#-#-#-#-#-#-#-#-#-#-#-#-#-#-#-#-#-#-#
# Remove module: Adds the /REMOVE command which is a peaceful
# alternative to /KICK. It also provides the /FPART command which works
# in the same way as /REMOVE.
#<module name="remove">
#
# supportnokicks: If true, /REMOVE is not allowed on channels where the
# nokicks (+Q) mode is set. Defaults to false.
# protectedrank: Members having this rank or above may not be /REMOVE'd
# by anyone. Set to 0 to disable this feature. Defaults to 50000.
#<remove supportnokicks="true" protectedrank="50000">

#-#-#-#-#-#-#-#-#-#-#-#-#-#-#-#-#-#-#-#-#-#-#-#-#-#-#-#-#-#-#-#-#-#-#-#
# Repeat module: Allows to block, kick or ban upon similar messages
# being uttered several times. Provides channel mode +E.
#
# Syntax: [~|*]<lines>:<sec>[:<difference>][:<backlog>]
#         ~ is to block, * is to ban, default is kick.
# lines      - In mode 1, the amount of lines that has to match consecutively.
#              In mode 2, the size of the backlog to keep for matching.
# seconds    - How old the message has to be before it's invalidated.
# difference - Edit distance, in percent, between two strings to trigger on.
# backlog    - When set, the function goes into mode 2. In this mode the
#              function will trigger if this many of the last <lines> matches.
#
# As this module can be rather CPU-intensive, it comes with some options.
# maxbacklog  - Maximum size that can be specified for backlog. 0 disables
#               multiline matching.
# maxdistance - Max percentage of difference between two lines we'll allow
#               to match. Set to 0 to disable edit-distance matching.
# maxlines    - Max lines of backlog to match against.
# maxtime     - Maximum period of time a user can set. 0 to allow any.
# size        - Maximum number of characters to check for, can be used to
#               truncate messages before they are checked, resulting in
#               less CPU usage. Increasing this beyond 512 doesn't have
#               any effect, as the maximum length of a message on IRC
#               cannot exceed that.
#<repeat maxbacklog="20" maxdistance="50" maxlines="20" maxtime="0" size="512">
#<module name="repeat">

#-#-#-#-#-#-#-#-#-#-#-#-#-#-#-#-#-#-#-#-#-#-#-#-#-#-#-#-#-#-#-#-#-#-#-#
# Restricted channels module: Allows only opers with the
# channels/restricted-create priv and/or registered users to
# create channels.
#
# You probably *DO NOT* want to load this module on a public network.
#
#<module name="restrictchans">
#
# allowregistered: should registered users be allowed to bypass the restrictions?
#<restrictchans allowregistered="no">
#
# Allow any channel matching #user-* to be created, bypassing restrictchans checks
#<allowchannel name="#user-*">

#-#-#-#-#-#-#-#-#-#-#-#-#-#-#-#-#-#-#-#-#-#-#-#-#-#-#-#-#-#-#-#-#-#-#-#
# Restrict message module: Allows users to only message opers.
#
# You probably *DO NOT* want to load this module on a public network.
#
#<module name="restrictmsg">

#-#-#-#-#-#-#-#-#-#-#-#-#-#-#-#-#-#-#-#-#-#-#-#-#-#-#-#-#-#-#-#-#-#-#-#
# R-line module: Ban users through regular expression patterns.
#<module name="rline">
#
#-#-#-#-#-#-#-#-#-#-#-#- RLINE CONFIGURATION -#-#-#-#-#-#-#-#-#-#-#-#-#
#
# If you wish to re-check a user when they change nickname (can be
# useful under some situations, but *can* also use CPU with more users
# on a server) then set 'matchonnickchange' to yes.
# If you additionally want Z-lines to be added on matches, then
# set 'zlineonmatch' to yes.
# Also, this is where you set what Regular Expression engine is to be
# used. If you ever change it while running, all of your R-lines will
# be wiped. This is the regex engine used by all R-lines set, and
# regex_<engine> must be loaded, or rline will be non-functional
# until you load it or change the engine to one that is loaded.
#
#<rline matchonnickchange="yes" zlineonmatch="no" engine="pcre">
#
# Generally, you will NOT want to use 'glob' here, as this turns an
# R-line into just another G-line. The exceptions are that R-lines will
# always use the full "nick!user@host realname" string, rather than only
# user@host, but beware that only the ? and * wildcards are available,
# and are the only way to specify where the space can occur if you do
# use glob. For this reason, is recommended to use a real regex engine
# so that at least \s or [[:space:]] is available.

#-#-#-#-#-#-#-#-#-#-#-#-#-#-#-#-#-#-#-#-#-#-#-#-#-#-#-#-#-#-#-#-#-#-#-#
# RMODE module: Adds the /RMODE command.
# Allows channel operators to remove list modes en masse, optionally
# matching a glob-based pattern.
# Syntax: /RMODE <channel> <mode> [<pattern>]
# E.g. '/RMODE #channel b m:*' will remove all mute extbans on the channel.
#<module name="rmode">

#-#-#-#-#-#-#-#-#-#-#-#-#-#-#-#-#-#-#-#-#-#-#-#-#-#-#-#-#-#-#-#-#-#-#-#
# SAJOIN module: Adds the /SAJOIN command which forcibly joins a user
# to the given channel.
# This module is oper-only.
# To use, SAJOIN must be in one of your oper class blocks.
# Opers need the users/sajoin-others priv to be able to /SAJOIN users
# other than themselves.
#<module name="sajoin">

#-#-#-#-#-#-#-#-#-#-#-#-#-#-#-#-#-#-#-#-#-#-#-#-#-#-#-#-#-#-#-#-#-#-#-#
# SAKICK module: Adds the /SAKICK command which kicks a user from the
# given channel.
# This module is oper-only.
# To use, SAKICK must be in one of your oper class blocks.
#<module name="sakick">

#-#-#-#-#-#-#-#-#-#-#-#-#-#-#-#-#-#-#-#-#-#-#-#-#-#-#-#-#-#-#-#-#-#-#-#
# SAMODE module: Adds the /SAMODE command which allows server operators
# to change modes on a channel without requiring them to have any
# channel priviliges. Also allows changing user modes for any user.
# This module is oper-only.
# To use, SAMODE must be in one of your oper class blocks.
#<module name="samode">

#-#-#-#-#-#-#-#-#-#-#-#-#-#-#-#-#-#-#-#-#-#-#-#-#-#-#-#-#-#-#-#-#-#-#-#
# SANICK module: Adds the /SANICK command which allows opers to change
# users' nicks.
# This module is oper-only.
# To use, SANICK must be in one of your oper class blocks.
#<module name="sanick">

#-#-#-#-#-#-#-#-#-#-#-#-#-#-#-#-#-#-#-#-#-#-#-#-#-#-#-#-#-#-#-#-#-#-#-#
# SAPART module: Adds the /SAPART command which forcibly parts a user
# from a channel.
# This module is oper-only.
# To use, SAPART must be in one of your oper class blocks.
#<module name="sapart">

#-#-#-#-#-#-#-#-#-#-#-#-#-#-#-#-#-#-#-#-#-#-#-#-#-#-#-#-#-#-#-#-#-#-#-#
# SAQUIT module: Adds the /SAQUIT command which forcibly quits a user.
# This module is oper-only.
# To use, SAQUIT must be in one of your oper class blocks.
#<module name="saquit">

#-#-#-#-#-#-#-#-#-#-#-#-#-#-#-#-#-#-#-#-#-#-#-#-#-#-#-#-#-#-#-#-#-#-#-#
# SATOPIC module: Adds the /SATOPIC command which allows changing the
# topic on a channel without requiring any channel priviliges.
# This module is oper-only.
# To use, SATOPIC must be in one of your oper class blocks.
#<module name="satopic">

#-#-#-#-#-#-#-#-#-#-#-#-#-#-#-#-#-#-#-#-#-#-#-#-#-#-#-#-#-#-#-#-#-#-#-#
# SASL authentication module: Provides support for IRC Authentication
# Layer via AUTHENTICATE. Note: You also need to have cap loaded
# for SASL to work.
#<module name="sasl">
# Define the following to your services server name to improve security
# by ensuring the SASL messages are only sent to the services server
# and not to all connected servers. This prevents a rogue server from
# capturing SASL messages and disables the SASL cap when services is
# down.
#<sasl target="services.mynetwork.com">

#-#-#-#-#-#-#-#-#-#-#-#-#-#-#-#-#-#-#-#-#-#-#-#-#-#-#-#-#-#-#-#-#-#-#-#
# Secure list module: Prevent /LIST in the first minute of connection,
# crippling most spambots and trojan spreader bots.
#<module name="securelist">
#
#-#-#-#-#-#-#-#-#-# SECURELIST CONFIGURATION -#-#-#-#-#-#-#-#-#-#-#-#-#
#                                                                     #
# Securelist can be harmful to some IRC search engines. To prevent    #
# securelist blocking these sites from listing, define exception tags #
# as shown below:                                                     #
#<securehost exception="*@*.netsplit.de">
#<securehost exception="*@*.ircdriven.com">
#<securehost exception="*@*.ircs.me">
#                                                                     #
# Define the following variable to change how long a user must wait   #
# before issuing a LIST. If not defined, defaults to 60 seconds.      #
#                                                                     #
#<securelist waittime="1m">                                           #

#-#-#-#-#-#-#-#-#-#-#-#-#-#-#-#-#-#-#-#-#-#-#-#-#-#-#-#-#-#-#-#-#-#-#-#
# Servprotect module: Provides support for Austhex style +k /
# UnrealIRCD +S services mode.
#<module name="servprotect">

#-#-#-#-#-#-#-#-#-#-#-#-#-#-#-#-#-#-#-#-#-#-#-#-#-#-#-#-#-#-#-#-#-#-#-#
# See nicks module: Adds snomask +n and +N which show local and remote
# nick changes.
# This module is oper-only.
#<module name="seenicks">

#-#-#-#-#-#-#-#-#-#-#-#-#-#-#-#-#-#-#-#-#-#-#-#-#-#-#-#-#-#-#-#-#-#-#-#
# Set idle module: Adds a command for opers to change their idle time.
# This module is oper-only.
# To use, SETIDLE must be in one of your oper class blocks.
#<module name="setidle">

#-#-#-#-#-#-#-#-#-#-#-#-#-#-#-#-#-#-#-#-#-#-#-#-#-#-#-#-#-#-#-#-#-#-#-#
# Services support module: Adds several user modes such as +R and +M.
# This module implements the 'identified' state via account names,
# and is similar in operation to the way asuka and ircu handle services.
#
# At the same time, this offers +r for users and channels to mark them
# as identified separately from the idea of a master account, which
# can be useful for services which are heavily nick-as-account centric.
#
# Also of note is that this module implements two extbans:
# +b R: (stop matching account names from joining)
# +b U:n!u@h (blocks matching unregistered users)
#
#<module name="services_account">

#-#-#-#-#-#-#-#-#-#-#-#-#-#-#-#-#-#-#-#-#-#-#-#-#-#-#-#-#-#-#-#-#-#-#-#
# Sethost module: Adds the /SETHOST command.
# This module is oper-only.
# To use, SETHOST must be in one of your oper class blocks.
# See the chghost module for how to customise valid chars for hostnames.
#<module name="sethost">

#-#-#-#-#-#-#-#-#-#-#-#-#-#-#-#-#-#-#-#-#-#-#-#-#-#-#-#-#-#-#-#-#-#-#-#
# Setident module: Adds the /SETIDENT command.
# This module is oper-only.
# To use, SETIDENT must be in one of your oper class blocks.
#<module name="setident">

#-#-#-#-#-#-#-#-#-#-#-#-#-#-#-#-#-#-#-#-#-#-#-#-#-#-#-#-#-#-#-#-#-#-#-#
# SETNAME module: Adds the /SETNAME command.
#<module name="setname">
#
#-#-#-#-#-#-#-#-#-#-#-#- SETNAME CONFIGURATION -#-#-#-#-#-#-#-#-#-#-#-#
#                                                                     #
# operonly - Whether the SETNAME command should only be usable by     #
#            server operators. Defaults to no.                        #
#                                                                     #
# notifyopers - Whether to send a snotice to snomask `a` when a user  #
#               changes their real name. Defaults to to yes if        #
#               oper-only and no if usable by everyone.               #
#                                                                     #
#<setname notifyopers="yes"
#         operonly="no">

#-#-#-#-#-#-#-#-#-#-#-#-#-#-#-#-#-#-#-#-#-#-#-#-#-#-#-#-#-#-#-#-#-#-#-#
# Serverban: Implements extended ban 's', which stops anyone connected
# to a server matching a mask like +b s:server.mask.here from joining.
# Wildcards are accepted.
#<module name="serverban">

#-#-#-#-#-#-#-#-#-#-#-#-#-#-#-#-#-#-#-#-#-#-#-#-#-#-#-#-#-#-#-#-#-#-#-#
# SHA1 module: Allows other modules to generate SHA1 hashes.
# Required by the WebSocket module.
#<module name="sha1">

#-#-#-#-#-#-#-#-#-#-#-#-#-#-#-#-#-#-#-#-#-#-#-#-#-#-#-#-#-#-#-#-#-#-#-#
# Showfile: Provides support for showing a text file to users when    #
# they enter a command.                                               #
# This module adds one command for each <showfile> tag that shows the #
# given file to the user as a series of messages or numerics.         #
#<module name="showfile">
#                                                                     #
#-#-#-#-#-#-#-#-#-#-# SHOWFILE CONFIGURATION -#-#-#-#-#-#-#-#-#-#-#-#-#
#                                                                     #
# name    - The name of the command which displays this file. This is #
#           the only mandatory setting, all others are optional.      #
# file    - The text file to be shown to the user.                    #
#           By default same as the command name.                      #
# method  - How should the file be shown?                             #
#           * numeric: Send contents using a numeric                  #
#             (similar to /MOTD; the default).                        #
#           * notice:  Send contents as a series of notices.          #
#           * msg:     Send contents as a series of private messages. #
#                                                                     #
# When using the method "numeric", the following extra settings are   #
# available:                                                          #
#                                                                     #
# introtext    - Introductory line, "Showing <name>" by default.      #
# intronumeric - Numeric used for the introductory line.              #
# numeric      - Numeric used for sending the text itself.            #
# endtext      - Ending line, "End of <name>" by default.             #
# endnumeric   - Numeric used for the ending line.                    #
#                                                                     #
#<showfile name="RULES"
#          file="rules.txt"
#          introtext="Server rules:"
#          endtext="End of server rules.">

#-#-#-#-#-#-#-#-#-#-#-#-#-#-#-#-#-#-#-#-#-#-#-#-#-#-#-#-#-#-#-#-#-#-#-#
# Show whois module: Adds the +W user mode which allows opers to see
# when they are /WHOIS'd.
# This module is oper-only by default.
#<module name="showwhois">
#
# If you wish, you may also let users set this mode. Only opers with the
# users/auspex priv will see real hosts of people, though.
#<showwhois opersonly="yes"
#
# You may also set whether or not users should receive whois notices,
# should they be /WHOIS'd by an oper.
#showfromopers="yes">

#-#-#-#-#-#-#-#-#-#-#-#-#-#-#-#-#-#-#-#-#-#-#-#-#-#-#-#-#-#-#-#-#-#-#-#
# Shun module: Provides the /SHUN command, which stops a user from
# executing all except configured commands.
# This module is oper-only.
# To use, SHUN must be in one of your oper class blocks.
#<module name="shun">
#
# You may also configure which commands you wish a user to be able to
# perform when shunned. It should be noted that if a shunned user
# issues QUIT or PART then their message will be removed, as if they
# did not issue one.
#
# You can optionally let the user know that their command was blocked.
#
# You may also let SHUN affect opers (defaults to no).
#<shun enabledcommands="ADMIN PING PONG QUIT PART JOIN" notifyuser="yes" affectopers="no">

#-#-#-#-#-#-#-#-#-#-#-#-#-#-#-#-#-#-#-#-#-#-#-#-#-#-#-#-#-#-#-#-#-#-#-#
# SSL mode module: Adds support for SSL-only channels via the '+z'
# channel mode, SSL-only private messages via the '+z' user mode and
# the 'z:' extban which matches SSL client certificate fingerprints.
#
# Does not do anything useful without a working SSL module and the
# sslinfo module (see below).
#<module name="sslmodes">

#-#-#-#-#-#-#-#-#-#-#-#-#-#-#-#-#-#-#-#-#-#-#-#-#-#-#-#-#-#-#-#-#-#-#-#
# SSL rehash signal module: Allows the SSL modules to be rehashed by
# sending SIGUSR1 to a running InspIRCd process.
# This modules is in extras. Re-run configure with:
# ./configure --enable-extras=m_sslrehashsignal.cpp
# and run make install, then uncomment this module to enable it.
#<module name="sslrehashsignal">

#-#-#-#-#-#-#-#-#-#-#-#-#-#-#-#-#-#-#-#-#-#-#-#-#-#-#-#-#-#-#-#-#-#-#-#
# GnuTLS SSL module: Adds support for SSL/TLS connections using GnuTLS,
# if enabled. You must answer 'yes' in ./configure when asked or
# manually symlink the source for this module from the directory
# src/modules/extra, if you want to enable this, or it will not load.
#<module name="ssl_gnutls">
#
#-#-#-#-#-#-#-#-#-#-#-  GNUTLS CONFIGURATION   -#-#-#-#-#-#-#-#-#-#-#-#
#                                                                     #
# ssl_gnutls is too complex to describe here, see the docs:           #
# https://docs.inspircd.org/3/modules/ssl_gnutls                      #

#-#-#-#-#-#-#-#-#-#-#-#-#-#-#-#-#-#-#-#-#-#-#-#-#-#-#-#-#-#-#-#-#-#-#-#
# SSL info module: Allows users to retrieve information about other
# users' peer SSL certificates and keys via the SSLINFO command.
# This can be used by client scripts to validate users. For this to
# work, one of ssl_gnutls, ssl_mbedtls or ssl_openssl must be loaded.
# This module also adds the "<user> is using a secure connection"
# and "<user> has client certificate fingerprint <fingerprint>"
# WHOIS lines, the ability for opers to use SSL cert fingerprints to
# verify their identity and the ability to force opers to use SSL
# connections in order to oper up. It is highly recommended to load
# this module if you use SSL on your network.
# For how to use the oper features, please see the first
# example <oper> tag in opers.conf.example.
#
#<module name="sslinfo">
#
# If you want to prevent users from viewing SSL certificate information
# and fingerprints of other users, set operonly to yes.
#<sslinfo operonly="no">

#-#-#-#-#-#-#-#-#-#-#-#-#-#-#-#-#-#-#-#-#-#-#-#-#-#-#-#-#-#-#-#-#-#-#-#
# mbedTLS SSL module: Adds support for SSL/TLS connections using mbedTLS.
#<module name="ssl_mbedtls">
#
#-#-#-#-#-#-#-#-#-#-#- MBEDTLS CONFIGURATION   -#-#-#-#-#-#-#-#-#-#-#-#
#                                                                     #
# ssl_mbedtls is too complex to describe here, see the docs:          #
# https://docs.inspircd.org/3/modules/ssl_mbedtls                     #

#-#-#-#-#-#-#-#-#-#-#-#-#-#-#-#-#-#-#-#-#-#-#-#-#-#-#-#-#-#-#-#-#-#-#-#
# OpenSSL SSL module: Adds support for SSL/TLS connections using OpenSSL,
# if enabled. You must answer 'yes' in ./configure when asked or symlink
# the source for this module from the directory src/modules/extra, if
# you want to enable this, or it will not load.
#<module name="ssl_openssl">
#
#-#-#-#-#-#-#-#-#-#-#- OPENSSL CONFIGURATION   -#-#-#-#-#-#-#-#-#-#-#-#
#                                                                     #
# ssl_openssl is too complex to describe here, see the docs:          #
# https://docs.inspircd.org/3/modules/ssl_openssl                     #

#-#-#-#-#-#-#-#-#-#-#-#-#-#-#-#-#-#-#-#-#-#-#-#-#-#-#-#-#-#-#-#-#-#-#-#
# Strip color module: Adds channel mode +S that strips color codes and
# all control codes except CTCP from all messages sent to the channel.
#<module name="stripcolor">

#-#-#-#-#-#-#-#-#-#-#-#-#-#-#-#-#-#-#-#-#-#-#-#-#-#-#-#-#-#-#-#-#-#-#-#
# Silence module: Adds support for the /SILENCE command, which allows
# users to have a server-side ignore list for their client.
#<module name="silence">
#
# Set the maximum number of entries allowed on a user's silence list.
#<silence maxentries="32"
#
# Whether messages from U-lined servers will bypass silence masks.
#exemptuline="yes">

#-#-#-#-#-#-#-#-#-#-#-#-#-#-#-#-#-#-#-#-#-#-#-#-#-#-#-#-#-#-#-#-#-#-#-#
# SQLite3 module: Allows other SQL modules to access SQLite3          #
# databases through a unified API.                                    #
# This module is in extras. Re-run configure with:                    #
# ./configure --enable-extras=m_sqlite3.cpp
# and run make install, then uncomment this module to enable it.      #
#
#<module name="sqlite3">
#
#-#-#-#-#-#-#-#-#-#-#-#- SQL CONFIGURATION   -#-#-#-#-#-#-#-#-#-#-#-#-#
#                                                                     #
# sqlite is more complex than described here, see the docs for more   #
# info: https://docs.inspircd.org/3/modules/sqlite3                   #
#
#<database module="sqlite" hostname="/full/path/to/database.db" id="anytext">

#-#-#-#-#-#-#-#-#-#-#-#-#-#-#-#-#-#-#-#-#-#-#-#-#-#-#-#-#-#-#-#-#-#-#-#
# SQL authentication module: Allows IRCd connections to be tied into
# a database table (for example a forum).
#
#<module name="sqlauth">
#
#-#-#-#-#-#-#-#-#-#-#- SQLAUTH CONFIGURATION   -#-#-#-#-#-#-#-#-#-#-#-#
#                                                                     #
# sqlauth is too complex to describe here, see the docs:              #
# https://docs.inspircd.org/3/modules/sqlauth                         #

#-#-#-#-#-#-#-#-#-#-#-#-#-#-#-#-#-#-#-#-#-#-#-#-#-#-#-#-#-#-#-#-#-#-#-#
# SQL oper module: Allows you to store oper credentials in an SQL
# table. You can add additional table columns like you would config
# tags in opers.conf. Opers in opers.conf will override opers from
# this module.
#
#<module name="sqloper">
#
#-#-#-#-#-#-#-#-#-#-#- SQLOPER CONFIGURATION   -#-#-#-#-#-#-#-#-#-#-#-#
#                                                                     #
# dbid       - Database ID to use (see SQL modules).                  #
#                                                                     #
# See also: https://docs.inspircd.org/3/modules/sqloper               #
#                                                                     #
#<sqloper dbid="1">

#-#-#-#-#-#-#-#-#-#-#-#-#-#-#-#-#-#-#-#-#-#-#-#-#-#-#-#-#-#-#-#-#-#-#-#
# StartTLS module: Implements STARTTLS, which allows clients          #
# connected to non SSL enabled ports to enable SSL, if a proper SSL   #
# module is loaded (either ssl_gnutls, ssl_mbedtls or ssl_openssl).   #
#<module name="starttls">

#-#-#-#-#-#-#-#-#-#-#-#-#-#-#-#-#-#-#-#-#-#-#-#-#-#-#-#-#-#-#-#-#-#-#-#
# SVSHold module: Implements SVSHOLD. Like Q-lines, but can only be   #
# added/removed by Services.                                          #
#<module name="svshold">
# SVSHOLD does not generate server notices by default, you can turn
# notices on by uncommenting the next line.
#<svshold silent="false">

#-#-#-#-#-#-#-#-#-#-#-#-#-#-#-#-#-#-#-#-#-#-#-#-#-#-#-#-#-#-#-#-#-#-#-#
# SWHOIS module: Allows you to add arbitrary lines to user WHOIS.
# This module is oper-only.
# To use, SWHOIS must be in one of your oper class blocks.
#<module name="swhois">

#-#-#-#-#-#-#-#-#-#-#-#-#-#-#-#-#-#-#-#-#-#-#-#-#-#-#-#-#-#-#-#-#-#-#-#
# Timed bans module: Adds timed channel bans with the /TBAN command.
#<module name="timedbans">

#-#-#-#-#-#-#-#-#-#-#-#-#-#-#-#-#-#-#-#-#-#-#-#-#-#-#-#-#-#-#-#-#-#-#-#
# Test line module: Adds the /TLINE command, used to test how many
# users a /GLINE or /ZLINE etc. would match.
# This module is oper-only.
# To use, TLINE must be in one of your oper class blocks.
#<module name="tline">

#-#-#-#-#-#-#-#-#-#-#-#-#-#-#-#-#-#-#-#-#-#-#-#-#-#-#-#-#-#-#-#-#-#-#-#
# Topiclock module: implements server-side topic locking to achieve deeper
# integration with services packages.
#<module name="topiclock">

#-#-#-#-#-#-#-#-#-#-#-#-#-#-#-#-#-#-#-#-#-#-#-#-#-#-#-#-#-#-#-#-#-#-#-#
# UHNAMES support module: Adds support for the IRCX style UHNAMES
# extension, which displays ident and hostname in the names list for
# each user, saving clients from doing a WHO on the channel.
# If a client does not support UHNAMES it will not enable it, this will
# not break incompatible clients.
#<module name="uhnames">

#-#-#-#-#-#-#-#-#-#-#-#-#-#-#-#-#-#-#-#-#-#-#-#-#-#-#-#-#-#-#-#-#-#-#-#
# Uninvite module: Adds the /UNINVITE command which lets users remove
# pending invites from channels without waiting for the user to join.
#<module name="uninvite">

#-#-#-#-#-#-#-#-#-#-#-#-#-#-#-#-#-#-#-#-#-#-#-#-#-#-#-#-#-#-#-#-#-#-#-#
# Userip module: Adds the /USERIP command.
# Allows users to query their own IP, also allows opers to query the IP
# of anyone else.
#<module name="userip">

#-#-#-#-#-#-#-#-#-#-#-#-#-#-#-#-#-#-#-#-#-#-#-#-#-#-#-#-#-#-#-#-#-#-#-#
# Vhost module: Adds the VHOST command which allows for adding virtual
# hosts which are accessible using a username and password in the config.
#<module name="vhost">
#
#-#-#-#-#-#-#-#-#-#-#- VHOST CONFIGURATION   -#-#-#-#-#-#-#-#-#-#-#-#-#
#                                                                     #
# user       - Username for the vhost.                                #
#                                                                     #
# pass       - Password for the vhost.                                #
#                                                                     #
# hash       - The hash for the specific user (optional)              #
#              password_hash and a hashing module must be loaded for  #
#              this to work.                                          #
#                                                                     #
# host       - Vhost to set.                                          #
#
#<vhost user="some_username" pass="some_password" host="some.host.test.cc">
#<vhost user="foo" password="$2a$10$iTuYLT6BRhRlOgzfsW9oPe62etW.oXwSpyKw5rJit64SGZanLXghO" hash="bcrypt" host="some.other.host.example.com">

#-#-#-#-#-#-#-#-#-#-#-#-#-#-#-#-#-#-#-#-#-#-#-#-#-#-#-#-#-#-#-#-#-#-#-#
# Watch module: Adds the WATCH command, which is used by clients to
# maintain notify lists.
#<module name="watch">
#
# Set the maximum number of entries on a user's watch list below.
#<watch maxentries="32">

#-#-#-#-#-#-#-#-#-#-#-#-#-#-#-#-#-#-#-#-#-#-#-#-#-#-#-#-#-#-#-#-#-#-#-#
# WebSocket module: Adds HTML5 WebSocket support.
# Specify hook="websocket" in a <bind> tag to make that port accept
# WebSocket connections. Compatible with SSL/TLS.
# Requires SHA-1 hash support available in the sha1 module.
#<module name="websocket">
#
# proxyranges: A space-delimited list of glob or CIDR matches to trust
#              the X-Real-IP or X-Forwarded-For headers from. If enabled
#              the server will use the IP address specified by those HTTP
#              headers. You should NOT enable this unless you are using
#              a HTTP proxy like nginx as it will allow IP spoofing.
# sendastext: Whether to re-encode messages as UTF-8 before sending to
#             WebSocket clients. This is recommended as the WebSocket
#             protocol requires all text frames to be sent as UTF-8.
#             If you do not have this enabled messages will be sent as
#             binary frames instead.
#<websocket proxyranges="192.0.2.0/24 198.51.100.*"
#           sendastext="yes">
#
# If you use the websocket module you MUST specify one or more origins
# which are allowed to connect to the server. You should set this as
# strict as possible to prevent malicious webpages from connecting to
# your server.
# <wsorigin allow="https://*.example.com">

#-#-#-#-#-#-#-#-#-#-#-#-#-#-#-#-#-#-#-#-#-#-#-#-#-#-#-#-#-#-#-#-#-#-#-#
# X-line database: Stores all *-lines (G/Z/K/R/any added by other modules)
# in a file which is re-loaded on restart. This is useful
# for two reasons: it keeps bans so users may not evade them, and on
# bigger networks, server connections will take less time as there will
# be a lot less bans to apply - as most of them will already be there.
#<module name="xline_db">

# Specify the filename for the xline database and how often to check whether
# the database needs to be saved here.
#<xlinedb filename="xline.db" saveperiod="5s">

#-#-#-#-#-#-#-#-#-#-#-#-#-#-#-#-#-#-#-#-#-#-#-#-#-#-#-#-#-#-#-#-#-#-#-#
#    ____                _   _____ _     _       ____  _ _   _        #
#   |  _ \ ___  __ _  __| | |_   _| |__ (_)___  | __ )(_) |_| |       #
#   | |_) / _ \/ _` |/ _` |   | | | '_ \| / __| |  _ \| | __| |       #
#   |  _ <  __/ (_| | (_| |   | | | | | | \__ \ | |_) | | |_|_|       #
#   |_| \_\___|\__,_|\__,_|   |_| |_| |_|_|___/ |____/|_|\__(_)       #
#                                                                     #
# To link servers to InspIRCd, you MUST load the spanningtree module. #
# If you don't do this, server links will NOT work at all.            #
# This is by design, to allow for the implementation of other linking #
# protocols in modules in the future.                                 #

#-#-#-#-#-#-#-#-#-#-#-#-#-#-#-#-#-#-#-#-#-#-#-#-#-#-#-#-#-#-#-#-#-#-#-#
# Spanning tree module: Allows linking of servers using the spanning
# tree protocol (see the READ THIS BIT section above).
# You will almost always want to load this.
#
#<module name="spanningtree"><|MERGE_RESOLUTION|>--- conflicted
+++ resolved
@@ -174,14 +174,7 @@
 
 #-#-#-#-#-#-#-#-#-#-#-#-#-#-#-#-#-#-#-#-#-#-#-#-#-#-#-#-#-#-#-#-#-#-#-#
 # Anticaps module: Adds channel mode +B which allows you to punish
-<<<<<<< HEAD
 # users that send overly capitalised messages to channels.
-=======
-# users that send overly capitalised messages to channels. Unlike the
-# blockcaps module this module is more flexible as it has more options
-# for punishment and allows channels to configure their own punishment
-# policies.
->>>>>>> 0c5b85df
 #<module name="anticaps">
 #
 # You may also configure the characters which anticaps considers to be
