########################################################################
#                                                                      #
#               ___                ___ ____   ____    _                #
#              |_ _|_ __  ___ _ __|_ _|  _ \ / ___|__| |               #
#               | || '_ \/ __| '_ \| || |_) | |   / _` |               #
#               | || | | \__ \ |_) | ||  _ <| |__| (_| |               #
#              |___|_| |_|___/ .__/___|_| \_\\____\__,_|               #
#                            |_|                                       #
#      ____             __ _                       _   _               #
#     / ___|___  _ __  / _(_) __ _ _   _ _ __ __ _| |_(_) ___  _ __    #
#    | |   / _ \| '_ \| |_| |/ _` | | | | '__/ _` | __| |/ _ \| '_ \   #
#    | |__| (_) | | | |  _| | (_| | |_| | | | (_| | |_| | (_) | | | |  #
#     \____\___/|_| |_|_| |_|\__, |\__,_|_|  \__,_|\__|_|\___/|_| |_|  #
#                            |___/                                     #
#                                                                      #
##################################||####################################
                                 #||#
##################################||####################################
#                                                                      #
#         This is an example of the config file for InspIRCd.          #
#             Change the options to suit your network.                 #
#                                                                      #
#                                                                      #
#    ____                _   _____ _     _       ____  _ _   _         #
#   |  _ \ ___  __ _  __| | |_   _| |__ (_)___  | __ )(_) |_| |        #
#   | |_) / _ \/ _` |/ _` |   | | | '_ \| / __| |  _ \| | __| |        #
#   |  _ <  __/ (_| | (_| |   | | | | | | \__ \ | |_) | | |_|_|        #
#   |_| \_\___|\__,_|\__,_|   |_| |_| |_|_|___/ |____/|_|\__(_)        #
#                                                                      #
#   Lines prefixed with READ THIS BIT, as shown above, are IMPORTANT   #
#   lines, and you REALLY SHOULD READ THEM. Yes, THIS MEANS YOU. Even  #
#   if you've configured InspIRCd before, these probably indicate      #
#   something new or different to this version and you SHOULD READ IT. #
#                                                                      #
########################################################################

#-#-#-#-#-#-#-#-#-#  INCLUDE CONFIGURATION  #-#-#-#-#-#-#-#-#-#-#-#-#-#
#                                                                     #
# This optional tag allows you to include another config file         #
# allowing you to keep your configuration tidy. The configuration     #
# file you include will be treated as part of the configuration file  #
# which includes it, in simple terms the inclusion is transparent.    #
#                                                                     #
# All paths to config files are relative to the config directory.     #
#                                                                     #
# You may also include an executable file, in which case if you do so #
# the output of the executable on the standard output will be added   #
# to your config at the point of the include tag.                     #
#                                                                     #
# Syntax is as follows:                                               #
#<include file="file.conf">                                           #
#<include directory="modules">                                        #
#<include executable="/path/to/executable parameters">                #
#                                                                     #
# Executable include example:                                         #
#<include executable="/usr/bin/wget -q -O - https://example.com/inspircd.conf">
#                                                                     #


#-#-#-#-#-#-#-#-#-#-#-#  VARIABLE DEFINITIONS  -#-#-#-#-#-#-#-#-#-#-#-#
#                                                                     #
# You can define variables that will be substituted later in the      #
# configuration file. This can be useful to allow settings to be      #
# easily changed, or to parameterize a remote includes.               #
#                                                                     #
# Variables may be redefined and may reference other variables.       #
# Value expansion happens at the time the tag is read.                #
#                                                                     #
# See https://docs.inspircd.org/4/configuration/#define for a list of #
# predefined config variables.                                        #
<define name="bindip" value="1.2.2.3">
<define name="localips" value="&bindip;/24">

#-#-#-#-#-#-#-#-#-#-#-#-  SERVER DESCRIPTION  -#-#-#-#-#-#-#-#-#-#-#-#-
#                                                                     #
#   Here is where you enter the information about your server.        #
#                                                                     #

<server
        # name: Hostname of your server. Does not need to resolve, but
        # does need to be correct syntax (something.somethingelse.tld).
        name="penguin.omega.example.org"

        # description: Server description. Spaces are allowed.
        description="Waddle World"

        # id: The SID to use for this server. This should not be uncommented
        # unless there is a SID conflict. This must be three characters long.
        # The first character must be a digit [0-9], the remaining two chars
        # may be letters [A-Z] or digits.
        #id="97K"

        # network: Network name given on connect to clients.
        # Should be the same on all servers on the network.
        network="Omega">


#-#-#-#-#-#-#-#-#-#-#-#-   ADMIN INFORMATION   -#-#-#-#-#-#-#-#-#-#-#-#
#                                                                     #
#   Configures the name and email of the server admin.                #
#                                                                     #

<admin
       # name: The nickname, real name, or team name of the server admin(s).
       name="Adam Inistrator"

       # description: An optional description of the server admin(s).
       description="Supreme Overlord"

       # email: An email address at which the server admin(s) can be contacted
       #        in case of issues.
       email="irc@example.com">


#-#-#-#-#-#-#-#-#-#-#-#-   PORT CONFIGURATION   -#-#-#-#-#-#-#-#-#-#-#-
#                                                                     #
#   Configure the port and address bindings here.                     #
#                                                                     #

# TLS listener that binds on a TCP/IP endpoint:
<bind
      # address: IP address to bind to if the box that you are hosting
      # on has more than one IP, else the ircd will try to bind to all
      # IP's on the box if this is not defined.
      address=""

      # port: Port for users or servers to be able to connect to.
      # you can select multiple ports by separating them
      # with a - character like the example below.
      port="6697"

      # type: Type of bind block this is. It can either be clients or
      # servers. Whichever you select will be the only type able to connect
      # to this bind section.
      type="clients"

      # sslprofile: If you want the port(s) in this bind tag to use TLS, set this
      # to the name of a custom <sslprofile> tag that you have defined. See the
      # docs page for the TLS module you are using for more details:
      #
      # GnuTLS:  https://docs.inspircd.org/4/modules/ssl_gnutls#sslprofile
      # mbedTLS: https://docs.inspircd.org/4/modules/ssl_mbedtls#sslprofile
      # OpenSSL: https://docs.inspircd.org/4/modules/ssl_openssl#sslprofile
      #
      # You will need to load the ssl_openssl module for OpenSSL, ssl_gnutls
      # for GnuTLS and ssl_mbedtls for mbedTLS.
      sslprofile="Clients"

      # defer: When this is non-zero, connections will not be handed over to
      # the daemon from the operating system before data is ready.
      # In Linux, the value indicates the time period we'll wait for a
      # connection to come up with data. Don't set it too low!
      # In BSD the value is ignored; only zero and non-zero is possible.
      # Windows ignores this parameter completely.
      # Note: This does not take effect on rehash.
      # To change it on a running bind, you'll have to comment it out,
      # rehash, comment it in and rehash again.
      defer="0"

      # free: When this is enabled the listener will be created regardless of
      # whether the interface that provides the bind address is available. This
      # is useful for if you are starting InspIRCd on boot when the server may
      # not have brought the network interfaces up yet.
      free="no">

# Plaintext listener that binds on a TCP/IP endpoint:
<bind address="" port="6667" type="clients">


# Listener that binds on a UNIX endpoint (not supported on Windows):
#<bind

    # path: The location to store the UNIX socket
    #path="/tmp/inspircd.sock"

    # type: Type of bind block this is. It can either be clients or
    # servers. Whichever you select will be the only type able to connect
    # to this bind section.
    #type="clients"

    # permissions: The octal permissions to set on the UNIX socket after it has
    # been created. If you are not familiar with octal permissions you should
    # not define this or refer to http://permissions-calculator.org for help.
    # Note: This does not take effect on rehash.
    # To change it on a running bind, you'll have to comment it out,
    # rehash, comment it in and rehash again.
    #permissions=""

    # replace: if the UNIX socket path already exists then remove it before
    # attempting to create the new one. This is strongly recommended as it
    # allows InspIRCd to create sockets in cases where it previously did not
    # shut down cleanly and left a zombie socket behind.
    #replace="yes">


# Listener accepting WebSocket connections.
# Requires the websocket module and SHA-1 hashing support (provided by the sha1
# module).
#<bind address="" port="7002" type="clients" hook="websocket">

# You must define a custom <sslprofile> tag which defines the TLS configuration
# for this listener. See the docs page for the TLS module you are using for
# more details.
#
# When linking servers, the OpenSSL, GnuTLS, and mbedTLS implementations are
# completely link-compatible and can be used alongside each other on each end
# of the link without any significant issues.


#-#-#-#-#-#-#-#-#-#-  CONNECTIONS CONFIGURATION  -#-#-#-#-#-#-#-#-#-#-#
#                                                                     #
#   This is where you can configure which connections are allowed     #
#   and denied access onto your server. The password is optional.     #
#   You may have as many of these as you require. To allow/deny all   #
#   connections, use a '*' or 0.0.0.0/0.                              #
#                                                                     #
#  -- It is important to note that connect tags are read from the  -- #
#     TOP DOWN. This means that you should have more specific deny    #
#    and allow tags at the top, progressively more general, followed  #
#        by a <connect allow="*"> (should you wish to have one).      #
#                                                                     #
# Connect blocks are searched twice for each user - once when the TCP #
# connection is accepted, and once when the user completes their      #
# connection. Most of the information (hostname, ident response,      #
# password, TLS when using STARTTLS, etc) is only available during    #
# the second search. If you are trying to make a closed server you    #
# will probably need a connect block just for user connection. This   #
# can be done by using <connect connected="no">                       #

# To enable IRCCloud on your network uncomment this:
#<include file="examples/providers/irccloud.conf.example">

# A connect class with <connect:deny> set denies connections from the specified host/IP range.
<connect
         # deny: Will not let people connect if they have specified host/IP.
         deny="3ffe::0/32"

         # reason: The message that users will see if they match a deny block.
         reason="The 6bone address space is deprecated">

# A connect class with <connect:allow> set allows c from the specified host/IP range.
<connect
         # name: Name to use for this connect block. Mainly used for
         # connect class inheriting.
         name="secret"

         # parent: This setting is to specify if this connect class
         # inherits settings from any other. Put the other class's name
         # in here to use its settings as a template - for example,  if
         # you only want to adjust sendq and a password
         parent="main"

         # allow: The IP address or hostname of clients that can use this
         # class. You can specify either an exact match, a glob match, or
         # a CIDR range here.
         allow="203.0.113.*"

         # hash: the hash function this password is hashed with. Requires the
         # module for the selected function (bcrypt, md5, sha1, or sha256) and
         # the password hashing module (password_hash) to be loaded.
         #
         # You may also use any of the above other than bcrypt prefixed with
         # either "hmac-" or "pbkdf2-hmac-" (requires the pbkdf2 module).
         # Create hashed passwords with: /MKPASSWD <hashtype> <plaintext>
         #hash="bcrypt"

         # password: Password to use for this block/user(s)
         password="secret"

         # maxchans: Maximum number of channels a user in this class
         # can be in at one time.
         maxchans="20"

         # timeout: How long the server will wait before disconnecting
         # a user if they do not do anything on connect.
         # (Note, this is a client-side thing, if the client does not
         # send /NICK, /USER or /PASS)
         timeout="20"

         # localmax: Maximum local connections per IP (or CIDR mask, see below).
         localmax="3"

         # globalmax: Maximum global (network-wide) connections per IP (or CIDR mask, see below).
         globalmax="3"

         # maxconnwarn: Enable warnings when localmax or globalmax are reached (defaults to yes)
         maxconnwarn="no"

         # resolvehostnames: If disabled, no DNS lookups will be performed on connecting users
         # in this class. This can save a lot of resources on very busy servers.
         resolvehostnames="yes"

         # useconnectban: Defines if users in this class should be exempt from connectban limits.
         # This setting only has effect when the connectban module is loaded.
         #useconnectban="yes"

         # useconnflood: Defines if users in this class should be exempt from connflood limits.
         # This setting only has effect when the connflood module is loaded.
         #useconnflood="yes"

         # usednsbl: Defines whether or not users in this class are subject to DNSBL. Default is yes.
         # This setting only has effect when the dnsbl module is loaded.
         #usednsbl="yes"

         # useident: Whether to try to look up the real username of users in this class using
         # the RFC 1413 identification protocol.
         # This setting only has effect when the ident module is loaded.
         useident="no"

         # usests: Whether a STS policy should be advertised to users in this class.
         # This setting only has effect when the ircv3_sts module is loaded.
         #usests="no"

         # webirc: Restricts usage of this class to the specified WebIRC gateway.
         # This setting only has effect when the gateway module is loaded.
         #webirc="name"

         # limit: How many users are allowed in this class
         limit="5000"

<<<<<<< HEAD
         # modes: User modes that are set on users in this block on connect.
         # Enabling this option requires that the conn_umodes module be loaded.
         # This entry is highly recommended to use for/with IP cloaking/masking.
         # For the example to work, this also requires that the cloak
         # module be loaded as well.
         modes="+x"
=======
         # modes: The modes to set on users in this class when they connect to
         # the server. See https://docs.inspircd.org/3/user-modes/ for a list of
         # user modes. The example below sets user modes v (deaf_commonchans)
         # and x (cloak) which require the commonchans and cloak modules.
         # This setting only has effect when the conn_umodes module is loaded.
         modes="+cx"
>>>>>>> 808188b4

         # requireident: Require that users of this block have a valid ident response.
         # Requires the ident module to be loaded.
         #requireident="yes"

         # requiressl: Require that users of this block use a TLS connection.
         # This can also be set to "trusted", as to only accept client certificates
         # issued by a certificate authority that you can configure in the
         # settings of the TLS module that you're using.
         # Requires the sslinfo module to be loaded.
         #requiressl="yes"

         # requireaccount: Require that users of this block have authenticated to a
         # user account.
         # NOTE: You must complete the signon prior to full connection. Currently,
         # this is only possible by using SASL authentication; passforward
         # and PRIVMSG NickServ happen after your final connect block has been found.
         # You can also set this to "nick" to require that users are logged into their
         # current nickname.
         # Requires the account module to be loaded.
         #requireaccount="yes"

         # Alternate MOTD file for this connect class. The contents of this file are
         # specified using <files secretmotd="filename"> or <execfiles ...>
         #
         # NOTE: the following escape sequences for IRC formatting characters can be
         # used in your MOTD:
         # Bold:          \b
         # Color:         \c<fg>[,<bg>]
         # Hex Color:     \h<fg>[,<bg>]
         # Italic:        \i
         # Monospace:     \m  (not widely supported)
         # Reset:         \x
         # Reverse:       \r
         # Strikethrough: \s  (not widely supported)
         # Underline:     \u
         # See https://defs.ircdocs.horse/info/formatting.html for more information
         # on client support for formatting characters.
         motd="secretmotd"

         # port: What port range this user is allowed to connect on. (optional)
         # The ports MUST be set to listen in the bind blocks above.
         port="6697,9999">

<connect
         # name: Name to use for this connect block. Mainly used for
         # connect class inheriting.
         name="main"

         # allow: The IP address or hostname of clients that can use this
         # class. You can specify either an exact match, a glob match, or
         # a CIDR range here.
         allow="*"

         # maxchans: Maximum number of channels a user in this class
         # can be in at one time.
         maxchans="20"

         # timeout: How long the server will wait before disconnecting
         # a user if they do not do anything on connect.
         # (Note, this is a client-side thing, if the client does not
         # send /NICK, /USER or /PASS)
         timeout="20"

         # pingfreq: How often the server tries to ping connecting clients.
         pingfreq="2m"

         # hardsendq: maximum amount of data allowed in a client's send queue
         # before they are dropped. Keep this value higher than the length of
         # your network's /LIST or /WHO output, or you will have lots of
         # disconnects from sendq overruns!
         # Setting this to "1M" is equivalent to "1048576", "8K" is 8192, etc.
         hardsendq="1M"

         # softsendq: amount of data in a client's send queue before the server
         # begins delaying their commands in order to allow the sendq to drain
         softsendq="10240"

         # recvq: amount of data allowed in a client's queue before they are dropped.
         # Entering "10K" is equivalent to "10240", see above.
         recvq="10K"

         # threshold: This specifies the amount of command penalty a user is allowed to have
         # before being quit or fakelagged due to flood. Normal commands have a penalty of 1,
         # ones such as /OPER have penalties up to 10.
         #
         # If you are not using fakelag, this should be at least 20 to avoid excess flood kills
         # from processing some commands.
         threshold="10"

         # commandrate: This specifies the maximum rate that commands can be processed.
         # If commands are sent more rapidly, the user's penalty will increase and they will
         # either be fakelagged or killed when they reach the threshold
         #
         # Units are millicommands per second, so 1000 means one line per second.
         commandrate="1000"

         # fakelag: Use fakelag instead of killing users for excessive flood
         #
         # Fake lag stops command processing for a user when a flood is detected rather than
         # immediately killing them; their commands are held in the recvq and processed later
         # as the user's command penalty drops. Note that if this is enabled, flooders will
         # quit with "RecvQ exceeded" rather than "Excess Flood".
         fakelag="yes"

         # localmax: Maximum local connections per IP.
         localmax="3"

         # globalmax: Maximum global (network-wide) connections per IP.
         globalmax="3"

         # resolvehostnames: If disabled, no DNS lookups will be performed on connecting users
         # in this class. This can save a lot of resources on very busy servers.
         resolvehostnames="yes"

         # useident: Whether to try to look up the real username of users in this class using
         # the RFC 1413 identification protocol.
         # This setting only has effect when the ident module is loaded.
         useident="no"

         # usests: Whether a STS policy should be advertised to users in this class.
         # This setting only has effect when the ircv3_sts module is loaded.
         #usests="no"

         # limit: How many users are allowed in this class
         limit="5000"

         # modes: The modes to set on users in this class when they connect to
         # the server. See https://docs.inspircd.org/3/user-modes/ for a list of
         # user modes. The example below sets user modes v (deaf_commonchans)
         # and x (cloak) which require the commonchans and cloak modules.
         # This setting only has effect when the conn_umodes module is loaded.
         modes="+cx">



#-#-#-#-#-#-#-#-#-#-#-#-  CIDR CONFIGURATION   -#-#-#-#-#-#-#-#-#-#-#-
#                                                                     #
# CIDR configuration allows detection of clones and applying of       #
# throttle limits across a CIDR range. (A CIDR range is a group of    #
# IPs, for example, the CIDR range 192.168.1.0-192.168.1.255 may be   #
# represented as 192.168.1.0/24). This means that abuse across an ISP #
# is detected and curtailed much easier. Here is a good chart that    #
# shows how many IPs the different CIDRs correspond to:               #
# https://en.wikipedia.org/wiki/IPv4_subnetting_reference             #
# https://en.wikipedia.org/wiki/IPv6_subnetting_reference             #
#                                                                     #

<cidr
      # ipv4clone: specifies how many bits of an IP address should be
      # looked at for clones. The default only looks for clones on a
      # single IP address of a user. You do not want to set this
      # extremely low. (Values are 0-32).
      ipv4clone="32"

      # ipv6clone: specifies how many bits of an IP address should be
      # looked at for clones. The default only looks for clones on a
      # single IP address of a user. You do not want to set this
      # extremely low. (Values are 0-128).
      ipv6clone="128">

# This file has all the information about oper classes, types and o:lines.
# You *MUST* edit it.
#<include file="examples/opers.conf.example">

#-#-#-#-#-#-#-#-#-#-  MISCELLANEOUS CONFIGURATION  -#-#-#-#-#-#-#-#-#-#
#                                                                     #

# Files block - contains files whose contents are used by the ircd
#
#   motd - displayed on connect and when a user executes /MOTD
# Modules can also define their own files
<files motd="examples/motd.txt.example">

# Example of an executable file include. Note this will be read on rehash,
# not when the command is run.
#<execfiles motd="wget -O - https://www.example.com/motd.txt">

#-#-#-#-#-#-#-#-#-#-#-#-#-#-# DNS SERVER -#-#-#-#-#-#-#-#-#-#-#-#-#-#-#
# If these values are not defined, InspIRCd uses the default DNS resolver
# of your system.

<dns
     # server: DNS server to use to attempt to resolve IP's to hostnames.
     # in most cases, you won't need to change this, as inspircd will
     # automatically detect the nameserver depending on /etc/resolv.conf
     # (or, on Windows, your set nameservers in the registry.)
     # Note that this must be an IP address and not a hostname, because
     # there is no resolver to resolve the name until this is defined!
     #
     # server="127.0.0.1"

     # timeout: time to wait to try to resolve DNS/hostname.
     timeout="5">

# An example of using an IPv6 nameserver
#<dns server="::1" timeout="5">

#-#-#-#-#-#-#-#-#-#-#-#-#-#-#  PID FILE  -#-#-#-#-#-#-#-#-#-#-#-#-#-#-#
#                                                                     #
# Define the path to the PID file here. The PID file can be used to   #
# rehash the ircd from the shell or to terminate the ircd from the    #
# shell using shell scripts, perl scripts, etc... and to monitor the  #
# ircd's state via cron jobs. If this is a relative path, it will be  #
# relative to the runtime directory, and if it is not defined, the    #
# default of 'inspircd.pid' is used.                                  #
#                                                                     #

#<pid file="/path/to/inspircd.pid">

#-#-#-#-#-#-#-#-#-#-#-#-#- LIST MODE LIMITS #-#-#-#-#-#-#-#-#-#-#-#-#-#
#                                                                     #
# The <maxlist> tag is used customise the maximum number of each list #
# mode that can be set on a channel.                                  #
# The tags are read from top to bottom and the list mode limit from   #
# the first tag found which matches the channel name and mode type is #
# applied to that channel.                                            #
# It is advisable to put an entry with the channel as '*' at the      #
# bottom of the list. If none are specified or no maxlist tag is      #
# matched, the banlist size defaults to 100 entries.                  #
#                                                                     #

# Allows #largechan to have up to 200 ban entries.
#<maxlist mode="ban" chan="#largechan" limit="200">

# Allows #largechan to have up to 200 ban exception entries.
#<maxlist mode="e" chan="#largechan" limit="200">

# Allows all channels and list modes not previously matched to have
# up to 100 entries.
<maxlist chan="*" limit="100">

#-#-#-#-#-#-#-#-#-#-#-#-#-  SERVER OPTIONS   -#-#-#-#-#-#-#-#-#-#-#-#-#
#                                                                     #
#   Settings to define which features are usable on your server.      #
#                                                                     #

<options
         # prefixquit: What (if anything) users' quit messages
         # should be prefixed with.
         prefixquit="Quit: "

         # suffixquit: What (if anything) users' quit messages
         # should be suffixed with.
         suffixquit=""

         # prefixpart: What (if anything) users' part messages
         # should be prefixed with.
         prefixpart="&quot;"

         # suffixpart: What (if anything) users' part message
         # should be suffixed with.
         suffixpart="&quot;"

         # fixedquit: Set all users' quit messages to this value.
         #fixedquit=""

         # fixedpart: Set all users' part messages in all channels
         # to this value.
         #fixedpart=""

         # syntaxhints: If enabled, if a user fails to send the correct parameters
         # for a command, the ircd will give back some help text of what
         # the correct parameters are.
         syntaxhints="no"

         # cyclehostsfromuser: If enabled, the source of the mode change for
         # cyclehosts will be the user who cycled. This can look nicer, but
         # triggers anti-takeover mechanisms of some obsolete bots.
         cyclehostsfromuser="no"

         # announcets: If set to yes, when the timestamp on a channel changes, all users
         # in the channel will be sent a NOTICE about it.
         announcets="yes"

         # allowmismatch: Setting this option to yes will allow servers to link even
         # if they don't have the same "optionally common" modules loaded. Setting this to
         # yes may introduce some desyncs and unwanted behaviour.
         allowmismatch="no"

         # defaultbind: Sets the default for <bind> tags without an address. Choices are
         # ipv4 or ipv6; if not specified, IPv6 will be used if your system has support,
         # falling back to IPv4 otherwise.
         defaultbind="auto"

         # hostintopic: If enabled, channels will show the host of the topic setter
         # in the topic. If set to no, it will only show the nick of the topic setter.
         hostintopic="yes"

         # pingwarning: If a server does not respond to a ping within this period,
         # it will send a notice to opers with snomask +l informing that the server
         # is about to ping timeout.
         pingwarning="15"

         # serverpingfreq: How often pings are sent between servers.
         serverpingfreq="1m"

         # splitwhois: Whether to split private/secret channels from normal channels
         # in WHOIS responses. Possible values for this are:
         # 'no' - list all channels together in the WHOIS response regardless of type.
         # 'split' - split private/secret channels to a separate WHOIS response numeric.
         # 'splitmsg' - the same as split but also send a message explaining the split.
         splitwhois="no"

         # defaultmodes: The modes to set on a channel when it is created. See
         # https://docs.inspircd.org/3/channel-modes/ for a list of channel
         # modes. If a prefix mode is included in this option it will be set on
         # the user that created the channel. The example below sets channel
         # modes n (noextmsg) and t (topiclock) and grants channel prefix mode
         # o (op) to the channel creator.
         defaultmodes="not"

         # xlinemessage: This is the text that is sent to a user when they are
         # banned from the server.
         xlinemessage="You're banned! Email irc@example.com with the ERROR line below for help."

         # modesinlist: If enabled then the current channel modes will be shown
         # in the /LIST response. Defaults to yes.
         modesinlist="no"

         # extbanformat: The method to use for normalising extbans. Can be set
         # to one of:
         #  - any     Do not perform any extban normalisation.
         #  - name    Normalise extbans to use their name.
         #  - letter  Normalise extbans to use their letter. This is useful for
         #            if you need to keep compatibility with v3.
         # Defaults to "any" if not set.
         extbanformat="name"

         # exemptchanops: Allows users with with a status mode to be exempt
         # from various channel restrictions. Possible restrictions are:
         #  - anticaps        Channel mode +B - blocks messages with too many capital
         #                    letters (requires the anticaps module).
         #  - auditorium-see  Permission required to see the full user list of
         #                    a +u channel (requires the auditorium module).
         #  - auditorium-vis  Permission required to be visible in a +u channel
         #                    (requires the auditorium module).
         #  - blockcaps       Channel mode +B - blocks messages with too many capital
         #                    letters (requires the blockcaps module).
         #  - blockcolor      Channel mode +c - blocks messages with formatting codes
         #                    (requires the blockcolor module).
         #  - delaymsg        Channel mode +d - blocks sending messages until specified
         #                    seconds have passed since user join
         #  - filter          Channel mode +g - blocks messages containing the given
         #                    glob mask (requires the chanfilter module).
         #  - flood           Channel mode +f - kicks (and bans) on text flood of a
         #                    specified rate (requires the messageflood module).
         #  - nickflood       Channel mode +F - blocks nick changes after a specified
         #                    rate (requires the nickflood module).
         #  - noctcp          Channel mode +C - blocks any CTCPs to the channel
         #                    (requires the noctcp module).
         #  - nonick          Channel mode +N - prevents users on the channel from
         #                    changing nicks (requires the nonicks module).
         #  - nonotice        Channel mode +T - blocks /NOTICEs to the channel
         #                    (requires the nonotice module).
         #  - regmoderated    Channel mode +M - blocks unregistered users from
         #                    speaking (requires the account module).
         #  - stripcolor      Channel mode +S - strips formatting codes from
         #                    messages (requires the stripcolor module).
         #  - topiclock       Channel mode +t - limits changing the topic to (half)ops
         # You can also configure this on a per-channel basis with a channel mode and
         # even negate the configured exemptions below.
         # See exemptchanops in modules.conf.example for more details.
         exemptchanops="filter:o nickflood:o nonick:v regmoderated:o"

         # invitebypassmodes: This allows /INVITE to bypass other channel modes.
         # (Such as +k, +j, +l, etc.)
         invitebypassmodes="yes"

         # nosnoticestack: This prevents snotices from 'stacking' and giving you
         # the message saying '(last message repeated X times)'. Defaults to no.
         nosnoticestack="no">


#-#-#-#-#-#-#-#-#-#-#-# PERFORMANCE CONFIGURATION #-#-#-#-#-#-#-#-#-#-#
#                                                                     #

<performance
             # netbuffersize: Size of the buffer used to receive data from clients.
             # The ircd may only read this amount of text in 1 go at any time.
             netbuffersize="10240"

             # somaxconn: The maximum number of connections that may be waiting
             # in the accept queue. This is *NOT* the total maximum number of
             # connections per server. Some systems may only allow this to be up
             # to 5, while others (such as Linux and *BSD) default to 128.
             # Setting this above the limit imposed by your OS can have undesired
             # effects.
             somaxconn="128"

             # softlimit: This optional feature allows a defined softlimit for
             # connections. If defined, it sets a soft max connections value.
             softlimit="12800"

             # clonesonconnect: If this is set to no, we won't check for clones
             # on initial connection, but only after the DNS check is done.
             # This can be useful where your main class is more restrictive
             # than some other class a user can be assigned after DNS lookup is complete.
             # Turning this option off will make the server spend more time on users we may
             # potentially not want. Normally this should be negligible, though.
             # Default value is yes
             clonesonconnect="yes"

             # timeskipwarn: The time period that a server clock can jump by before
             # operators will be warned that the server is having performance issues.
             timeskipwarn="2s"

             # quietbursts: When syncing or splitting from a network, a server
             # can generate a lot of connect and quit messages to opers with
             # +C and +Q snomasks. Setting this to yes squelches those messages,
             # which makes it easier for opers, but degrades the functionality of
             # bots like BOPM during netsplits.
             quietbursts="yes">

#-#-#-#-#-#-#-#-#-#-#-# SECURITY CONFIGURATION  #-#-#-#-#-#-#-#-#-#-#-#
#                                                                     #

<security
          # announceinvites: This option controls which members of the channel
          # receive an announcement when someone is INVITEd. Available values:
          # 'none' - don't send invite announcements
          # 'all' - send invite announcements to all members
          # 'ops' - send invite announcements to ops and higher ranked users
          # 'dynamic' - send invite announcements to halfops (if available) and
          #             higher ranked users. This is the recommended setting.
          announceinvites="dynamic"

          # hideservices: If this value is set to yes, services servers will
          # be hidden from non-opers in /LINKS and /MAP.
          hideservices="no"

          # flatlinks: If this value is set to yes, /MAP and /LINKS will
          # be flattened when shown to non-opers.
          flatlinks="no"

          # hideserver: When defined, the given text will be used in place
          # of the server name in public messages. As with <server:name> this
          # does not need to resolve but does need to be a valid hostname.
          #
          # NOTE: enabling this will cause users' idle times to only be shown
          # when a remote whois (/WHOIS <nick> <nick>) is used.
          #hideserver="*.example.com"

          # hidelines: If defined then the quit message to show to unprivileged
          # users when another user is [KGZ]-lined. Can include %type% for the
          # X-line type and %reason% for the X-line reason.
          #hidelines="%type%-lined"

          # hidekills: If defined, replaces who executed a /KILL with a custom string.
          hidekills=""

          # hideservicekills: Hide kills from clients of services servers from server notices.
          hideservicekills="yes"

          # hidesplits: If enabled, non-opers will not be able to see which
          # servers split in a netsplit, they will only be able to see that one
          # occurred (If their client has netsplit detection).
          hidesplits="no"

          # maxtargets: Maximum number of targets per command.
          # (Commands like /NOTICE, /PRIVMSG, /KICK, etc)
          maxtargets="20"

          # customversion: A custom message to be displayed in the comments field
          # of the VERSION command response. This does not hide the InspIRCd version.
          customversion=""

          # runasuser: If this is set, InspIRCd will attempt to switch
          # to run as this user, which allows binding of ports under 1024.
          # You should NOT set this unless you are starting as root.
          # NOT SUPPORTED/NEEDED UNDER WINDOWS.
          #runasuser=""

          # runasgroup: If this is set, InspIRCd will attempt to switch
          # to run as this group, which allows binding of ports under 1024.
          # You should NOT set this unless you are starting as root.
          # NOT SUPPORTED/NEEDED UNDER WINDOWS.
          #runasgroup=""

          # restrictbannedusers: If this is set to yes, InspIRCd will not allow users
          # banned on a channel to change nickname or message channels they are
          # banned on. This can also be set to silent to restrict the user but not
          # notify them.
          restrictbannedusers="yes"

          # genericoper: Setting this value to yes makes all opers on this server
          # appear as 'is a server operator' in their WHOIS, regardless of their
          # oper type, however oper types are still used internally. This only
          # affects the display in WHOIS.
          genericoper="no"

          # userstats: /STATS commands that users can run (opers can run all).
          userstats="Pu">

#-#-#-#-#-#-#-#-#-#-#-#-# LIMITS CONFIGURATION  #-#-#-#-#-#-#-#-#-#-#-#
#                                                                     #
# This configuration tag defines the maximum sizes of various types   #
# on IRC, such as the maximum length of a channel name, and the       #
# maximum length of a channel. These values should match network-wide #
# otherwise issues will occur.                                        #
#                                                                     #
# The highest safe value you can set any of these options to is 500,  #
# but it is recommended that you keep them somewhat                   #
# near their defaults (or lower).                                     #

<limits
        # maxaway: Maximum length of an away message.
        maxaway="200"

        # maxchan: Maximum length of a channel name.
        maxchan="60"

        # maxhost: Maximum length of a hostname.
        maxhost="64"

        # maxuser: Maximum length of a username.
        maxuser="10"

        # maxkey: Maximum length of a channel key.
        maxkey="30"

        # maxkick: Maximum length of a kick message.
        maxkick="300"

        # maxmodes: Maximum number of mode changes per line.
        maxmodes="20"

        # maxnick: Maximum length of a nickname.
        maxnick="30"

        # maxquit: Maximum length of a quit message.
        maxquit="300"

        # maxreal: Maximum length of a real name.
        maxreal="130"

        # maxtopic: Maximum length of a channel topic.
        maxtopic="330">

#-#-#-#-#-#-#-#-#-#-#-#-# PATHS CONFIGURATION #-#-#-#-#-#-#-#-#-#-#-#-#
#                                                                     #
# This configuration tag defines the location that InspIRCd stores    #
# various types of files such as configuration files, log files and   #
# modules. You will probably not need to change these from the values #
# set when InspIRCd was built unless you are using a binary package   #
# where you do not have the ability to set build time configuration.  #
#<path configdir="conf" datadir="data" logdir="logs" moduledir="modules">

#-#-#-#-#-#-#-#-#-#-#-# LOGGING CONFIGURATION #-#-#-#-#-#-#-#-#-#-#-#-#
#                                                                     #
# The <log> tag allows you to define a list of targets to write log   #
# messages to.                                                        #
#                                                                     #
# method - The method to use when logging. This can be set to "file"  #
#          to log to a file, "stderr" to log to the standard error    #
#          stream, or "stdout" to log to the standard output stream.  #
#          You can also set it to a log method provided by a module.  #
#                                                                     #
# level - The level of messages to write to this logger. Can be set   #
#         to "error", "warning", "normal", or "debug".                #
#                                                                     #
# type - A space-delimited list of log types to write to this logger. #
#        See https://docs.inspircd.org/4/configuration/#log for a     #
#        full list of log types. You can also use * to include every  #
#        log type and then -TYPE to exclude specific unwanted types.  #
#                                                                     #
# target - If the method is set to "file" then the name of the file   #
#          to write log messages to.                                  #

<log method="file"
     level="normal"
     type="* -USERINPUT -USEROUTPUT"
     target="inspircd.log">

#<log method="stderr"
#     level="normal"
#     type="* -USERINPUT -USEROUTPUT">

#<log method="stdout"
#     level="normal"
#     type="* -USERINPUT -USEROUTPUT">

#-#-#-#-#-#-#-#-#-#-#-#-#-  WHOWAS OPTIONS   -#-#-#-#-#-#-#-#-#-#-#-#-#
#                                                                     #
# This tag lets you define the behaviour of the /WHOWAS command of    #
# your server.                                                        #
#                                                                     #

<whowas
        # groupsize: Maximum entries per nick shown when performing
        # a /WHOWAS <nick>.
        groupsize="10"

        # maxgroups: Maximum number of nickgroups that can be added to
        # the list so that /WHOWAS does not use a lot of resources on
        # large networks.
        maxgroups="100000"

        # maxkeep: Maximum time a nick is kept in the whowas list
        # before being pruned. Time may be specified in seconds,
        # or in the following format: 1y2w3d4h5m6s. Minimum is
        # 1 hour.
        maxkeep="3d">

#-#-#-#-#-#-#-#-#-#-#-#-#-#-  BAN OPTIONS  -#-#-#-#-#-#-#-#-#-#-#-#-#-#
#                                                                     #
# The ban tags define nick masks, host masks and ip ranges which are  #
# banned from your server. All details in these tags are local to     #
# Your server.                                                        #
#                                                                     #

<badip
       # ipmask: IP range to ban. Wildcards and CIDR can be used.
       ipmask="192.0.2.69"

       # reason: Reason to display when user is disconnected.
       reason="No porn here thanks.">

<badnick
         # nick: Nick to disallow. Wildcards are supported.
         nick="Tr0ll123"

         # reason: Reason to display on /NICK.
         reason="Don't use this nick.">

<badhost
         # host: username@hostname to ban.
         # Wildcards and CIDR (if you specify an IP) can be used.
         host="*@banneduser.example.net"

         # reason: Reason to display when user is disconnected
         reason="Evading Bans">

<badhost host="root@*" reason="Don't IRC as root!">
<badhost host="*@198.51.100.0/24" reason="This subnet is bad.">

# exception: Hosts that are exempt from [KGZ]-lines.
<exception
           # host: username@hostname to exempt.
           # Wildcards and CIDR (if you specify an IP) can be used.
           host="*@serverop.example.com"

           # reason: Reason for exception. Only shown in /STATS e.
           reason="Oper's hostname">

#-#-#-#-#-#-#-#-#-#-#- INSANE BAN OPTIONS  -#-#-#-#-#-#-#-#-#-#-#-#-#-#
#                                                                     #
# This optional tag allows you to specify how wide a G-line, E-line,  #
# K-line, Z-line or Q-line can be before it is forbidden from being   #
# set. By setting hostmasks="yes", you can allow all G-, K-, E-lines, #
# no matter how many users the ban would cover. This is not           #
# recommended! By setting ipmasks="yes", you can allow all Z-lines,   #
# no matter how many users these cover too. Needless to say we        #
# don't recommend you do this, or, set nickmasks="yes", which will    #
# allow any Q-line.                                                   #
#                                                                     #

<insane
        # hostmasks: Allow bans with insane hostmasks. (over-reaching bans)
        hostmasks="no"

        # ipmasks: Allow bans with insane ipmasks. (over-reaching bans)
        ipmasks="no"

        # nickmasks: Allow bans with insane nickmasks. (over-reaching bans)
        nickmasks="no"

        # trigger: What percentage of users on the network to trigger
        # specifying an insane ban as. The default is 95.5%, which means
        # if you have a 1000 user network, a ban will not be allowed if it
        # will be banning 955 or more users.
        trigger="95.5">

#-#-#-#-#-#-#-#-#-#-#-#-#-#-#-#-# MODULES #-#-#-#-#-#-#-#-#-#-#-#-#-#-#
#    ____                _   _____ _     _       ____  _ _   _        #
#   |  _ \ ___  __ _  __| | |_   _| |__ (_)___  | __ )(_) |_| |       #
#   | |_) / _ \/ _` |/ _` |   | | | '_ \| / __| |  _ \| | __| |       #
#   |  _ <  __/ (_| | (_| |   | | | | | | \__ \ | |_) | | |_|_|       #
#   |_| \_\___|\__,_|\__,_|   |_| |_| |_|_|___/ |____/|_|\__(_)       #
#                                                                     #
# Well done, you've reached the end of the basic configuration, your  #
# ircd should now start if you want to try it out! (./inspircd start) #
#                                                                     #
# We now suggest you read and edit modules.conf, as modules are what  #
# provide almost all the features of InspIRCd. :)                     #
#                                                                     #
# The default does nothing -- we include it for simplicity for you.   #
#<include file="examples/modules.conf.example">

#-#-#-#-#-#-#-#-#-#-#-# SERVICES CONFIGURATION  #-#-#-#-#-#-#-#-#-#-#-#
#                                                                     #
# If you use services you will probably want to include one of the    #
# following files which set up aliases, nick reservations and filter  #
# exemptions for services pseudoclients:                              #
#
# Anope users should uncomment this:
#<include file="examples/services/anope.conf.example">
#
# Atheme users should uncomment this:
#<include file="examples/services/atheme.conf.example">
#
# Users of other services should uncomment this:
#<include file="examples/services/generic.conf.example">

#########################################################################
#                                                                       #
#                     - InspIRCd Development Team -                     #
#                        https://www.inspircd.org                       #
#                                                                       #
#########################################################################<|MERGE_RESOLUTION|>--- conflicted
+++ resolved
@@ -318,21 +318,12 @@
          # limit: How many users are allowed in this class
          limit="5000"
 
-<<<<<<< HEAD
-         # modes: User modes that are set on users in this block on connect.
-         # Enabling this option requires that the conn_umodes module be loaded.
-         # This entry is highly recommended to use for/with IP cloaking/masking.
-         # For the example to work, this also requires that the cloak
-         # module be loaded as well.
-         modes="+x"
-=======
          # modes: The modes to set on users in this class when they connect to
          # the server. See https://docs.inspircd.org/3/user-modes/ for a list of
          # user modes. The example below sets user modes v (deaf_commonchans)
          # and x (cloak) which require the commonchans and cloak modules.
          # This setting only has effect when the conn_umodes module is loaded.
          modes="+cx"
->>>>>>> 808188b4
 
          # requireident: Require that users of this block have a valid ident response.
          # Requires the ident module to be loaded.
